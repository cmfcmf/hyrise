--- conflicted
+++ resolved
@@ -31,12 +31,6 @@
         checkout scm
         sh "./install.sh"
         sh "mkdir clang-debug && cd clang-debug && cmake -DCI_BUILD=ON -DCMAKE_CXX_COMPILER_LAUNCHER=ccache -DCMAKE_BUILD_TYPE=Debug -DCMAKE_C_COMPILER=clang-6.0 -DCMAKE_CXX_COMPILER=clang++-6.0 .. &\
-<<<<<<< HEAD
-        mkdir clang-debug-sanitizers && cd clang-debug-sanitizers && cmake -DCI_BUILD=ON -DCMAKE_CXX_COMPILER_LAUNCHER=ccache -DCMAKE_BUILD_TYPE=Debug -DCMAKE_C_COMPILER=clang-6.0 -DCMAKE_CXX_COMPILER=clang++-6.0 -DENABLE_SANITIZATION=ON .. &\
-        mkdir clang-release-sanitizers && cd clang-release-sanitizers && cmake -DCI_BUILD=ON -DCMAKE_CXX_COMPILER_LAUNCHER=ccache -DCMAKE_BUILD_TYPE=Release -DCMAKE_C_COMPILER=clang-6.0 -DCMAKE_CXX_COMPILER=clang++-6.0 -DENABLE_SANITIZATION=ON .. &\
-        mkdir clang-release && cd clang-release && cmake -DCI_BUILD=ON -DCMAKE_CXX_COMPILER_LAUNCHER=ccache -DCMAKE_BUILD_TYPE=Release -DCMAKE_C_COMPILER=clang-6.0 -DCMAKE_CXX_COMPILER=clang++-6.0 .. &\
-        mkdir clang-release-sanitizers-no-numa && cd clang-release-sanitizers-no-numa && cmake -DCI_BUILD=ON -DCMAKE_CXX_COMPILER_LAUNCHER=ccache -DCMAKE_BUILD_TYPE=Release -DCMAKE_C_COMPILER=clang-6.0 -DCMAKE_CXX_COMPILER=clang++-6.0 -DENABLE_SANITIZATION=ON -DENABLE_NUMA_SUPPORT=OFF .. &\
-=======
         mkdir clang-debug-tidy && cd clang-debug-tidy && cmake -DCI_BUILD=ON -DCMAKE_CXX_COMPILER_LAUNCHER=ccache -DCMAKE_BUILD_TYPE=Debug -DCMAKE_C_COMPILER=clang-6.0 -DCMAKE_CXX_COMPILER=clang++-6.0 -DENABLE_CLANG_TIDY=ON .. &\
         mkdir clang-debug-addr-ub-sanitizers && cd clang-debug-addr-ub-sanitizers && cmake -DCI_BUILD=ON -DCMAKE_CXX_COMPILER_LAUNCHER=ccache -DCMAKE_BUILD_TYPE=Debug -DCMAKE_C_COMPILER=clang-6.0 -DCMAKE_CXX_COMPILER=clang++-6.0 -DENABLE_ADDR_UB_SANITIZATION=ON .. &\
         mkdir clang-release-addr-ub-sanitizers && cd clang-release-addr-ub-sanitizers && cmake -DCI_BUILD=ON -DCMAKE_CXX_COMPILER_LAUNCHER=ccache -DCMAKE_BUILD_TYPE=Release -DCMAKE_C_COMPILER=clang-6.0 -DCMAKE_CXX_COMPILER=clang++-6.0 -DENABLE_ADDR_UB_SANITIZATION=ON .. &\
@@ -44,7 +38,6 @@
         mkdir clang-release-addr-ub-sanitizers-no-numa && cd clang-release-addr-ub-sanitizers-no-numa && cmake -DCI_BUILD=ON -DCMAKE_CXX_COMPILER_LAUNCHER=ccache -DCMAKE_BUILD_TYPE=Release -DCMAKE_C_COMPILER=clang-6.0 -DCMAKE_CXX_COMPILER=clang++-6.0 -DENABLE_ADDR_UB_SANITIZATION=ON -DENABLE_NUMA_SUPPORT=OFF .. &\
         mkdir clang-release-thread-sanitizer-no-numa && cd clang-release-thread-sanitizer-no-numa && cmake -DCI_BUILD=ON -DCMAKE_CXX_COMPILER_LAUNCHER=ccache -DCMAKE_C_COMPILER=clang-6.0 -DCMAKE_CXX_COMPILER=clang++-6.0 -DENABLE_THREAD_SANITIZATION=ON -DENABLE_NUMA_SUPPORT=OFF .. &\
         mkdir gcc-debug && cd gcc-debug && cmake -DCI_BUILD=ON -DCMAKE_CXX_COMPILER_LAUNCHER=ccache -DCMAKE_BUILD_TYPE=Debug -DCMAKE_C_COMPILER=gcc -DCMAKE_CXX_COMPILER=g++ .. &\
->>>>>>> c6327899
         mkdir gcc-release && cd gcc-release && cmake -DCI_BUILD=ON -DCMAKE_CXX_COMPILER_LAUNCHER=ccache -DCMAKE_BUILD_TYPE=Release -DCMAKE_C_COMPILER=gcc -DCMAKE_CXX_COMPILER=g++ .. &\
         wait"
         full_ci = sh(script: "./scripts/current_branch_has_pull_request_label.py FullCI", returnStdout: true).trim() == "true"
