#!/bin/bash

if [[ -z $OPOSSUM_HEADLESS_SETUP ]]; then
    read -p 'This script installs the dependencies of Hyrise. It might upgrade already installed packages. Continue? [y|n] ' -n 1 -r < /dev/tty
else
    REPLY="y"
fi

echo
if echo $REPLY | grep -E '^[Yy]$' > /dev/null; then
    unamestr=$(uname)
    if [[ "$unamestr" == 'Darwin' ]]; then
        if [ ! -d "/Applications/Xcode.app/" ]; then
            echo "You need to install Xcode from the App Store before proceeding"
            exit 1
        fi

        # Needed for proper building under macOS
        xcode-select --install

        brew --version 2>/dev/null || /usr/bin/ruby -e "$(curl -fsSL https://raw.githubusercontent.com/Homebrew/install/master/install)"

        echo "Installing dependencies (this may take a while)..."
        if brew update >/dev/null; then
            # python2.7 is preinstalled on macOS
            # check, for each programme individually with brew, whether it is already installed
            # due to brew issues on MacOS after system upgrade
            for formula in boost cmake tbb pkg-config readline ncurses sqlite3 parallel libpq; do
                # if brew formula is installed
                if brew ls --versions $formula > /dev/null; then
                    continue
                fi
                if ! brew install $formula; then
                    echo "Error during brew formula $formula installation."
                    exit 1
                fi
            done

            if ! brew install llvm --with-toolchain; then
                echo "Error during llvm/clang installation."
                exit 1
            fi

            if ! git submodule update --jobs 5 --init --recursive; then
                echo "Error during installation."
                exit 1
            fi
        else
            echo "Error during installation."
            exit 1
        fi
    elif [[ "$unamestr" == 'Linux' ]]; then
        if cat /etc/lsb-release | grep DISTRIB_ID | grep Ubuntu >/dev/null; then
            echo "Installing dependencies (this may take a while)..."
            if sudo apt-get update >/dev/null; then
                boostall=$(apt-cache search --names-only '^libboost1.[0-9]+-all-dev$' | sort | tail -n 1 | cut -f1 -d' ')
<<<<<<< HEAD
                sudo apt-get install --no-install-recommends -y clang-6.0 libclang-6.0-dev clang-format-6.0 gcovr python2.7 gcc-7 llvm llvm-6.0-tools libnuma-dev libnuma1 libtbb-dev build-essential cmake libreadline-dev libncurses5-dev libsqlite3-dev parallel $boostall libpq-dev systemtap systemtap-sdt-dev &
=======
                sudo apt-get install --no-install-recommends -y clang-6.0 libclang-6.0-dev clang-tidy-6.0 clang-format-6.0 gcovr python2.7 gcc-7 llvm llvm-6.0-tools libnuma-dev libnuma1 libtbb-dev build-essential cmake libreadline-dev libncurses5-dev libsqlite3-dev parallel $boostall libpq-dev &
>>>>>>> 4323a2aa

                if ! git submodule update --jobs 5 --init --recursive; then
                    echo "Error during installation."
                    exit 1
                fi

                wait $!
                apt=$?
                if [ $apt -ne 0 ]; then
                    echo "Error during installation."
                    exit 1
                fi

                sudo update-alternatives --install /usr/bin/gcc gcc /usr/bin/gcc-7 60 --slave /usr/bin/g++ g++ /usr/bin/g++-7
                sudo update-alternatives --install /usr/bin/clang clang /usr/bin/clang-6.0 60 --slave /usr/bin/clang++ clang++ /usr/bin/clang++-6.0 --slave /usr/bin/clang-tidy clang-tidy /usr/bin/clang-tidy-6.0
            else
                echo "Error during installation."
                exit 1
            fi
        fi
    fi
fi

exit 0<|MERGE_RESOLUTION|>--- conflicted
+++ resolved
@@ -54,11 +54,7 @@
             echo "Installing dependencies (this may take a while)..."
             if sudo apt-get update >/dev/null; then
                 boostall=$(apt-cache search --names-only '^libboost1.[0-9]+-all-dev$' | sort | tail -n 1 | cut -f1 -d' ')
-<<<<<<< HEAD
-                sudo apt-get install --no-install-recommends -y clang-6.0 libclang-6.0-dev clang-format-6.0 gcovr python2.7 gcc-7 llvm llvm-6.0-tools libnuma-dev libnuma1 libtbb-dev build-essential cmake libreadline-dev libncurses5-dev libsqlite3-dev parallel $boostall libpq-dev systemtap systemtap-sdt-dev &
-=======
-                sudo apt-get install --no-install-recommends -y clang-6.0 libclang-6.0-dev clang-tidy-6.0 clang-format-6.0 gcovr python2.7 gcc-7 llvm llvm-6.0-tools libnuma-dev libnuma1 libtbb-dev build-essential cmake libreadline-dev libncurses5-dev libsqlite3-dev parallel $boostall libpq-dev &
->>>>>>> 4323a2aa
+                sudo apt-get install --no-install-recommends -y clang-6.0 libclang-6.0-dev clang-tidy-6.0 clang-format-6.0 gcovr python2.7 gcc-7 llvm llvm-6.0-tools libnuma-dev libnuma1 libtbb-dev build-essential cmake libreadline-dev libncurses5-dev libsqlite3-dev parallel $boostall libpq-dev systemtap systemtap-sdt-dev &
 
                 if ! git submodule update --jobs 5 --init --recursive; then
                     echo "Error during installation."
