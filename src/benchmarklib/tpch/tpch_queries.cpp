#include "tpch_queries.hpp"

namespace {

/**
 * TPC-H 1
 *
 * Original:
 *
 * SELECT
 *      l_returnflag,
 *      l_linestatus,
 *      sum(l_quantity) as sum_qty,
 *      sum(l_extendedprice) as sum_base_price,
 *      sum(l_extendedprice*(1-l_discount)) as sum_disc_price,
 *      sum(l_extendedprice*(1-l_discount)*(1+l_tax)) as sum_charge,
 *      avg(l_quantity) as avg_qty,
 *      avg(l_extendedprice) as avg_price,
 *      avg(l_discount) as avg_disc,
 *      count(*) as count_order
 * FROM
 *      lineitem
 * WHERE
 *      l_shipdate <= date '1998-12-01' - interval '[DELTA]' day (3)
 * GROUP BY
 *      l_returnflag, l_linestatus
 * ORDER BY
 *      l_returnflag, l_linestatus
 *
 * Changes:
 *  1. dates are not supported
 *    a. use strings as data type for now
 *    b. pre-calculate date operation
 */
const char* const tpch_query_1 =
    R"(SELECT l_returnflag, l_linestatus, SUM(l_quantity) as sum_qty, SUM(l_extendedprice) as sum_base_price,
      SUM(l_extendedprice*(1-l_discount)) as sum_disc_price,
      SUM(l_extendedprice*(1-l_discount)*(1+l_tax)) as sum_charge, AVG(l_quantity) as avg_qty,
      AVG(l_extendedprice) as avg_price, AVG(l_discount) as avg_disc, COUNT(*) as count_order
      FROM lineitem
      WHERE l_shipdate <= '1998-12-01'
      GROUP BY l_returnflag, l_linestatus
      ORDER BY l_returnflag, l_linestatus;)";

const char* const tpch_query_101 =
    R"(SELECT l_returnflag, l_linestatus, SUM(l_quantity) as sum_qty, SUM(l_extendedprice) as sum_base_price,
      SUM(l_extendedprice*(1.0-l_discount)) as sum_disc_price,
      SUM(l_extendedprice*(1.0-l_discount)*(1.0+l_tax)) as sum_charge, AVG(l_quantity) as avg_qty,
      AVG(l_extendedprice) as avg_price, AVG(l_discount) as avg_disc, COUNT(*) as count_order
      FROM lineitem
      WHERE l_shipdate <= '1998-12-01'
      GROUP BY l_returnflag, l_linestatus
      ORDER BY l_returnflag, l_linestatus LIMIT 10;)";

/**
 * TPC-H 2
 *
 * Original:
 *
 * SELECT s_acctbal, s_name, n_name, p_partkey, p_mfgr, s_address, s_phone, s_comment
 * FROM part, supplier, partsupp, nation, region
 * WHERE
 *    p_partkey = ps_partkey
 *    AND s_suppkey = ps_suppkey
 *    AND p_size = [SIZE]
 *    AND p_type like '%[TYPE]'
 *    AND s_nationkey = n_nationkey
 *    AND n_regionkey = r_regionkey
 *    AND r_name = '[REGION]'
 *    AND ps_supplycost = (
 *        SELECT min(ps_supplycost)
 *        FROM partsupp, supplier, nation, region
 *        WHERE
 *            p_partkey = ps_partkey
 *            AND s_suppkey = ps_suppkey
 *            AND s_nationkey = n_nationkey
 *            AND n_regionkey = r_regionkey
 *            AND r_name = '[REGION]'
 *        )
 * ORDER BY s_acctbal DESC, n_name, s_name, p_partkey;
 *
 * Changes:
 *  1. Random values are hardcoded
 *  2. Changed ordering in the FROM clause for better join ordering while we are still working on the ordering.
 */
const char* const tpch_query_2 =
    R"(SELECT s_acctbal, s_name, n_name, p_partkey, p_mfgr, s_address, s_phone, s_comment
       FROM "part", partsupp, supplier, nation, region
       WHERE p_partkey = ps_partkey AND s_suppkey = ps_suppkey AND p_size = 15 AND p_type like '%BRASS' AND
       s_nationkey = n_nationkey AND n_regionkey = r_regionkey AND r_name = 'EUROPE' AND
       ps_supplycost = (SELECT min(ps_supplycost) FROM supplier, partsupp, nation, region
       WHERE p_partkey = ps_partkey AND s_suppkey = ps_suppkey AND s_nationkey = n_nationkey
       AND n_regionkey = r_regionkey AND r_name = 'EUROPE') ORDER BY s_acctbal DESC, n_name, s_name, p_partkey;)";
const char* const tpch_query_102 =
    R"(SELECT s_acctbal, s_name, n_name, p_partkey, p_mfgr, s_address, s_phone, s_comment
       FROM "part", partsupp, supplier, nation, region
       WHERE p_partkey = ps_partkey AND s_suppkey = ps_suppkey AND p_size = 15 AND p_type like '%BRASS' AND
       s_nationkey = n_nationkey AND n_regionkey = r_regionkey AND r_name = 'EUROPE' AND
       ps_supplycost = (SELECT min(ps_supplycost) FROM supplier, partsupp, nation, region
       WHERE p_partkey = ps_partkey AND s_suppkey = ps_suppkey AND s_nationkey = n_nationkey
       AND n_regionkey = r_regionkey AND r_name = 'EUROPE') ORDER BY s_acctbal DESC, n_name, s_name, p_partkey LIMIT 10;)";

/**
 * TPC-H 3
 *
 * Original:
 *
 * SELECT l_orderkey, sum(l_extendedprice*(1-l_discount)) as revenue, o_orderdate, o_shippriority
 * FROM customer, orders, lineitem
 * WHERE c_mktsegment = '[SEGMENT]' AND c_custkey = o_custkey AND l_orderkey = o_orderkey
 * AND o_orderdate < date '[DATE]' AND l_shipdate > date '[DATE]'
 * GROUP BY l_orderkey, o_orderdate, o_shippriority
 * ORDER BY revenue DESC, o_orderdate;
 *
 * Changes:
 *  1. Random values are hardcoded
 */
const char* const tpch_query_3 =
    R"(SELECT l_orderkey, SUM(l_extendedprice*(1-l_discount)) as revenue, o_orderdate, o_shippriority
      FROM customer, orders, lineitem
      WHERE c_mktsegment = 'BUILDING' AND c_custkey = o_custkey AND l_orderkey = o_orderkey
      AND o_orderdate < '1995-03-15' AND l_shipdate > '1995-03-15'
      GROUP BY l_orderkey, o_orderdate, o_shippriority
      ORDER BY revenue DESC, o_orderdate;)";
const char* const tpch_query_103 =
    R"(SELECT l_orderkey, SUM(l_extendedprice*(1.0-l_discount)) as revenue, o_orderdate, o_shippriority
      FROM customer, orders, lineitem
      WHERE c_mktsegment = 'BUILDING' AND c_custkey = o_custkey AND l_orderkey = o_orderkey
      AND o_orderdate < '1995-03-15' AND l_shipdate > '1995-03-15'
      GROUP BY l_orderkey, o_orderdate, o_shippriority
      ORDER BY revenue DESC, o_orderdate LIMIT 10;)";

/**
 * TPC-H 4
 *
 * Original:
 *
 * SELECT
 *    o_orderpriority,
 *    count(*) as order_count
 * FROM orders
 * WHERE
 *    o_orderdate >= date '[DATE]'
 *    AND o_orderdate < date '[DATE]' + interval '3' month
 *    AND exists (
 *        SELECT *
 *        FROM lineitem
 *        WHERE
 *            l_orderkey = o_orderkey
 *            AND l_commitdate < l_receiptdate
 *        )
 * GROUP BY o_orderpriority
 * ORDER BY o_orderpriority;
 *
 * Changes:
 *  1. Random values are hardcoded
 *  2. dates are not supported
 *    a. use strings as data type for now
 *    b. pre-calculate date operation
 */
const char* const tpch_query_4 =
    R"(SELECT o_orderpriority, count(*) as order_count FROM orders WHERE o_orderdate >= '1996-07-01' AND
    o_orderdate < '1996-10-01' AND exists (
    SELECT * FROM lineitem WHERE l_orderkey = o_orderkey AND l_commitdate < l_receiptdate)
    GROUP BY o_orderpriority ORDER BY o_orderpriority;)";
const char* const tpch_query_104 =
    R"(SELECT o_orderpriority, count(*) as order_count FROM orders WHERE o_orderdate >= '1996-07-01' AND
    o_orderdate < '1996-10-01' AND exists (
    SELECT * FROM lineitem WHERE l_orderkey = o_orderkey AND l_commitdate < l_receiptdate)
    GROUP BY o_orderpriority ORDER BY o_orderpriority LIMIT 10;)";

/**
 * TPC-H 5
 *
 * Original:
 *
 * SELECT
 *      n_name,
 *      sum(l_extendedprice * (1 - l_discount)) as revenue
 * FROM
 *      customer,
 *      orders,
 *      lineitem,
 *      supplier,
 *      nation,
 *      region
 * WHERE
 *      c_custkey = o_custkey AND
 *      l_orderkey = o_orderkey AND
 *      l_suppkey = s_suppkey AND
 *      c_nationkey = s_nationkey AND
 *      s_nationkey = n_nationkey AND
 *      n_regionkey = r_regionkey AND
 *      r_name = '[REGION]' AND
 *      o_orderdate >= date '[DATE]' AND
 *      o_orderdate < date '[DATE]' + interval '1' year
 * GROUP BY
 *      n_name
 * ORDER BY
 *      revenue DESC;
 *
 * Changes:
 *  1. Random values are hardcoded
 *  2. dates are not supported
 *    a. use strings as data type for now
 *    b. pre-calculate date operation
 *  3. implicit type conversions for arithmetic operations are not supported
 *    a. changed 1 to 1.0 explicitly
 */
const char* const tpch_query_5 =
    R"(SELECT n_name, SUM(l_extendedprice * (1 - l_discount)) as revenue
      FROM customer, orders, lineitem, supplier, nation, region
      WHERE c_custkey = o_custkey AND l_orderkey = o_orderkey AND l_suppkey = s_suppkey AND c_nationkey = s_nationkey
      AND s_nationkey = n_nationkey AND n_regionkey = r_regionkey AND r_name = 'AMERICA' AND o_orderdate >= '1994-01-01'
      AND o_orderdate < '1995-01-01'
      GROUP BY n_name
      ORDER BY revenue DESC;)";
const char* const tpch_query_105 =
    R"(SELECT n_name, SUM(l_extendedprice * (1.0 - l_discount)) as revenue
      FROM customer, orders, lineitem, supplier, nation, region
      WHERE c_custkey = o_custkey AND l_orderkey = o_orderkey AND l_suppkey = s_suppkey AND c_nationkey = s_nationkey
      AND s_nationkey = n_nationkey AND n_regionkey = r_regionkey AND r_name = 'AMERICA' AND o_orderdate >= '1994-01-01'
      AND o_orderdate < '1995-01-01'
      GROUP BY n_name
      ORDER BY revenue DESC LIMIT 10;)";

/**
 * TPC-H 6
 *
 * Original:
 *
 * SELECT sum(L_EXTENDEDPRICE*L_DISCOUNT) AS REVENUE
 * FROM LINEITEM
 * WHERE L_SHIPDATE >= '1994-01-01' AND L_SHIPDATE < dateadd(yy, 1, cast('1994-01-01' as datetime))
 * AND L_DISCOUNT BETWEEN .06 - 0.01 AND .06 + 0.01 AND L_QUANTITY < 24
 *
 * Changes:
 *  1. dates are not supported
 *    a. use strings as data type for now
 *    b. pre-calculate date operation
 *  2. ".06 + 0.01" is less than "0.07" in sqlite, but >= "0.07" in hyrise.
 *    a. Add a small offset ".06 + 0.01001" to include records with a l_discount of "0.07"
 */
const char* const tpch_query_6 =
    R"(SELECT sum(l_extendedprice*l_discount) AS REVENUE
      FROM lineitem
      WHERE l_shipdate >= '1994-01-01' AND l_shipdate < '1995-01-01'
<<<<<<< HEAD
      AND l_discount BETWEEN .05 AND .07 AND l_quantity < 24;)";
const char* const tpch_query_106 =
    R"(SELECT sum(l_extendedprice*l_discount) AS REVENUE
      FROM lineitem
      WHERE l_shipdate >= '1994-01-01' AND l_shipdate < '1995-01-01'
      AND l_discount BETWEEN .05 AND .07 AND l_quantity < 24 LIMIT 10;)";
=======
      AND l_discount BETWEEN .06 - 0.01 AND .06 + 0.01001 AND l_quantity < 24;)";
>>>>>>> 6f99ce07

/**
 * TPC-H 7
 *
 * Original:
 *
 * SELECT supp_nation, cust_nation, l_year, sum(volume) as revenue
 * FROM (
 *   SELECT
 *       n1.n_name as supp_nation,
 *       n2.n_name as cust_nation,
 *       extract(year FROM l_shipdate) as l_year,
 *       l_extendedprice * (1 - l_discount) as volume
 *   FROM supplier, lineitem, orders, customer, nation n1, nation n2
 *   WHERE
 *       s_suppkey = l_suppkey
 *       AND o_orderkey = l_orderkey
 *       AND c_custkey = o_custkey
 *       AND s_nationkey = n1.n_nationkey
 *       AND c_nationkey = n2.n_nationkey
 *       AND (
 *           (n1.n_name = '[NATION1]' AND n2.n_name = '[NATION2]')
 *           or
 *           (n1.n_name = '[NATION2]' AND n2.n_name = '[NATION1]'))
 *       AND l_shipdate between date '1995-01-01' AND date '1996-12-31'
 *   ) as shipping
 * GROUP BY supp_nation, cust_nation, l_year
 * ORDER BY supp_nation, cust_nation, l_year;
 *
 * Changes:
 *  1. Random values are hardcoded
 *  2. dates are not supported
 *    a. use strings as data type for now
 *    b. pre-calculate date operation
 *  3. Extract is not supported
 *    a. Use SUBSTR instead (because our date columns are strings AND SQLite doesn't support EXTRACT)
 */
const char* const tpch_query_7 =
    R"(SELECT
          supp_nation,
          cust_nation,
          l_year,
          SUM(volume) as revenue
      FROM
          (SELECT
              n1.n_name as supp_nation,
              n2.n_name as cust_nation,
              SUBSTR(l_shipdate, 0, 4) as l_year,
              l_extendedprice * (1 - l_discount) as volume
          FROM
              supplier,
              lineitem,
              orders,
              customer,
              nation n1,
              nation n2
          WHERE
              s_suppkey = l_suppkey AND
              o_orderkey = l_orderkey AND
              c_custkey = o_custkey AND
              s_nationkey = n1.n_nationkey AND
              c_nationkey = n2.n_nationkey AND
              ((n1.n_name = 'IRAN' AND n2.n_name = 'IRAQ') OR
               (n1.n_name = 'IRAQ' AND n2.n_name = 'IRAN')) AND
              l_shipdate BETWEEN '1995-01-01' AND '1996-12-31'
          ) as shipping
      GROUP BY
          supp_nation, cust_nation, l_year
      ORDER BY
          supp_nation, cust_nation, l_year;)";
const char* const tpch_query_107 =
    R"(SELECT
          supp_nation,
          cust_nation,
          l_year,
          SUM(volume) as revenue
      FROM
          (SELECT
              n1.n_name as supp_nation,
              n2.n_name as cust_nation,
              l_shipdate as l_year,
              l_extendedprice * (1.0 - l_discount) as volume
          FROM
              supplier,
              lineitem,
              orders,
              customer,
              nation n1,
              nation n2
          WHERE
              s_suppkey = l_suppkey AND
              o_orderkey = l_orderkey AND
              c_custkey = o_custkey AND
              s_nationkey = n1.n_nationkey AND
              c_nationkey = n2.n_nationkey AND
              ((n1.n_name = 'IRAN' AND n2.n_name = 'IRAQ') OR
               (n1.n_name = 'IRAQ' AND n2.n_name = 'IRAN')) AND
              l_shipdate BETWEEN '1995-01-01' AND '1996-12-31'
          ) as shipping
      GROUP BY
          supp_nation, cust_nation, l_year
      ORDER BY
          supp_nation, cust_nation, l_year LIMIT 10;)";

/**
 * TPC-H 8
 *
 * Original:
 *
 * SELECT o_year,
 *      sum(case
 *              when nation = '[NATION]'
 *              then volume
 *              else 0
 *           end)
 *           / sum(volume) as mkt_share
 * FROM (
 *      SELECT
 *          extract(year FROM o_orderdate) as o_year,
 *          l_extendedprice * (1-l_discount) as volume,
 *          n2.n_name as nation
 *      FROM
 *          part,
 *          supplier,
 *          lineitem,
 *          orders,
 *          customer,
 *          nation n1,
 *          nation n2,
 *          region
 *      WHERE
 *          p_partkey = l_partkey
 *          AND s_suppkey = l_suppkey
 *          AND l_orderkey = o_orderkey
 *          AND o_custkey = c_custkey
 *          AND c_nationkey = n1.n_nationkey
 *          AND n1.n_regionkey = r_regionkey
 *          AND r_name = '[REGION]'
 *          AND s_nationkey = n2.n_nationkey
 *          AND o_orderdate between date '1995-01-01' AND date '1996-12-31'
 *          AND p_type = '[TYPE]'
 *      ) as all_nations
 * GROUP BY o_year
 * ORDER BY o_year;
 *
 * Changes:
 *  1. Random values are hardcoded
 *  2. dates are not supported
 *    a. use strings as data type for now
 *  3. Extract is not supported
 *    a. Use SUBSTR instead (because our date columns are strings AND SQLite doesn't support EXTRACT)
 */
const char* const tpch_query_8 =
    R"(SELECT o_year, SUM(case when nation = 'BRAZIL' then volume else 0 end) / SUM(volume) as mkt_share
     FROM (SELECT SUBSTR(o_orderdate, 0, 4) as o_year, l_extendedprice * (1-l_discount) as volume,
     n2.n_name as nation FROM "part", supplier, lineitem, orders, customer, nation n1, nation n2, region
     WHERE p_partkey = l_partkey AND s_suppkey = l_suppkey AND l_orderkey = o_orderkey AND
     o_custkey = c_custkey AND c_nationkey = n1.n_nationkey AND n1.n_regionkey = r_regionkey AND
     r_name = 'AMERICA' AND s_nationkey = n2.n_nationkey AND o_orderdate between '1995-01-01'
     AND '1996-12-31' AND p_type = 'ECONOMY ANODIZED STEEL') as all_nations GROUP BY o_year ORDER BY o_year;)";
const char* const tpch_query_108 =
    R"(SELECT o_year, SUM(case when nation = 'BRAZIL' then volume else 0 end) / SUM(volume) as mkt_share
     FROM (SELECT SUBSTR(o_orderdate, 0, 4) as o_year, l_extendedprice * (1-l_discount) as volume,
     n2.n_name as nation FROM "part", supplier, lineitem, orders, customer, nation n1, nation n2, region
     WHERE p_partkey = l_partkey AND s_suppkey = l_suppkey AND l_orderkey = o_orderkey AND
     o_custkey = c_custkey AND c_nationkey = n1.n_nationkey AND n1.n_regionkey = r_regionkey AND
     r_name = 'AMERICA' AND s_nationkey = n2.n_nationkey AND o_orderdate between '1995-01-01'
     AND '1996-12-31' AND p_type = 'ECONOMY ANODIZED STEEL') as all_nations GROUP BY o_year ORDER BY o_year LIMIT 10;)";

/**
 * TPC-H 9
 *
 * Original:
 *
 * SELECT
 *    nation,
 *    o_year,
 *    sum(amount) as sum_profit
 * FROM (
 *    SELECT
 *        n_name as nation,
 *        extract(year FROM o_orderdate) as o_year,
 *        l_extendedprice * (1 - l_discount) - ps_supplycost * l_quantity as amount
 *    FROM part, supplier, lineitem, partsupp, orders, nation
 *    WHERE
 *        s_suppkey = l_suppkey
 *        AND ps_suppkey = l_suppkey
 *        AND ps_partkey = l_partkey
 *        AND p_partkey = l_partkey
 *        AND o_orderkey = l_orderkey
 *        AND s_nationkey = n_nationkey
 *        AND p_name like '%[COLOR]%'
 *    ) as profit
 * GROUP BY nation, o_year
 * ORDER BY nation, o_year DESC;
 *
 * Changes:
 *  1. Random values are hardcoded
 *  2. Extract is not supported
 *    a. Use SUBSTR instead
 *  3. Changed ordering in the FROM clause for better join ordering while we are still working on the ordering.
 */
// TODO(anyone): change order of:
// FROM supplier, lineitem, partsupp, orders, nation, "part"   back to original
// FROM "part", supplier, lineitem, partsupp, orders, nation   as soon as join ordering is fixed
const char* const tpch_query_9 =
    R"(SELECT nation, o_year, SUM(amount) as sum_profit FROM (SELECT n_name as nation, SUBSTR(o_orderdate, 0, 4) as o_year,
      l_extendedprice * (1 - l_discount) - ps_supplycost * l_quantity as amount
      FROM supplier, lineitem, partsupp, orders, nation, "part" WHERE s_suppkey = l_suppkey
      AND ps_suppkey = l_suppkey AND ps_partkey = l_partkey AND p_partkey = l_partkey AND o_orderkey = l_orderkey
      AND s_nationkey = n_nationkey AND p_name like '%green%') as profit
      GROUP BY nation, o_year ORDER BY nation, o_year DESC;)";
const char* const tpch_query_109 =
    R"(SELECT nation, o_year, SUM(amount) as sum_profit FROM (SELECT n_name as nation, o_orderdate as o_year,
      l_extendedprice * (1.0 - l_discount) - ps_supplycost * l_quantity as amount
      FROM supplier, lineitem, partsupp, orders, nation, "part" WHERE s_suppkey = l_suppkey
      AND ps_suppkey = l_suppkey AND ps_partkey = l_partkey AND p_partkey = l_partkey AND o_orderkey = l_orderkey
      AND s_nationkey = n_nationkey AND p_name like '%green%') as profit
      GROUP BY nation, o_year ORDER BY nation, o_year DESC LIMIT 10;)";

/**
 * TPC-H 10
 *
 * Original:
 *
 * SELECT
 *      c_custkey,
 *      c_name,
 *      sum(l_extendedprice * (1 - l_discount)) as revenue,
 *      c_acctbal,
 *      n_name,
 *      c_address,
 *      c_phone,
 *      c_comment
 * FROM
 *      customer,
 *      orders,
 *      lineitem,
 *      nation
 * WHERE
 *      c_custkey = o_custkey AND
 *      l_orderkey = o_orderkey AND
 *      o_orderdate >= date '[DATE]' AND
 *      o_orderdate < date '[DATE]' + interval '3' month AND
 *      l_returnflag = 'R' AND
 *      c_nationkey = n_nationkey
 * GROUP BY
 *      c_custkey,
 *      c_name,
 *      c_acctbal,
 *      c_phone,
 *      n_name,
 *      c_address,
 *      c_comment
 * ORDER BY
 *      revenue DESC;
 *
 * Changes:
 *  1. Random values are hardcoded
 *  2. dates are not supported
 *    a. use strings as data type for now
 *    b. pre-calculate date operation
 */
const char* const tpch_query_10 =
    R"(SELECT c_custkey, c_name, SUM(l_extendedprice * (1 - l_discount)) as revenue, c_acctbal, n_name, c_address,
      c_phone, c_comment
      FROM customer, orders, lineitem, nation
      WHERE c_custkey = o_custkey AND l_orderkey = o_orderkey AND o_orderdate >= '1993-10-01'
      AND o_orderdate < '1994-01-01' AND l_returnflag = 'R' AND c_nationkey = n_nationkey
      GROUP BY c_custkey, c_name, c_acctbal, c_phone, n_name, c_address, c_comment
      ORDER BY revenue DESC;)";
const char* const tpch_query_110 =
    R"(SELECT c_custkey, c_name, SUM(l_extendedprice * (1.0 - l_discount)) as revenue, c_acctbal, n_name, c_address,
      c_phone, c_comment
      FROM customer, orders, lineitem, nation
      WHERE c_custkey = o_custkey AND l_orderkey = o_orderkey AND o_orderdate >= '1993-10-01'
      AND o_orderdate < '1994-01-01' AND l_returnflag = 'R' AND c_nationkey = n_nationkey
      GROUP BY c_custkey, c_name, c_acctbal, c_phone, n_name, c_address, c_comment
      ORDER BY revenue DESC LIMIT 10;)";

/**
 * TPC-H 11
 *
 * Original:
 *
 * SELECT
 *    ps_partkey,
 *    sum(ps_supplycost * ps_availqty) as value
 * FROM partsupp, supplier, nation
 * WHERE
 *    ps_suppkey = s_suppkey
 *    AND s_nationkey = n_nationkey
 *    AND n_name = '[NATION]'
 * GROUP BY ps_partkey
 * having sum(ps_supplycost * ps_availqty) > (
 *    SELECT sum(ps_supplycost * ps_availqty) * [FRACTION]
 *    FROM partsupp, supplier, nation
 *    WHERE
 *        ps_suppkey = s_suppkey
 *        AND s_nationkey = n_nationkey
 *        AND n_name = '[NATION]'
 *    )
 * ORDER BY value DESC;
 *
 * Changes:
 *  1. Random values are hardcoded

 */
const char* const tpch_query_11 =
    R"(SELECT ps_partkey, SUM(ps_supplycost * ps_availqty) as value FROM partsupp, supplier, nation
      WHERE ps_suppkey = s_suppkey AND s_nationkey = n_nationkey AND n_name = 'GERMANY'
      GROUP BY ps_partkey having SUM(ps_supplycost * ps_availqty) > (
      SELECT SUM(ps_supplycost * ps_availqty) * 0.0001 FROM partsupp, supplier, nation
      WHERE ps_suppkey = s_suppkey AND s_nationkey = n_nationkey AND n_name = 'GERMANY') ORDER BY value DESC;)";
const char* const tpch_query_111 =
    R"(SELECT ps_partkey, SUM(ps_supplycost * ps_availqty) as value FROM partsupp, supplier, nation
      WHERE ps_suppkey = s_suppkey AND s_nationkey = n_nationkey AND n_name = 'GERMANY'
      GROUP BY ps_partkey having SUM(ps_supplycost * ps_availqty) > (
      SELECT SUM(ps_supplycost * ps_availqty) * 0.0001 FROM partsupp, supplier, nation
      WHERE ps_suppkey = s_suppkey AND s_nationkey = n_nationkey AND n_name = 'GERMANY') ORDER BY value DESC LIMIT 10;)";

/**
 * TPC-H 12
 *
 * Original:
 *
 * SELECT
 *    l_shipmode,
 *    sum(case
 *            when o_orderpriority ='1-URGENT' or o_orderpriority ='2-HIGH'
 *            then 1
 *            else 0
 *        end) as high_line_count,
 *    sum(case
 *            when o_orderpriority <> '1-URGENT' AND o_orderpriority <> '2-HIGH'
 *            then 1
 *            else 0
 *        end) as low_line_count
 * FROM orders, lineitem
 * WHERE
 *    o_orderkey = l_orderkey
 *    AND l_shipmode in ('[SHIPMODE1]', '[SHIPMODE2]')
 *    AND l_commitdate < l_receiptdate
 *    AND l_shipdate < l_commitdate
 *    AND l_receiptdate >= date '[DATE]'
 *    AND l_receiptdate < date '[DATE]' + interval '1' year
 * GROUP BY l_shipmode
 * ORDER BY l_shipmode;
 *
 * Changes:
 *  1. Random values are hardcoded
 *  2. dates are not supported
 *    a. use strings as data type for now
 *    b. pre-calculate date operation
 */
const char* const tpch_query_12 =
    R"(SELECT l_shipmode, SUM(case when o_orderpriority ='1-URGENT' or o_orderpriority ='2-HIGH' then 1 else 0 end)
      as high_line_count, SUM(case when o_orderpriority <> '1-URGENT' AND
      o_orderpriority <> '2-HIGH' then 1 else 0 end) as low_line_count FROM orders, lineitem
      WHERE o_orderkey = l_orderkey AND l_shipmode IN ('MAIL','SHIP') AND l_commitdate < l_receiptdate
      AND l_shipdate < l_commitdate AND l_receiptdate >= '1994-01-01' AND
      l_receiptdate < '1995-01-01' GROUP BY l_shipmode ORDER BY l_shipmode;)";
const char* const tpch_query_112 =
    R"(SELECT l_shipmode, SUM(case when o_orderpriority ='1-URGENT' or o_orderpriority ='2-HIGH' then 1 else 0 end)
      as high_line_count, SUM(case when o_orderpriority <> '1-URGENT' AND
      o_orderpriority <> '2-HIGH' then 1 else 0 end) as low_line_count FROM orders, lineitem
      WHERE o_orderkey = l_orderkey AND l_shipmode IN ('MAIL','SHIP') AND l_commitdate < l_receiptdate
      AND l_shipdate < l_commitdate AND l_receiptdate >= '1994-01-01' AND
      l_receiptdate < '1995-01-01' GROUP BY l_shipmode ORDER BY l_shipmode LIMIT 10;)";

/**
 * TPC-H 13
 *
 * Original:
 *
 * SELECT c_count, count(*) as custdist
 * FROM (
 *    SELECT c_custkey, count(o_orderkey)
 *    FROM customer left outer join orders
 *    on
 *        c_custkey = o_custkey
 *        AND o_comment not like '%special%requests%'
 *    GROUP BY c_custkey
 *    ) as c_orders (c_custkey, c_count)
 * GROUP BY c_count
 * ORDER BY custdist DESC, c_count DESC;
 *
 * Changes:
 *  1. Random values are hardcoded
 *  2. Subselect column aliases are moved into subselect
 */
const char* const tpch_query_13 =
    R"(SELECT c_count, count(*) as custdist FROM (SELECT c_custkey, count(o_orderkey) AS c_count
      FROM customer left outer join orders on c_custkey = o_custkey AND o_comment not like '%special%request%'
      GROUP BY c_custkey) as c_orders GROUP BY c_count ORDER BY custdist DESC, c_count DESC;)";
const char* const tpch_query_113 =
    R"(SELECT c_count, count(*) as custdist FROM (SELECT c_custkey, count(o_orderkey) as c_count
      FROM customer left outer join orders on c_custkey = o_custkey AND o_comment not like '%special%request%'
      GROUP BY c_custkey) as c_orders GROUP BY c_count ORDER BY custdist DESC, c_count DESC LIMIT 10;)";

/**
 * TPC-H 14
 *
 * Original:
 *
 * SELECT 100.00 * sum(case
 *                        when p_type like 'PROMO%'
 *                        then l_extendedprice*(1-l_discount)
 *                        else 0
 *                     end) / sum(l_extendedprice * (1 - l_discount)) as promo_revenue
 * FROM lineitem, part
 * WHERE
 *    l_partkey = p_partkey
 *    AND l_shipdate >= date '[DATE]'
 *    AND l_shipdate < date '[DATE]' + interval '1' month;
 *
 * Changes:
 *  1. Random values are hardcoded
 *  2. dates are not supported
 *    a. use strings as data type for now
 *    b. pre-calculate date operation
 */
const char* const tpch_query_14 =
    R"(SELECT 100.00 * SUM(case when p_type like 'PROMO%' then l_extendedprice*(1-l_discount) else 0 end)
      / SUM(l_extendedprice * (1 - l_discount)) as promo_revenue FROM lineitem, "part" WHERE l_partkey = p_partkey
      AND l_shipdate >= '1995-09-01' AND l_shipdate < '1995-10-01';)";
const char* const tpch_query_114 =
    R"(SELECT 100.00 * SUM(case when p_type like 'PROMO%' then l_extendedprice*(1-l_discount) else 0 end)
      / SUM(l_extendedprice * (1 - l_discount)) as promo_revenue FROM lineitem, "part" WHERE l_partkey = p_partkey
      AND l_shipdate >= '1995-09-01' AND l_shipdate < '1995-10-01' LIMIT 10;)";

/**
 * TPC-H 15
 *
 * Original:
 *
 * create view revenue[STREAM_ID] (supplier_no, total_revenue) as
 *    SELECT l_suppkey, sum(l_extendedprice * (1 - l_discount))
 *    FROM lineitem
 *    WHERE
 *        l_shipdate >= date '[DATE]'
 *        AND l_shipdate < date '[DATE]' + interval '3' month
 *    GROUP BY l_suppkey;
 *
 * SELECT s_suppkey, s_name, s_address, s_phone, total_revenue
 * FROM supplier, revenue[STREAM_ID]
 * WHERE
 *    s_suppkey = supplier_no
 *    AND total_revenue = (
 *        SELECT max(total_revenue)
 *        FROM revenue[STREAM_ID]
 *    )
 * ORDER BY s_suppkey;
 *
 * drop view revenue[STREAM_ID];
 *
 * Changes:
 *  1. Random values are hardcoded
 *  2. "revenue[STREAM_ID]" renamed to "revenue"
 *  2. dates are not supported
 *    a. use strings as data type for now
 *    b. pre-calculate date operation
 *  3. implicit type conversions for arithmetic operations are not supported
 *    a. changed 1 to 1.0 explicitly
 *  4. Removed "drop view revenue[STREAM_ID];" because with it SQLiteWrapper doesn't return a result.
 */
const char* const tpch_query_15 =
    R"(create view revenue (supplier_no, total_revenue) as SELECT l_suppkey,
      SUM(l_extendedprice * (1 - l_discount)) FROM lineitem WHERE l_shipdate >= '1993-05-13'
      AND l_shipdate < '1993-08-13' GROUP BY l_suppkey;

      SELECT s_suppkey, s_name, s_address, s_phone, total_revenue FROM supplier, revenue
      WHERE s_suppkey = supplier_no AND total_revenue = (SELECT max(total_revenue)
      FROM revenue) ORDER BY s_suppkey;

      drop view revenue;)";
const char* const tpch_query_115 =
    R"(create view revenue (supplier_no, total_revenue) as SELECT l_suppkey,
      SUM(l_extendedprice * (1 - l_discount)) FROM lineitem WHERE l_shipdate >= '1993-05-13'
      AND l_shipdate < '1993-08-13' GROUP BY l_suppkey;

      SELECT s_suppkey, s_name, s_address, s_phone, total_revenue FROM supplier, revenue
      WHERE s_suppkey = supplier_no AND total_revenue = (SELECT max(total_revenue)
      FROM revenue) ORDER BY s_suppkey LIMIT 10;

      drop view revenue;)";

/**
 * TPC-H 16
 *
 * Original:
 *
 * SELECT p_brand, p_type, p_size, count(distinct ps_suppkey) as supplier_cnt
 * FROM partsupp, part
 * WHERE
 *    p_partkey = ps_partkey
 *    AND p_brand <> '[BRAND]'
 *    AND p_type not like '[TYPE]%'
 *    AND p_size in ([SIZE1], [SIZE2], [SIZE3], [SIZE4], [SIZE5], [SIZE6], [SIZE7], [SIZE8])
 *    AND ps_suppkey not in (
 *        SELECT s_suppkey
 *        FROM supplier
 *        WHERE s_comment like '%Customer%Complaints%'
 *    )
 * GROUP BY p_brand, p_type, p_size
 * ORDER BY supplier_cnt DESC, p_brand, p_type, p_size;
 *
 * Changes:
 *  1. Random values are hardcoded

 */
const char* const tpch_query_16 =
    R"(SELECT p_brand, p_type, p_size, count(distinct ps_suppkey) as supplier_cnt
      FROM partsupp, "part" WHERE p_partkey = ps_partkey AND p_brand <> 'Brand#45'
      AND p_type not like 'MEDIUM POLISHED%' AND p_size in (49, 14, 23, 45, 19, 3, 36, 9)
      AND ps_suppkey not in (SELECT s_suppkey FROM supplier WHERE s_comment like '%Customer%Complaints%')
      GROUP BY p_brand, p_type, p_size ORDER BY supplier_cnt DESC, p_brand, p_type, p_size;)";
const char* const tpch_query_116 =
    R"(SELECT p_brand, p_type, p_size, count(distinct ps_suppkey) as supplier_cnt
      FROM partsupp, "part" WHERE p_partkey = ps_partkey AND p_brand <> 'Brand#45'
      AND p_type not like 'MEDIUM POLISHED%' AND p_size in (49, 14, 23, 45, 19, 3, 36, 9)
      AND ps_suppkey not in (SELECT s_suppkey FROM supplier WHERE s_comment like '%Customer%Complaints%')
      GROUP BY p_brand, p_type, p_size ORDER BY supplier_cnt DESC, p_brand, p_type, p_size LIMIT 10;)";

/**
 * TPC-H 17
 *
 * Original:
 *
 * SELECT sum(l_extendedprice) / 7.0 as avg_yearly
 * FROM lineitem, part
 * WHERE
 *    p_partkey = l_partkey
 *    AND p_brand = '[BRAND]'
 *    AND p_container = '[CONTAINER]'
 *    AND l_quantity < (
 *        SELECT 0.2 * avg(l_quantity)
 *        FROM lineitem
 *        WHERE l_partkey = p_partkey
 *    );
 *
 * Changes:
 *  1. Random values are hardcoded

 */
const char* const tpch_query_17 =
    R"(SELECT SUM(l_extendedprice) / 7.0 as avg_yearly FROM lineitem, "part" WHERE p_partkey = l_partkey
      AND p_brand = 'Brand#23' AND p_container = 'MED BOX' AND l_quantity < (SELECT 0.2 * avg(l_quantity)
      FROM lineitem WHERE l_partkey = p_partkey);)";
const char* const tpch_query_117 =
    R"(SELECT SUM(l_extendedprice) / 7.0 as avg_yearly FROM lineitem, "part" WHERE p_partkey = l_partkey
      AND p_brand = 'Brand#23' AND p_container = 'MED BOX' AND l_quantity < (SELECT 0.2 * avg(l_quantity)
      FROM lineitem WHERE l_partkey = p_partkey) LIMIT 10;)";

/**
 * TPC-H 18
 *
 * Original:
 *
 * SELECT c_name, c_custkey, o_orderkey, o_orderdate, o_totalprice, sum(l_quantity)
 * FROM customer, orders, lineitem
 * WHERE
 *    o_orderkey in (
 *        SELECT l_orderkey
 *        FROM lineitem
 *        GROUP BY l_orderkey
 *        having sum(l_quantity) > [QUANTITY]
 *    )
 *    AND c_custkey = o_custkey
 *    AND o_orderkey = l_orderkey
 * GROUP BY c_name, c_custkey, o_orderkey, o_orderdate, o_totalprice
 * ORDER BY o_totalprice DESC, o_orderdate;
 *
 * Changes:
 *  1. Random values are hardcoded

 */
const char* const tpch_query_18 =
    R"(SELECT c_name, c_custkey, o_orderkey, o_orderdate, o_totalprice, SUM(l_quantity)
      FROM customer, orders, lineitem WHERE o_orderkey in (SELECT l_orderkey FROM lineitem
      GROUP BY l_orderkey having SUM(l_quantity) > 300) AND c_custkey = o_custkey AND o_orderkey = l_orderkey
      GROUP BY c_name, c_custkey, o_orderkey, o_orderdate, o_totalprice ORDER BY o_totalprice DESC, o_orderdate;)";
const char* const tpch_query_118 =
    R"(SELECT c_name, c_custkey, o_orderkey, o_orderdate, o_totalprice, SUM(l_quantity)
      FROM customer, orders, lineitem WHERE o_orderkey in (SELECT l_orderkey FROM lineitem
      GROUP BY l_orderkey having SUM(l_quantity) > 300) AND c_custkey = o_custkey AND o_orderkey = l_orderkey
      GROUP BY c_name, c_custkey, o_orderkey, o_orderdate, o_totalprice ORDER BY o_totalprice DESC, o_orderdate LIMIT 10;)";

/**
 * TPC-H 19
 *
 * Original:
 *
 * SELECT sum(l_extendedprice * (1 - l_discount) ) as revenue
 * FROM lineitem, part
 * WHERE (
 *        p_partkey = l_partkey
 *        AND p_brand = '[BRAND1]'
 *        AND p_container in ( 'SM CASE', 'SM BOX', 'SM PACK', 'SM PKG')
 *        AND l_quantity >= [QUANTITY1]
 *        AND l_quantity <= [QUANTITY1] + 10
 *        AND p_size between 1 AND 5
 *        AND l_shipmode in ('AIR', 'AIR REG')
 *        AND l_shipinstruct = 'DELIVER IN PERSON'
 *    ) or (
 *        p_partkey = l_partkey
 *        AND p_brand = '[BRAND2]'
 *        AND p_container in ('MED BAG', 'MED BOX', 'MED PKG', 'MED PACK')
 *        AND l_quantity >= [QUANTITY2]
 *        AND l_quantity <= [QUANTITY2] + 10
 *        AND p_size between 1 AND 10
 *        AND l_shipmode in ('AIR', 'AIR REG')
 *        AND l_shipinstruct = 'DELIVER IN PERSON'
 *    ) or (
 *        p_partkey = l_partkey
 *        AND p_brand = '[BRAND3]'
 *        AND p_container in ( 'LG CASE', 'LG BOX', 'LG PACK', 'LG PKG')
 *        AND l_quantity >= [QUANTITY3]
 *        AND l_quantity <= [QUANTITY3] + 10
 *        AND p_size between 1 AND 15
 *        AND l_shipmode in ('AIR', 'AIR REG')
 *        AND l_shipinstruct = 'DELIVER IN PERSON'
 *    );
 *
 * Changes:
 *  1. Random values are hardcoded
 *  2. implicit type conversions for arithmetic operations are not supported
 *    a. changed 1 to 1.0 explicitly
 *  3. Extracted "p_partkey = l_partkey" to make JoinDetectionRule work
 */
const char* const tpch_query_19 =
    R"(SELECT SUM(l_extendedprice * (1 - l_discount) ) as revenue FROM lineitem, "part" WHERE p_partkey = l_partkey AND ((
      p_brand = 'Brand#12' AND p_container in ( 'SM CASE', 'SM BOX', 'SM PACK', 'SM PKG') AND
      l_quantity >= 1 AND l_quantity <= 1 + 10 AND p_size between 1 AND 5 AND l_shipmode
      in ('AIR', 'AIR REG') AND l_shipinstruct = 'DELIVER IN PERSON') or (p_brand = 'Brand#23' AND p_container in ('MED BAG', 'MED BOX', 'MED PKG', 'MED PACK')
      AND l_quantity >= 10 AND l_quantity <= 10 + 10 AND p_size between 1 AND 10
      AND l_shipmode in ('AIR', 'AIR REG') AND l_shipinstruct = 'DELIVER IN PERSON') or
      (p_brand = 'Brand#34' AND p_container in ( 'LG CASE', 'LG BOX', 'LG PACK', 'LG PKG')
      AND l_quantity >= 20 AND l_quantity <= 20 + 10 AND p_size between 1 AND 15 AND l_shipmode in
      ('AIR', 'AIR REG') AND l_shipinstruct = 'DELIVER IN PERSON'));)";
const char* const tpch_query_119 =
    R"(SELECT SUM(l_extendedprice * (1 - l_discount) ) as revenue FROM lineitem, "part" WHERE p_partkey = l_partkey AND ((
      p_brand = 'Brand#12' AND p_container in ( 'SM CASE', 'SM BOX', 'SM PACK', 'SM PKG') AND
      l_quantity >= 1 AND l_quantity <= 1 + 10 AND p_size between 1 AND 5 AND l_shipmode
      in ('AIR', 'AIR REG') AND l_shipinstruct = 'DELIVER IN PERSON') or (p_brand = 'Brand#23' AND p_container in ('MED BAG', 'MED BOX', 'MED PKG', 'MED PACK')
      AND l_quantity >= 10 AND l_quantity <= 10 + 10 AND p_size between 1 AND 10
      AND l_shipmode in ('AIR', 'AIR REG') AND l_shipinstruct = 'DELIVER IN PERSON') or
      (p_brand = 'Brand#34' AND p_container in ( 'LG CASE', 'LG BOX', 'LG PACK', 'LG PKG')
      AND l_quantity >= 20 AND l_quantity <= 20 + 10 AND p_size between 1 AND 15 AND l_shipmode in
      ('AIR', 'AIR REG') AND l_shipinstruct = 'DELIVER IN PERSON')) LIMIT 10;)";

/**
 * TPC-H 20
 *
 * Original:
 *
 * SELECT s_name, s_address
 * FROM supplier, nation
 * WHERE
 *    s_suppkey in (
 *        SELECT ps_suppkey
 *        FROM partsupp
 *        WHERE ps_partkey in (
 *          SELECT p_partkey
 *          FROM part
 *          WHERE
 *            p_name like '[COLOR]%')
 *            AND ps_availqty > (
 *                SELECT 0.5 * sum(l_quantity)
 *                FROM lineitem
 *                WHERE
 *                    l_partkey = ps_partkey
 *                    AND l_suppkey = ps_suppkey
 *                    AND l_shipdate >= date('[DATE]')
 *                    AND l_shipdate < date('[DATE]') + interval '1' year
 *            )
 *        )
 *    AND s_nationkey = n_nationkey
 *    AND n_name = '[NATION]'
 * ORDER BY s_name;
 *
 * Changes:
 *  1. Random values are hardcoded
 *  2. dates are not supported
 *    a. use strings as data type for now
 *    b. pre-calculate date operation
 */
const char* const tpch_query_20 =
    R"(SELECT s_name, s_address FROM supplier, nation WHERE s_suppkey in (SELECT ps_suppkey FROM partsupp
      WHERE ps_partkey in (SELECT p_partkey FROM "part" WHERE p_name like 'forest%') AND ps_availqty >
      (SELECT 0.5 * SUM(l_quantity) FROM lineitem WHERE l_partkey = ps_partkey AND l_suppkey = ps_suppkey AND
      l_shipdate >= '1994-01-01' AND l_shipdate < '1995-01-01')) AND s_nationkey = n_nationkey
      AND n_name = 'CANADA' ORDER BY s_name;)";
const char* const tpch_query_120 =
    R"(SELECT s_name, s_address FROM supplier, nation WHERE s_suppkey in (SELECT ps_suppkey FROM partsupp
      WHERE ps_partkey in (SELECT p_partkey FROM "part" WHERE p_name like 'forest%') AND ps_availqty >
      (SELECT 0.5 * SUM(l_quantity) FROM lineitem WHERE l_partkey = ps_partkey AND l_suppkey = ps_suppkey AND
      l_shipdate >= '1994-01-01' AND l_shipdate < '1995-01-01')) AND s_nationkey = n_nationkey
      AND n_name = 'CANADA' ORDER BY s_name LIMIT 10;)";

/**
 * TPC-H 21
 *
 * Original:
 *
 * SELECT s_name, count(*) as numwait
 * FROM supplier, lineitem l1, orders, nation
 * WHERE
 *    s_suppkey = l1.l_suppkey
 *    AND o_orderkey = l1.l_orderkey
 *    AND o_orderstatus = 'F'
 *    AND l1.l_receiptdate > l1.l_commitdate
 *    AND exists (
 *        SELECT *
 *        FROM lineitem l2
 *        WHERE
 *            l2.l_orderkey = l1.l_orderkey
 *            AND l2.l_suppkey <> l1.l_suppkey
 *    ) AND not exists (
 *        SELECT *
 *        FROM lineitem l3
 *        WHERE
 *            l3.l_orderkey = l1.l_orderkey
 *            AND l3.l_suppkey <> l1.l_suppkey
 *            AND l3.l_receiptdate > l3.l_commitdate
 *    )
 *    AND s_nationkey = n_nationkey
 *    AND n_name = '[NATION]'
 * GROUP BY s_name
 * ORDER BY numwait DESC, s_name;
 *
 * Changes:
 *  1. Random values are hardcoded
 *  2. dates are not supported
 *    a. use strings as data type for now
 *    b. pre-calculate date operation

 */
const char* const tpch_query_21 =
    R"(SELECT s_name, count(*) as numwait FROM supplier, lineitem l1, orders, nation WHERE s_suppkey = l1.l_suppkey
      AND o_orderkey = l1.l_orderkey AND o_orderstatus = 'F' AND l1.l_receiptdate > l1.l_commitdate AND exists
      (SELECT * FROM lineitem l2 WHERE l2.l_orderkey = l1.l_orderkey AND l2.l_suppkey <> l1.l_suppkey) AND not exists
      (SELECT * FROM lineitem l3 WHERE l3.l_orderkey = l1.l_orderkey AND l3.l_suppkey <> l1.l_suppkey AND
      l3.l_receiptdate > l3.l_commitdate ) AND s_nationkey = n_nationkey AND n_name = 'SAUDI ARABIA' GROUP BY s_name
      ORDER BY numwait DESC, s_name;)";

const char* const tpch_query_121 =
    R"(SELECT s_name, count(*) as numwait FROM supplier, lineitem l1, orders, nation WHERE s_suppkey = l1.l_suppkey
      AND o_orderkey = l1.l_orderkey AND o_orderstatus = 'F' AND l1.l_receiptdate > l1.l_commitdate AND exists
      (SELECT * FROM lineitem l2 WHERE l2.l_orderkey = l1.l_orderkey AND l2.l_suppkey <> l1.l_suppkey) AND not exists
      (SELECT * FROM lineitem l3 WHERE l3.l_orderkey = l1.l_orderkey AND l3.l_suppkey <> l1.l_suppkey AND
      l3.l_receiptdate > l3.l_commitdate ) AND s_nationkey = n_nationkey AND n_name = 'SAUDI ARABIA' GROUP BY s_name
      ORDER BY numwait DESC, s_name LIMIT 10;)";

/**
 * TPC-H 22
 *
 * Original:
 *
 * SELECT
 *     CNTRYCODE,
 *     COUNT(*) AS NUMCUST,
 *     SUM(c_acctbal) AS TOTACCTBAL
 * FROM (
 *     SELECT
 *         SUBSTRING(c_phone,1,2) AS CNTRYCODE,
 *         c_acctbal
 *     FROM
 *         customer
 *    WHERE
 *         SUBSTRING(c_phone,1,2) IN ('13', '31', '23', '29', '30', '18', '17')
 *         AND c_acctbal > (
 *             SELECT
 *                 AVG(c_acctbal)
 *             FROM
 *                 customer
 *             WHERE
 *                 c_acctbal > 0.00
 *                 AND SUBSTRING(c_phone,1,2) IN ('13', '31', '23', '29', '30', '18', '17')
 *         )
 *         AND NOT EXISTS (
 *             SELECT
 *                 *
 *             FROM
 *                 orders
 *             WHERE
 *                 o_custkey = c_custkey
 *         )
 * ) AS CUSTSALE
 * GROUP BY
 *     CNTRYCODE
 * ORDER BY
 *     CNTRYCODE
 *
 * Changes:
 *  1. Renamed SUBSTRING to SUBSTR
 */
const char* const tpch_query_22 =
    R"(SELECT
         CNTRYCODE, COUNT(*) AS NUMCUST, SUM(c_acctbal) AS TOTACCTBAL
       FROM
         (SELECT
            SUBSTR(c_phone,1,2) AS CNTRYCODE, c_acctbal
          FROM
            customer
          WHERE
            SUBSTR(c_phone,1,2) IN ('13', '31', '23', '29', '30', '18', '17') AND
            c_acctbal > (SELECT
                           AVG(c_acctbal)
                         FROM
                           customer
                         WHERE
                          c_acctbal > 0.00 AND
                          SUBSTR(c_phone,1,2) IN ('13', '31', '23', '29', '30', '18', '17')) AND
            NOT EXISTS ( SELECT * FROM orders WHERE o_custkey = c_custkey)
        ) AS CUSTSALE
       GROUP BY CNTRYCODE
       ORDER BY CNTRYCODE;)";
const char* const tpch_query_122 =
    R"(SELECT
         CNTRYCODE, COUNT(*) AS NUMCUST, SUM(c_acctbal) AS TOTACCTBAL
       FROM
         (SELECT
            SUBSTR(c_phone,1,2) AS CNTRYCODE, c_acctbal
          FROM
            customer
          WHERE
            SUBSTR(c_phone,1,2) IN ('13', '31', '23', '29', '30', '18', '17') AND
            c_acctbal > (SELECT
                           AVG(c_acctbal)
                         FROM
                           customer
                         WHERE
                          c_acctbal > 0.00 AND
                          SUBSTR(c_phone,1,2) IN ('13', '31', '23', '29', '30', '18', '17')) AND
            NOT EXISTS ( SELECT * FROM orders WHERE o_custkey = c_custkey)
        ) AS CUSTSALE
       GROUP BY CNTRYCODE
       ORDER BY CNTRYCODE LIMIT 10;)";

}  // namespace

namespace opossum {

const std::map<size_t, const char*> tpch_queries = {
    {1, tpch_query_1},     {2, tpch_query_2},     {3, tpch_query_3},     {4, tpch_query_4},     {5, tpch_query_5},
    {6, tpch_query_6},     {7, tpch_query_7},     {8, tpch_query_8},     {9, tpch_query_9},     {10, tpch_query_10},
    {11, tpch_query_11},   {12, tpch_query_12},   {13, tpch_query_13},   {14, tpch_query_14},   {15, tpch_query_15},
    {16, tpch_query_16},   {17, tpch_query_17},   {18, tpch_query_18},   {19, tpch_query_19},   {20, tpch_query_20},
    {21, tpch_query_21},   {22, tpch_query_22},   {101, tpch_query_101}, {102, tpch_query_102}, {103, tpch_query_103},
    {104, tpch_query_104}, {105, tpch_query_105}, {106, tpch_query_106}, {107, tpch_query_107}, {108, tpch_query_108},
    {109, tpch_query_109}, {110, tpch_query_110}, {111, tpch_query_111}, {112, tpch_query_112}, {113, tpch_query_113},
    {114, tpch_query_114}, {115, tpch_query_115}, {116, tpch_query_116}, {117, tpch_query_117}, {118, tpch_query_118},
    {119, tpch_query_119}, {120, tpch_query_120}, {121, tpch_query_121}, {122, tpch_query_122}};

}  // namespace opossum<|MERGE_RESOLUTION|>--- conflicted
+++ resolved
@@ -245,16 +245,12 @@
     R"(SELECT sum(l_extendedprice*l_discount) AS REVENUE
       FROM lineitem
       WHERE l_shipdate >= '1994-01-01' AND l_shipdate < '1995-01-01'
-<<<<<<< HEAD
-      AND l_discount BETWEEN .05 AND .07 AND l_quantity < 24;)";
+      AND l_discount BETWEEN .06 - 0.01 AND .06 + 0.01001 AND l_quantity < 24;)";
 const char* const tpch_query_106 =
     R"(SELECT sum(l_extendedprice*l_discount) AS REVENUE
       FROM lineitem
       WHERE l_shipdate >= '1994-01-01' AND l_shipdate < '1995-01-01'
-      AND l_discount BETWEEN .05 AND .07 AND l_quantity < 24 LIMIT 10;)";
-=======
-      AND l_discount BETWEEN .06 - 0.01 AND .06 + 0.01001 AND l_quantity < 24;)";
->>>>>>> 6f99ce07
+      AND l_discount BETWEEN .06 - 0.01 AND .06 + 0.01001 AND l_quantity < 24 LIMIT 10;)";
 
 /**
  * TPC-H 7
