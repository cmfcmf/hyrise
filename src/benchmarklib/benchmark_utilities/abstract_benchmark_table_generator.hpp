#pragma once

#include <functional>
#include <map>
#include <memory>
#include <numeric>
#include <string>
#include <utility>
#include <vector>

#include "resolve_type.hpp"
#include "storage/table.hpp"
#include "storage/value_segment.hpp"
#include "types.hpp"

namespace opossum {

class AbstractBenchmarkTableGenerator {
 public:
  explicit AbstractBenchmarkTableGenerator(const opossum::ChunkOffset chunk_size) : _chunk_size(chunk_size) {}

  virtual ~AbstractBenchmarkTableGenerator() = default;

  virtual std::map<std::string, std::shared_ptr<opossum::Table>> generate_all_tables() = 0;

 protected:
  const opossum::ChunkOffset _chunk_size;

  /**
   * In TPCC and TPCH table sizes are usually defined relatively to each other.
   * E.g. the specification defines that there are 10 districts for each warehouse.
   *
   * A trivial approach to implement this in our table generator would be to iterate in nested loops and add all rows.
   * However, this makes it hard to take care of a certain chunk_size. With nested loops
   * chunks only contain as many rows as there are iterations in the most inner loop.
   *
   * In this method we basically generate the whole column in a single loop,
   * so that we can easily split when a Chunk is full. To do that we have all the cardinalities of the influencing
   * tables:
   * E.g. for the CUSTOMER table we have the following cardinalities:
   * indices[0] = warehouse_size = 1
   * indices[1] = district_size = 10
   * indices[2] = customer_size = 3000
   * So in total we have to generate 1*10*3000 = 30 000 customers.
   *
   * @tparam T                  the type of the column
   * @param table               the column shall be added to this table as well as column metadata
   * @param name                the name of the column
   * @param cardinalities       the cardinalities of the different 'nested loops',
   *                            e.g. 10 districts per warehouse results in {1, 10}
   * @param generator_function  a lambda function to generate a vector of values for this column
   */
  template <typename T>
  void add_column(std::vector<opossum::Segments>& segments_by_chunk,
                  opossum::TableColumnDefinitions& column_definitions, std::string name,
                  std::shared_ptr<std::vector<size_t>> cardinalities,
                  const std::function<std::vector<T>(std::vector<size_t>)>& generator_function) {
    bool is_first_column = column_definitions.size() == 0;

    auto data_type = opossum::data_type_from_type<T>();
    column_definitions.emplace_back(name, data_type, false);

    /**
     * Calculate the total row count for this column based on the cardinalities of the influencing tables.
     * For the CUSTOMER table this calculates 1*10*3000
     */
    auto loop_count =
        std::accumulate(std::begin(*cardinalities), std::end(*cardinalities), 1u, std::multiplies<size_t>());

    tbb::concurrent_vector<T> data;
    data.reserve(_chunk_size);

    /**
     * The loop over all records that the final column of the table will contain, e.g. loop_count = 30 000 for CUSTOMER
     */
    size_t row_index = 0;

    for (size_t loop_index = 0; loop_index < loop_count; loop_index++) {
      std::vector<size_t> indices(cardinalities->size());

      /**
       * Calculate indices for internal loops
       *
       * We have to take care of writing IDs for referenced table correctly, e.g. when they are used as foreign key.
       * In that case the 'generator_function' has to be able to access the current index of our loops correctly,
       * which we ensure by defining them here.
       *
       * For example for CUSTOMER:
       * WAREHOUSE_ID | DISTRICT_ID | CUSTOMER_ID
       * indices[0]   | indices[1]  | indices[2]
       */
      for (size_t loop = 0; loop < cardinalities->size(); loop++) {
        auto divisor = std::accumulate(std::begin(*cardinalities) + loop + 1, std::end(*cardinalities), 1u,
                                       std::multiplies<size_t>());
        indices[loop] = (loop_index / divisor) % cardinalities->at(loop);
      }

      /**
       * Actually generating and adding values.
       * Pass in the previously generated indices to use them in 'generator_function',
       * e.g. when generating IDs.
       * We generate a vector of values with variable length
       * and iterate it to add to the output segment.
       */
      auto values = generator_function(indices);
      for (T& value : values) {
        data.push_back(value);

        // write output chunks if segment size has reached chunk_size
        if (row_index % _chunk_size == _chunk_size - 1) {
          auto value_segment = std::make_shared<opossum::ValueSegment<T>>(std::move(data));

          if (is_first_column) {
            segments_by_chunk.emplace_back();
            segments_by_chunk.back().push_back(value_segment);
          } else {
            opossum::ChunkID chunk_id{static_cast<uint32_t>(row_index / _chunk_size)};
            segments_by_chunk[chunk_id].push_back(value_segment);
          }

          // reset data
          data.clear();
          data.reserve(_chunk_size);
        }
        row_index++;
      }
    }

    // write partially filled last chunk
    if (row_index % _chunk_size != 0) {
      auto value_segment = std::make_shared<opossum::ValueSegment<T>>(std::move(data));

      // add Chunk if it is the first column, e.g. WAREHOUSE_ID in the example above
      if (is_first_column) {
        segments_by_chunk.emplace_back();
        segments_by_chunk.back().push_back(value_segment);
      } else {
        opossum::ChunkID chunk_id{static_cast<uint32_t>(row_index / _chunk_size)};
        segments_by_chunk[chunk_id].push_back(value_segment);
      }
    }
  }

  /**
   * This method simplifies the interface for columns
   * where only a single element is added in the inner loop.
   *
   * @tparam T                  the type of the column
   * @param table               the column shall be added to this table as well as column metadata
   * @param name                the name of the column
   * @param cardinalities       the cardinalities of the different 'nested loops',
   *                            e.g. 10 districts per warehouse results in {1, 10}
   * @param generator_function  a lambda function to generate a value for this column
   */
  template <typename T>
  void add_column(std::vector<opossum::Segments>& segments_by_chunk,
                  opossum::TableColumnDefinitions& column_definitions, std::string name,
                  std::shared_ptr<std::vector<size_t>> cardinalities,
                  const std::function<T(std::vector<size_t>)>& generator_function) {
    const std::function<std::vector<T>(std::vector<size_t>)> wrapped_generator_function =
<<<<<<< HEAD
            [generator_function](std::vector<size_t> indices) { return std::vector<T>({generator_function(indices)}); };
    add_column(columns_by_chunk, column_definitions, name, cardinalities, wrapped_generator_function);
=======
        [generator_function](std::vector<size_t> indices) { return std::vector<T>({generator_function(indices)}); };
    add_column(segments_by_chunk, column_definitions, name, cardinalities, wrapped_generator_function);
>>>>>>> 0b1669c5
  }

  /**
   * In TPCC and TPCH table sizes are usually defined relatively to each other.
   * E.g. the specification defines that there are 10 districts for each warehouse.
   *
   * A trivial approach to implement this in our table generator would be to iterate in nested loops and add all rows.
   * However, this makes it hard to take care of a certain chunk_size. With nested loops
   * chunks only contain as many rows as there are iterations in the most inner loop.
   *
   * In this method we basically generate the whole column in a single loop,
   * so that we can easily split when a Chunk is full. To do that we have all the cardinalities of the influencing
   * tables:
   * E.g. for the CUSTOMER table we have the following cardinalities:
   * indices[0] = warehouse_size = 1
   * indices[1] = district_size = 10
   * indices[2] = customer_size = 3000
   * So in total we have to generate 1*10*3000 = 30 000 customers.
   *
   * @tparam T                  the type of the column
   * @param table               the column shall be added to this table as well as column metadata
   * @param name                the name of the column
   * @param cardinalities       the cardinalities of the different 'nested loops',
   *                            e.g. 10 districts per warehouse results in {1, 10}
   * @param generator_function  a lambda function to generate a vector of values for this column
   */
  template <typename T>
  void add_nullable_column(std::vector<opossum::ChunkColumns>& columns_by_chunk,
                  opossum::TableColumnDefinitions& column_definitions, std::string name,
                  std::shared_ptr<std::vector<size_t>> cardinalities,
                  const std::function<std::vector<T>(std::vector<size_t>)>& generator_function,
                  const std::function<std::vector<bool>(std::vector<size_t>)>& null_generator_function) {
      bool is_first_column = column_definitions.size() == 0;

      auto data_type = opossum::data_type_from_type<T>();
      column_definitions.emplace_back(name, data_type, true);

      /**
       * Calculate the total row count for this column based on the cardinalities of the influencing tables.
       * For the CUSTOMER table this calculates 1*10*3000
       */
      auto loop_count =
              std::accumulate(std::begin(*cardinalities), std::end(*cardinalities), 1u, std::multiplies<size_t>());

      tbb::concurrent_vector<T> column;
      tbb::concurrent_vector<bool> null_column;
      column.reserve(_chunk_size);
      null_column.reserve(_chunk_size);

      /**
       * The loop over all records that the final column of the table will contain, e.g. loop_count = 30 000 for CUSTOMER
       */
      size_t row_index = 0;

      for (size_t loop_index = 0; loop_index < loop_count; loop_index++) {
        std::vector<size_t> indices(cardinalities->size());

        /**
         * Calculate indices for internal loops
         *
         * We have to take care of writing IDs for referenced table correctly, e.g. when they are used as foreign key.
         * In that case the 'generator_function' has to be able to access the current index of our loops correctly,
         * which we ensure by defining them here.
         *
         * For example for CUSTOMER:
         * WAREHOUSE_ID | DISTRICT_ID | CUSTOMER_ID
         * indices[0]   | indices[1]  | indices[2]
         */
        for (size_t loop = 0; loop < cardinalities->size(); loop++) {
          auto divisor = std::accumulate(std::begin(*cardinalities) + loop + 1, std::end(*cardinalities), 1u,
                                         std::multiplies<size_t>());
          indices[loop] = (loop_index / divisor) % cardinalities->at(loop);
        }

        /**
         * Actually generating and adding values.
         * Pass in the previously generated indices to use them in 'generator_function',
         * e.g. when generating IDs.
         * We generate a vector of values with variable length
         * and iterate it to add to the output column.
         */
        auto values = generator_function(indices);
        auto null_values = null_generator_function(indices);

        size_t index = 0;
        for (T& value : values) {
          column.push_back(value);
          null_column.push_back(null_values[index++]);

          // write output chunks if column size has reached chunk_size
          if (row_index % _chunk_size == _chunk_size - 1) {
            auto value_column = std::make_shared<opossum::ValueColumn<T>>(std::move(column), std::move(null_column));

            if (is_first_column) {
              columns_by_chunk.emplace_back();
              columns_by_chunk.back().push_back(value_column);
            } else {
              opossum::ChunkID chunk_id{static_cast<uint32_t>(row_index / _chunk_size)};
              columns_by_chunk[chunk_id].push_back(value_column);
            }

            // reset column
            column.clear();
            column.reserve(_chunk_size);
          }
          row_index++;
        }
      }

      // write partially filled last chunk
      if (row_index % _chunk_size != 0) {
        auto value_column = std::make_shared<opossum::ValueColumn<T>>(std::move(column), std::move(null_column));

        // add Chunk if it is the first column, e.g. WAREHOUSE_ID in the example above
        if (is_first_column) {
          columns_by_chunk.emplace_back();
          columns_by_chunk.back().push_back(value_column);
        } else {
          opossum::ChunkID chunk_id{static_cast<uint32_t>(row_index / _chunk_size)};
          columns_by_chunk[chunk_id].push_back(value_column);
        }
      }
    }

    /**
     * This method simplifies the interface for columns,
     * where only a single element is added in the inner loop.
     *
     * @tparam T                  the type of the column
     * @param table               the column shall be added to this table as well as column metadata
     * @param name                the name of the column
     * @param cardinalities       the cardinalities of the different 'nested loops',
     *                            e.g. 10 districts per warehouse results in {1, 10}
     * @param generator_function  a lambda function to generate a value for this column
     */
    template <typename T>
    void add_nullable_column(std::vector<opossum::ChunkColumns>& columns_by_chunk,
                    opossum::TableColumnDefinitions& column_definitions, std::string name,
                    std::shared_ptr<std::vector<size_t>> cardinalities,
                    const std::function<T(std::vector<size_t>)>& generator_function,
                    const std::function<bool(std::vector<size_t>)>& null_generator_function) {
      const std::function<std::vector<T>(std::vector<size_t>)> wrapped_generator_function =
              [generator_function](std::vector<size_t> indices) { return std::vector<T>({generator_function(indices)}); };
      const std::function<std::vector<bool>(std::vector<size_t>)> wrapped_null_generator_function =
              [null_generator_function](std::vector<size_t> indices) { return std::vector<bool>({null_generator_function(indices)}); };
      add_nullable_column(columns_by_chunk, column_definitions, name, cardinalities, wrapped_generator_function, wrapped_null_generator_function);
    }
};

}  // namespace opossum<|MERGE_RESOLUTION|>--- conflicted
+++ resolved
@@ -158,13 +158,8 @@
                   std::shared_ptr<std::vector<size_t>> cardinalities,
                   const std::function<T(std::vector<size_t>)>& generator_function) {
     const std::function<std::vector<T>(std::vector<size_t>)> wrapped_generator_function =
-<<<<<<< HEAD
-            [generator_function](std::vector<size_t> indices) { return std::vector<T>({generator_function(indices)}); };
-    add_column(columns_by_chunk, column_definitions, name, cardinalities, wrapped_generator_function);
-=======
         [generator_function](std::vector<size_t> indices) { return std::vector<T>({generator_function(indices)}); };
     add_column(segments_by_chunk, column_definitions, name, cardinalities, wrapped_generator_function);
->>>>>>> 0b1669c5
   }
 
   /**
@@ -192,7 +187,7 @@
    * @param generator_function  a lambda function to generate a vector of values for this column
    */
   template <typename T>
-  void add_nullable_column(std::vector<opossum::ChunkColumns>& columns_by_chunk,
+  void add_nullable_column(std::vector<opossum::Segments>& columns_by_chunk,
                   opossum::TableColumnDefinitions& column_definitions, std::string name,
                   std::shared_ptr<std::vector<size_t>> cardinalities,
                   const std::function<std::vector<T>(std::vector<size_t>)>& generator_function,
@@ -256,7 +251,7 @@
 
           // write output chunks if column size has reached chunk_size
           if (row_index % _chunk_size == _chunk_size - 1) {
-            auto value_column = std::make_shared<opossum::ValueColumn<T>>(std::move(column), std::move(null_column));
+            auto value_column = std::make_shared<opossum::ValueSegment<T>>(std::move(column), std::move(null_column));
 
             if (is_first_column) {
               columns_by_chunk.emplace_back();
@@ -276,7 +271,7 @@
 
       // write partially filled last chunk
       if (row_index % _chunk_size != 0) {
-        auto value_column = std::make_shared<opossum::ValueColumn<T>>(std::move(column), std::move(null_column));
+        auto value_column = std::make_shared<opossum::ValueSegment<T>>(std::move(column), std::move(null_column));
 
         // add Chunk if it is the first column, e.g. WAREHOUSE_ID in the example above
         if (is_first_column) {
@@ -301,7 +296,7 @@
      * @param generator_function  a lambda function to generate a value for this column
      */
     template <typename T>
-    void add_nullable_column(std::vector<opossum::ChunkColumns>& columns_by_chunk,
+    void add_nullable_column(std::vector<opossum::Segments>& columns_by_chunk,
                     opossum::TableColumnDefinitions& column_definitions, std::string name,
                     std::shared_ptr<std::vector<size_t>> cardinalities,
                     const std::function<T(std::vector<size_t>)>& generator_function,
