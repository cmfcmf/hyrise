--- conflicted
+++ resolved
@@ -38,15 +38,12 @@
 struct QueryBenchmarkResult {
   size_t num_iterations = 0;
   Duration duration = Duration{};
-<<<<<<< HEAD
   std::vector<std::vector<double>> qpi_link_utilization_in = {};
   std::vector<std::vector<double>> qpi_link_utilization_out = {};
   uint64_t qpi_all_link_bytes_in = 0;
   uint64_t qpi_all_link_bytes_out = 0;
   double qpi_to_mc_traffic_ratio = 0.0;
-=======
   std::vector<Duration> iteration_durations;
->>>>>>> 00075dfc
 };
 
 using QueryID = size_t;
@@ -105,11 +102,7 @@
 // View BenchmarkConfig::description to see format of the JSON-version
 struct BenchmarkConfig {
   BenchmarkConfig(const BenchmarkMode benchmark_mode, const bool verbose, const ChunkOffset chunk_size,
-<<<<<<< HEAD
                   const EncodingConfig encoding_config, const size_t max_num_query_runs, const size_t query_runs, const Duration& max_duration,
-=======
-                  const EncodingConfig& encoding_config, const size_t max_num_query_runs, const Duration& max_duration,
->>>>>>> 00075dfc
                   const UseMvcc use_mvcc, const std::optional<std::string>& output_file_path,
                   const bool enable_scheduler, const size_t available_cores, const bool enable_visualization,
                   std::ostream& out);
