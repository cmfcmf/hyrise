--- conflicted
+++ resolved
@@ -216,13 +216,8 @@
 
   // Check that invalid data type combinations are rejected
   if (IS_DEBUG) {
-<<<<<<< HEAD
-    const JitTupleValue int_value{DataType::Int, false, 0};
-    EXPECT_THROW(jit_and(true_value, int_value, result_value, context, false), std::logic_error);
-=======
     const JitTupleValue long_value{DataType::Long, false, 0};
-    EXPECT_THROW(jit_and(true_value, long_value, result_value, context), std::logic_error);
->>>>>>> ac56ffdd
+    EXPECT_THROW(jit_and(true_value, long_value, result_value, context, true), std::logic_error);
   }
 }
 
@@ -285,13 +280,8 @@
 
   // Check that invalid data type combinations are rejected
   if (IS_DEBUG) {
-<<<<<<< HEAD
-    const JitTupleValue int_value{DataType::Int, false, 0};
-    EXPECT_THROW(jit_or(true_value, int_value, result_value, context, false), std::logic_error);
-=======
     const JitTupleValue long_value{DataType::Long, false, 0};
-    EXPECT_THROW(jit_or(true_value, long_value, result_value, context), std::logic_error);
->>>>>>> ac56ffdd
+    EXPECT_THROW(jit_or(true_value, long_value, result_value, context, true), std::logic_error);
   }
 }
 
