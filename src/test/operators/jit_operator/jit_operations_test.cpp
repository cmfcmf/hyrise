--- conflicted
+++ resolved
@@ -217,11 +217,7 @@
   // Check that invalid data type combinations are rejected
   if (IS_DEBUG) {
     const JitTupleValue long_value{DataType::Long, false, 0};
-<<<<<<< HEAD
     EXPECT_THROW(jit_and(true_value, long_value, result_value, context, true), std::logic_error);
-=======
-    EXPECT_THROW(jit_and(true_value, long_value, result_value, context), std::logic_error);
->>>>>>> 6771da1c
   }
 }
 
@@ -285,11 +281,7 @@
   // Check that invalid data type combinations are rejected
   if (IS_DEBUG) {
     const JitTupleValue long_value{DataType::Long, false, 0};
-<<<<<<< HEAD
     EXPECT_THROW(jit_or(true_value, long_value, result_value, context, true), std::logic_error);
-=======
-    EXPECT_THROW(jit_or(true_value, long_value, result_value, context), std::logic_error);
->>>>>>> 6771da1c
   }
 }
 
