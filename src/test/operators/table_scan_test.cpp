--- conflicted
+++ resolved
@@ -497,29 +497,17 @@
 
 TEST_P(OperatorsTableScanTest, ScanOnWideDictionarySegment) {
   // 2**8 + 1 values require a data type of 16bit.
-<<<<<<< HEAD
   const auto table_wrapper_dict_16 = get_table_op_with_n_entries((1 << 8) + 1, true);
-  auto scan_1 = std::make_shared<TableScan>(table_wrapper_dict_16,
-                                            OperatorScanPredicate{ColumnID{0}, PredicateCondition::GreaterThan, 200});
-=======
-  const auto table_wrapper_dict_16 = get_table_op_with_n_dict_entries((1 << 8) + 1);
   auto scan_1 = std::make_shared<TableScan>(
       table_wrapper_dict_16, greater_than_(get_column_expression(table_wrapper_dict_16, ColumnID{0}), 200));
->>>>>>> fdc9add3
   scan_1->execute();
 
   EXPECT_EQ(scan_1->get_output()->row_count(), static_cast<size_t>(57));
 
   // 2**16 + 1 values require a data type of 32bit.
-<<<<<<< HEAD
   const auto table_wrapper_dict_32 = get_table_op_with_n_entries((1 << 16) + 1, true);
-  auto scan_2 = std::make_shared<TableScan>(table_wrapper_dict_32,
-                                            OperatorScanPredicate{ColumnID{0}, PredicateCondition::GreaterThan, 65500});
-=======
-  const auto table_wrapper_dict_32 = get_table_op_with_n_dict_entries((1 << 16) + 1);
   auto scan_2 = std::make_shared<TableScan>(
       table_wrapper_dict_32, greater_than_(get_column_expression(table_wrapper_dict_32, ColumnID{0}), 65500));
->>>>>>> fdc9add3
   scan_2->execute();
 
   EXPECT_EQ(scan_2->get_output()->row_count(), static_cast<size_t>(37));
