#include <memory>
#include <string>
#include <utility>
#include <vector>

#include "base_test.hpp"
#include "gtest/gtest.h"

#include "expression/expression_functional.hpp"
#include "logical_query_plan/join_node.hpp"
#include "logical_query_plan/lqp_translator.hpp"
#include "logical_query_plan/predicate_node.hpp"
#include "logical_query_plan/projection_node.hpp"
#include "logical_query_plan/sort_node.hpp"
#include "logical_query_plan/stored_table_node.hpp"
#include "logical_query_plan/union_node.hpp"
#include "operators/get_table.hpp"
#include "optimizer/strategy/chunk_pruning_rule.hpp"
#include "optimizer/strategy/strategy_base_test.hpp"
#include "statistics/minimal_column_statistics.hpp"
#include "statistics/table_statistics.hpp"
#include "storage/chunk_encoder.hpp"
#include "storage/storage_manager.hpp"

#include "utils/assert.hpp"

#include "logical_query_plan/mock_node.hpp"

using namespace opossum::expression_functional;  // NOLINT

namespace opossum {

class ChunkPruningTest : public StrategyBaseTest {
 protected:
  void SetUp() override {
    auto& storage_manager = StorageManager::get();
    storage_manager.add_table("compressed", load_table("src/test/tables/int_float2.tbl", 2u));
    storage_manager.add_table("long_compressed", load_table("src/test/tables/25_ints_sorted.tbl", 25u));
    storage_manager.add_table("run_length_compressed", load_table("src/test/tables/10_ints.tbl", 5u));
    storage_manager.add_table("string_compressed", load_table("src/test/tables/string.tbl", 3u));
    storage_manager.add_table("fixed_string_compressed", load_table("src/test/tables/string.tbl", 3u));

    ChunkEncoder::encode_all_chunks(storage_manager.get_table("compressed"), EncodingType::Dictionary);
    ChunkEncoder::encode_all_chunks(storage_manager.get_table("long_compressed"), EncodingType::Dictionary);
    ChunkEncoder::encode_all_chunks(storage_manager.get_table("run_length_compressed"), EncodingType::RunLength);
    ChunkEncoder::encode_all_chunks(storage_manager.get_table("string_compressed"), EncodingType::Dictionary);
    ChunkEncoder::encode_all_chunks(storage_manager.get_table("fixed_string_compressed"),
                                    EncodingType::FixedStringDictionary);
    _rule = std::make_shared<ChunkPruningRule>();

    storage_manager.add_table("uncompressed", load_table("src/test/tables/int_float2.tbl", 10u));
  }

  std::shared_ptr<ChunkPruningRule> _rule;
};

/**
 * TODO(tim): verify and fix all tests
 */

TEST_F(ChunkPruningTest, SimplePruningTest) {
  auto stored_table_node = std::make_shared<StoredTableNode>("compressed");

  auto predicate_node =
      std::make_shared<PredicateNode>(greater_than_(LQPColumnReference(stored_table_node, ColumnID{0}), 200));
  predicate_node->set_left_input(stored_table_node);

  auto pruned = StrategyBaseTest::apply_rule(_rule, predicate_node);

  EXPECT_EQ(pruned, predicate_node);
  std::vector<ChunkID> expected = {ChunkID{1}};
  std::vector<ChunkID> excluded = stored_table_node->excluded_chunk_ids();
  EXPECT_EQ(excluded, expected);
}

TEST_F(ChunkPruningTest, NoStatisticsAvailable) {
  auto table = StorageManager::get().get_table("uncompressed");
  auto chunk = table->get_chunk(ChunkID(0));
  EXPECT_TRUE(chunk->statistics() == nullptr);

  auto stored_table_node = std::make_shared<StoredTableNode>("uncompressed");

  auto predicate_node =
      std::make_shared<PredicateNode>(greater_than_(LQPColumnReference(stored_table_node, ColumnID{0}), 200));
  predicate_node->set_left_input(stored_table_node);

  auto pruned = StrategyBaseTest::apply_rule(_rule, predicate_node);

  EXPECT_EQ(pruned, predicate_node);
  std::vector<ChunkID> expected = {};
  std::vector<ChunkID> excluded = stored_table_node->excluded_chunk_ids();
  EXPECT_EQ(excluded, expected);
}

TEST_F(ChunkPruningTest, TwoOperatorPruningTest) {
  auto stored_table_node = std::make_shared<StoredTableNode>("compressed");

  auto predicate_node_0 =
      std::make_shared<PredicateNode>(greater_than_(LQPColumnReference(stored_table_node, ColumnID{0}), 200));
  predicate_node_0->set_left_input(stored_table_node);

  auto predicate_node_1 =
      std::make_shared<PredicateNode>(less_than_equals_(LQPColumnReference(stored_table_node, ColumnID{1}), 400.0f));
  predicate_node_1->set_left_input(predicate_node_0);

  auto pruned = StrategyBaseTest::apply_rule(_rule, predicate_node_1);

  EXPECT_EQ(pruned, predicate_node_1);
  std::vector<ChunkID> expected = {ChunkID{0}, ChunkID{1}};
  std::vector<ChunkID> excluded = stored_table_node->excluded_chunk_ids();
  EXPECT_EQ(excluded, expected);
}

TEST_F(ChunkPruningTest, IntersectionPruningTest) {
  auto stored_table_node = std::make_shared<StoredTableNode>("compressed");

  auto predicate_node_0 =
      std::make_shared<PredicateNode>(less_than_(LQPColumnReference(stored_table_node, ColumnID{0}), 10));
  predicate_node_0->set_left_input(stored_table_node);

  auto predicate_node_1 =
      std::make_shared<PredicateNode>(greater_than_(LQPColumnReference(stored_table_node, ColumnID{0}), 200));
  predicate_node_1->set_left_input(stored_table_node);

  auto union_node = std::make_shared<UnionNode>(UnionMode::Positions);
  union_node->set_left_input(predicate_node_0);
  union_node->set_right_input(predicate_node_1);

  auto pruned = StrategyBaseTest::apply_rule(_rule, union_node);

  EXPECT_EQ(pruned, union_node);
  std::vector<ChunkID> expected = {ChunkID{1}};
  std::vector<ChunkID> excluded = stored_table_node->excluded_chunk_ids();
  EXPECT_EQ(excluded, expected);
}

TEST_F(ChunkPruningTest, ComparatorEdgeCasePruningTest_GreaterThan) {
  auto stored_table_node = std::make_shared<StoredTableNode>("compressed");

  auto predicate_node =
      std::make_shared<PredicateNode>(greater_than_(LQPColumnReference(stored_table_node, ColumnID{0}), 12345));
  predicate_node->set_left_input(stored_table_node);

  auto pruned = StrategyBaseTest::apply_rule(_rule, predicate_node);

  EXPECT_EQ(pruned, predicate_node);
  std::vector<ChunkID> expected = {ChunkID{0}, ChunkID{1}};
  std::vector<ChunkID> excluded = stored_table_node->excluded_chunk_ids();
  EXPECT_EQ(excluded, expected);
}

TEST_F(ChunkPruningTest, ComparatorEdgeCasePruningTest_Equals) {
  auto stored_table_node = std::make_shared<StoredTableNode>("compressed");

  auto predicate_node =
      std::make_shared<PredicateNode>(equals_(LQPColumnReference(stored_table_node, ColumnID{1}), 458.7f));
  predicate_node->set_left_input(stored_table_node);

  auto pruned = StrategyBaseTest::apply_rule(_rule, predicate_node);

  EXPECT_EQ(pruned, predicate_node);
  std::vector<ChunkID> expected = {ChunkID{0}};
  std::vector<ChunkID> excluded = stored_table_node->excluded_chunk_ids();
  EXPECT_EQ(excluded, expected);
}

TEST_F(ChunkPruningTest, RangeFilterTest) {
  auto stored_table_node = std::make_shared<StoredTableNode>("compressed");

  auto predicate_node =
      std::make_shared<PredicateNode>(equals_(LQPColumnReference(stored_table_node, ColumnID{0}), 50));
  predicate_node->set_left_input(stored_table_node);

  auto pruned = StrategyBaseTest::apply_rule(_rule, predicate_node);

  EXPECT_EQ(pruned, predicate_node);
  std::vector<ChunkID> expected = {ChunkID{0}, ChunkID{1}};
  std::vector<ChunkID> excluded = stored_table_node->excluded_chunk_ids();
  EXPECT_EQ(excluded, expected);
}

<<<<<<< HEAD
// deactivated because tests do not make sense here
// pruning for these values should be tested for data structure, not for the general rule
// because some data structures might not be able to prune this value (e.g. histograms)
// TODO(tim): figure out better way to test this here
// TEST_F(ChunkPruningTest, LotsOfRangesFilterTest) {
//   auto stored_table_node = std::make_shared<StoredTableNode>("long_compressed");
//
//   auto predicate_node =
//       std::make_shared<PredicateNode>(equals_(LQPColumnReference(stored_table_node, ColumnID{0}), 2500));
//   predicate_node->set_left_input(stored_table_node);
//
//   auto pruned = StrategyBaseTest::apply_rule(_rule, predicate_node);
//
//   EXPECT_EQ(pruned, predicate_node);
//   std::vector<ChunkID> expected = {ChunkID{0}};
//   std::vector<ChunkID> excluded = stored_table_node->excluded_chunk_ids();
//   EXPECT_EQ(excluded, expected);
// }
//
// TEST_F(ChunkPruningTest, RunLengthColumnPruningTest) {
//   auto stored_table_node = std::make_shared<StoredTableNode>("run_length_compressed");
//
//   auto predicate_node = std::make_shared<PredicateNode>(equals_(LQPColumnReference(stored_table_node, ColumnID{0}), 2));
//   predicate_node->set_left_input(stored_table_node);
//
//   auto pruned = StrategyBaseTest::apply_rule(_rule, predicate_node);
//
//   EXPECT_EQ(pruned, predicate_node);
//   std::vector<ChunkID> expected = {ChunkID{0}};
//   std::vector<ChunkID> excluded = stored_table_node->excluded_chunk_ids();
//   EXPECT_EQ(excluded, expected);
// }
=======
TEST_F(ChunkPruningTest, LotsOfRangesFilterTest) {
  auto stored_table_node = std::make_shared<StoredTableNode>("long_compressed");

  auto predicate_node =
      std::make_shared<PredicateNode>(equals_(LQPColumnReference(stored_table_node, ColumnID{0}), 2500));
  predicate_node->set_left_input(stored_table_node);

  auto pruned = StrategyBaseTest::apply_rule(_rule, predicate_node);

  EXPECT_EQ(pruned, predicate_node);
  std::vector<ChunkID> expected = {ChunkID{0}};
  std::vector<ChunkID> excluded = stored_table_node->excluded_chunk_ids();
  EXPECT_EQ(excluded, expected);
}

TEST_F(ChunkPruningTest, RunLengthSegmentPruningTest) {
  auto stored_table_node = std::make_shared<StoredTableNode>("run_length_compressed");

  auto predicate_node = std::make_shared<PredicateNode>(equals_(LQPColumnReference(stored_table_node, ColumnID{0}), 2));
  predicate_node->set_left_input(stored_table_node);

  auto pruned = StrategyBaseTest::apply_rule(_rule, predicate_node);

  EXPECT_EQ(pruned, predicate_node);
  std::vector<ChunkID> expected = {ChunkID{0}};
  std::vector<ChunkID> excluded = stored_table_node->excluded_chunk_ids();
  EXPECT_EQ(excluded, expected);
}
>>>>>>> 2b8ac840

TEST_F(ChunkPruningTest, GetTablePruningTest) {
  auto stored_table_node = std::make_shared<StoredTableNode>("compressed");

  auto predicate_node =
      std::make_shared<PredicateNode>(greater_than_(LQPColumnReference(stored_table_node, ColumnID{0}), 200));
  predicate_node->set_left_input(stored_table_node);

  auto pruned = StrategyBaseTest::apply_rule(_rule, predicate_node);

  EXPECT_EQ(pruned, predicate_node);
  std::vector<ChunkID> expected = {ChunkID{1}};
  std::vector<ChunkID> excluded = stored_table_node->excluded_chunk_ids();
  EXPECT_EQ(excluded, expected);

  LQPTranslator translator;
  auto get_table_operator = std::dynamic_pointer_cast<GetTable>(translator.translate_node(stored_table_node));
  EXPECT_TRUE(get_table_operator);

  get_table_operator->execute();
  auto result_table = get_table_operator->get_output();

  EXPECT_EQ(result_table->chunk_count(), ChunkID{1});
  EXPECT_EQ(result_table->get_value<int>(ColumnID{0}, 0), 12345);
}

TEST_F(ChunkPruningTest, StringPruningTest) {
  auto stored_table_node = std::make_shared<StoredTableNode>("string_compressed");

  auto predicate_node =
      std::make_shared<PredicateNode>(equals_(LQPColumnReference(stored_table_node, ColumnID{0}), "zzz"));
  predicate_node->set_left_input(stored_table_node);

  auto pruned = StrategyBaseTest::apply_rule(_rule, predicate_node);

  EXPECT_EQ(pruned, predicate_node);
  std::vector<ChunkID> expected = {ChunkID{0}};
  std::vector<ChunkID> excluded = stored_table_node->excluded_chunk_ids();
  EXPECT_EQ(excluded, expected);
}

TEST_F(ChunkPruningTest, FixedStringPruningTest) {
  auto stored_table_node = std::make_shared<StoredTableNode>("fixed_string_compressed");

  auto predicate_node =
      std::make_shared<PredicateNode>(equals_(LQPColumnReference(stored_table_node, ColumnID{0}), "zzz"));
  predicate_node->set_left_input(stored_table_node);

  auto pruned = StrategyBaseTest::apply_rule(_rule, predicate_node);

  EXPECT_EQ(pruned, predicate_node);
  std::vector<ChunkID> expected = {ChunkID{0}};
  std::vector<ChunkID> excluded = stored_table_node->excluded_chunk_ids();
  EXPECT_EQ(excluded, expected);
}

}  // namespace opossum<|MERGE_RESOLUTION|>--- conflicted
+++ resolved
@@ -179,40 +179,10 @@
   EXPECT_EQ(excluded, expected);
 }
 
-<<<<<<< HEAD
 // deactivated because tests do not make sense here
 // pruning for these values should be tested for data structure, not for the general rule
 // because some data structures might not be able to prune this value (e.g. histograms)
 // TODO(tim): figure out better way to test this here
-// TEST_F(ChunkPruningTest, LotsOfRangesFilterTest) {
-//   auto stored_table_node = std::make_shared<StoredTableNode>("long_compressed");
-//
-//   auto predicate_node =
-//       std::make_shared<PredicateNode>(equals_(LQPColumnReference(stored_table_node, ColumnID{0}), 2500));
-//   predicate_node->set_left_input(stored_table_node);
-//
-//   auto pruned = StrategyBaseTest::apply_rule(_rule, predicate_node);
-//
-//   EXPECT_EQ(pruned, predicate_node);
-//   std::vector<ChunkID> expected = {ChunkID{0}};
-//   std::vector<ChunkID> excluded = stored_table_node->excluded_chunk_ids();
-//   EXPECT_EQ(excluded, expected);
-// }
-//
-// TEST_F(ChunkPruningTest, RunLengthColumnPruningTest) {
-//   auto stored_table_node = std::make_shared<StoredTableNode>("run_length_compressed");
-//
-//   auto predicate_node = std::make_shared<PredicateNode>(equals_(LQPColumnReference(stored_table_node, ColumnID{0}), 2));
-//   predicate_node->set_left_input(stored_table_node);
-//
-//   auto pruned = StrategyBaseTest::apply_rule(_rule, predicate_node);
-//
-//   EXPECT_EQ(pruned, predicate_node);
-//   std::vector<ChunkID> expected = {ChunkID{0}};
-//   std::vector<ChunkID> excluded = stored_table_node->excluded_chunk_ids();
-//   EXPECT_EQ(excluded, expected);
-// }
-=======
 TEST_F(ChunkPruningTest, LotsOfRangesFilterTest) {
   auto stored_table_node = std::make_shared<StoredTableNode>("long_compressed");
 
@@ -241,7 +211,6 @@
   std::vector<ChunkID> excluded = stored_table_node->excluded_chunk_ids();
   EXPECT_EQ(excluded, expected);
 }
->>>>>>> 2b8ac840
 
 TEST_F(ChunkPruningTest, GetTablePruningTest) {
   auto stored_table_node = std::make_shared<StoredTableNode>("compressed");
