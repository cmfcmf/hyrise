#include <memory>
#include <string>
#include <utility>
#include <vector>

#include "../../base_test.hpp"
#include "gtest/gtest.h"

#include "expression/expression_functional.hpp"
#include "logical_query_plan/join_node.hpp"
#include "logical_query_plan/lqp_translator.hpp"
#include "logical_query_plan/predicate_node.hpp"
#include "logical_query_plan/projection_node.hpp"
#include "logical_query_plan/sort_node.hpp"
#include "logical_query_plan/stored_table_node.hpp"
#include "logical_query_plan/union_node.hpp"
#include "operators/get_table.hpp"
#include "optimizer/strategy/chunk_pruning_rule.hpp"
#include "optimizer/strategy/strategy_base_test.hpp"
#include "statistics/column_statistics.hpp"
#include "statistics/table_statistics.hpp"
#include "storage/chunk_encoder.hpp"
#include "storage/storage_manager.hpp"

#include "utils/assert.hpp"

#include "logical_query_plan/mock_node.hpp"

using namespace opossum::expression_functional;  // NOLINT

namespace opossum {

class ChunkPruningTest : public StrategyBaseTest {
 protected:
  void SetUp() override {
    auto& storage_manager = StorageManager::get();
    storage_manager.add_table("compressed", load_table("src/test/tables/int_float2.tbl", 2u));
    storage_manager.add_table("long_compressed", load_table("src/test/tables/25_ints_sorted.tbl", 25u));
    storage_manager.add_table("run_length_compressed", load_table("src/test/tables/10_ints.tbl", 5u));
    storage_manager.add_table("string_compressed", load_table("src/test/tables/string.tbl", 3u));
    storage_manager.add_table("fixed_string_compressed", load_table("src/test/tables/string.tbl", 3u));

    ChunkEncoder::encode_all_chunks(storage_manager.get_table("compressed"), EncodingType::Dictionary);
    ChunkEncoder::encode_all_chunks(storage_manager.get_table("long_compressed"), EncodingType::Dictionary);
    ChunkEncoder::encode_all_chunks(storage_manager.get_table("run_length_compressed"), EncodingType::RunLength);
    ChunkEncoder::encode_all_chunks(storage_manager.get_table("string_compressed"), EncodingType::Dictionary);
    ChunkEncoder::encode_all_chunks(storage_manager.get_table("fixed_string_compressed"),
                                    EncodingType::FixedStringDictionary);
    _rule = std::make_shared<ChunkPruningRule>();

    storage_manager.add_table("uncompressed", load_table("src/test/tables/int_float2.tbl", 10u));
  }

  std::shared_ptr<ChunkPruningRule> _rule;
};

/**
 * TODO(tim): verify and fix all tests
 */

TEST_F(ChunkPruningTest, SimplePruningTest) {
  auto stored_table_node = std::make_shared<StoredTableNode>("compressed");

  auto predicate_node =
      std::make_shared<PredicateNode>(greater_than_(LQPColumnReference(stored_table_node, ColumnID{0}), 200));
  predicate_node->set_left_input(stored_table_node);

  auto pruned = StrategyBaseTest::apply_rule(_rule, predicate_node);

  EXPECT_EQ(pruned, predicate_node);
  std::vector<ChunkID> expected = {ChunkID{1}};
  std::vector<ChunkID> excluded = stored_table_node->excluded_chunk_ids();
  EXPECT_EQ(excluded, expected);
}

TEST_F(ChunkPruningTest, NoStatisticsAvailable) {
  auto table = StorageManager::get().get_table("uncompressed");
  auto chunk = table->get_chunk(ChunkID(0));
  EXPECT_TRUE(chunk->statistics() == nullptr);

  auto stored_table_node = std::make_shared<StoredTableNode>("uncompressed");

  auto predicate_node =
      std::make_shared<PredicateNode>(greater_than_(LQPColumnReference(stored_table_node, ColumnID{0}), 200));
  predicate_node->set_left_input(stored_table_node);

  auto pruned = StrategyBaseTest::apply_rule(_rule, predicate_node);

  EXPECT_EQ(pruned, predicate_node);
  std::vector<ChunkID> expected = {};
  std::vector<ChunkID> excluded = stored_table_node->excluded_chunk_ids();
  EXPECT_EQ(excluded, expected);
}

TEST_F(ChunkPruningTest, TwoOperatorPruningTest) {
  auto stored_table_node = std::make_shared<StoredTableNode>("compressed");

  auto predicate_node_0 =
      std::make_shared<PredicateNode>(greater_than_(LQPColumnReference(stored_table_node, ColumnID{0}), 200));
  predicate_node_0->set_left_input(stored_table_node);

  auto predicate_node_1 =
      std::make_shared<PredicateNode>(less_than_equals_(LQPColumnReference(stored_table_node, ColumnID{1}), 400.0f));
  predicate_node_1->set_left_input(predicate_node_0);

  auto pruned = StrategyBaseTest::apply_rule(_rule, predicate_node_1);

  EXPECT_EQ(pruned, predicate_node_1);
  std::vector<ChunkID> expected = {ChunkID{0}, ChunkID{1}};
  std::vector<ChunkID> excluded = stored_table_node->excluded_chunk_ids();
  EXPECT_EQ(excluded, expected);
}

TEST_F(ChunkPruningTest, IntersectionPruningTest) {
  auto stored_table_node = std::make_shared<StoredTableNode>("compressed");

  auto predicate_node_0 =
      std::make_shared<PredicateNode>(less_than_(LQPColumnReference(stored_table_node, ColumnID{0}), 10));
  predicate_node_0->set_left_input(stored_table_node);

  auto predicate_node_1 =
      std::make_shared<PredicateNode>(greater_than_(LQPColumnReference(stored_table_node, ColumnID{0}), 200));
  predicate_node_1->set_left_input(stored_table_node);

  auto union_node = std::make_shared<UnionNode>(UnionMode::Positions);
  union_node->set_left_input(predicate_node_0);
  union_node->set_right_input(predicate_node_1);

  auto pruned = StrategyBaseTest::apply_rule(_rule, union_node);

  EXPECT_EQ(pruned, union_node);
  std::vector<ChunkID> expected = {ChunkID{1}};
  std::vector<ChunkID> excluded = stored_table_node->excluded_chunk_ids();
  EXPECT_EQ(excluded, expected);
}

TEST_F(ChunkPruningTest, ComparatorEdgeCasePruningTest_GreaterThan) {
  auto stored_table_node = std::make_shared<StoredTableNode>("compressed");

  auto predicate_node =
      std::make_shared<PredicateNode>(greater_than_(LQPColumnReference(stored_table_node, ColumnID{0}), 12345));
  predicate_node->set_left_input(stored_table_node);

  auto pruned = StrategyBaseTest::apply_rule(_rule, predicate_node);

  EXPECT_EQ(pruned, predicate_node);
  std::vector<ChunkID> expected = {ChunkID{0}, ChunkID{1}};
  std::vector<ChunkID> excluded = stored_table_node->excluded_chunk_ids();
  EXPECT_EQ(excluded, expected);
}

TEST_F(ChunkPruningTest, ComparatorEdgeCasePruningTest_Equals) {
  auto stored_table_node = std::make_shared<StoredTableNode>("compressed");

  auto predicate_node =
      std::make_shared<PredicateNode>(equals_(LQPColumnReference(stored_table_node, ColumnID{1}), 458.7f));
  predicate_node->set_left_input(stored_table_node);

  auto pruned = StrategyBaseTest::apply_rule(_rule, predicate_node);

  EXPECT_EQ(pruned, predicate_node);
  std::vector<ChunkID> expected = {ChunkID{0}};
  std::vector<ChunkID> excluded = stored_table_node->excluded_chunk_ids();
  EXPECT_EQ(excluded, expected);
}

TEST_F(ChunkPruningTest, RangeFilterTest) {
  auto stored_table_node = std::make_shared<StoredTableNode>("compressed");

  auto predicate_node =
      std::make_shared<PredicateNode>(equals_(LQPColumnReference(stored_table_node, ColumnID{0}), 50));
  predicate_node->set_left_input(stored_table_node);

  auto pruned = StrategyBaseTest::apply_rule(_rule, predicate_node);

  EXPECT_EQ(pruned, predicate_node);
  std::vector<ChunkID> expected = {ChunkID{0}, ChunkID{1}};
  std::vector<ChunkID> excluded = stored_table_node->excluded_chunk_ids();
  EXPECT_EQ(excluded, expected);
}

<<<<<<< HEAD
// deactivated because tests do not make sense here
// pruning for these values should be tested for data structure, not for the general rule
// because some data structures might not be able to prune this value (e.g. histograms)
// TEST_F(ChunkPruningTest, LotsOfRangesFilterTest) {
//   auto stored_table_node = std::make_shared<StoredTableNode>("long_compressed");
//
//   auto predicate_node = std::make_shared<PredicateNode>(LQPColumnReference(stored_table_node, ColumnID{0}),
//                                                         PredicateCondition::Equals, 2500);
//   predicate_node->set_left_input(stored_table_node);
//
//   auto pruned = StrategyBaseTest::apply_rule(_rule, predicate_node);
//
//   EXPECT_EQ(pruned, predicate_node);
//   std::vector<ChunkID> expected = {ChunkID{0}};
//   std::vector<ChunkID> excluded = stored_table_node->excluded_chunk_ids();
//   EXPECT_EQ(excluded, expected);
// }
//
// TEST_F(ChunkPruningTest, RunLengthColumnPruningTest) {
//   auto stored_table_node = std::make_shared<StoredTableNode>("run_length_compressed");
//
//   auto predicate_node = std::make_shared<PredicateNode>(LQPColumnReference(stored_table_node, ColumnID{0}),
//                                                         PredicateCondition::Equals, 2);
//   predicate_node->set_left_input(stored_table_node);
//
//   auto pruned = StrategyBaseTest::apply_rule(_rule, predicate_node);
//
//   EXPECT_EQ(pruned, predicate_node);
//   std::vector<ChunkID> expected = {ChunkID{0}};
//   std::vector<ChunkID> excluded = stored_table_node->excluded_chunk_ids();
//   EXPECT_EQ(excluded, expected);
// }
=======
TEST_F(ChunkPruningTest, LotsOfRangesFilterTest) {
  auto stored_table_node = std::make_shared<StoredTableNode>("long_compressed");

  auto predicate_node =
      std::make_shared<PredicateNode>(equals_(LQPColumnReference(stored_table_node, ColumnID{0}), 2500));
  predicate_node->set_left_input(stored_table_node);

  auto pruned = StrategyBaseTest::apply_rule(_rule, predicate_node);

  EXPECT_EQ(pruned, predicate_node);
  std::vector<ChunkID> expected = {ChunkID{0}};
  std::vector<ChunkID> excluded = stored_table_node->excluded_chunk_ids();
  EXPECT_EQ(excluded, expected);
}

TEST_F(ChunkPruningTest, RunLengthColumnPruningTest) {
  auto stored_table_node = std::make_shared<StoredTableNode>("run_length_compressed");

  auto predicate_node = std::make_shared<PredicateNode>(equals_(LQPColumnReference(stored_table_node, ColumnID{0}), 2));
  predicate_node->set_left_input(stored_table_node);

  auto pruned = StrategyBaseTest::apply_rule(_rule, predicate_node);

  EXPECT_EQ(pruned, predicate_node);
  std::vector<ChunkID> expected = {ChunkID{0}};
  std::vector<ChunkID> excluded = stored_table_node->excluded_chunk_ids();
  EXPECT_EQ(excluded, expected);
}
>>>>>>> c6327899

TEST_F(ChunkPruningTest, GetTablePruningTest) {
  auto stored_table_node = std::make_shared<StoredTableNode>("compressed");

  auto predicate_node =
      std::make_shared<PredicateNode>(greater_than_(LQPColumnReference(stored_table_node, ColumnID{0}), 200));
  predicate_node->set_left_input(stored_table_node);

  auto pruned = StrategyBaseTest::apply_rule(_rule, predicate_node);

  EXPECT_EQ(pruned, predicate_node);
  std::vector<ChunkID> expected = {ChunkID{1}};
  std::vector<ChunkID> excluded = stored_table_node->excluded_chunk_ids();
  EXPECT_EQ(excluded, expected);

  LQPTranslator translator;
  auto get_table_operator = std::dynamic_pointer_cast<GetTable>(translator.translate_node(stored_table_node));
  EXPECT_TRUE(get_table_operator);

  get_table_operator->execute();
  auto result_table = get_table_operator->get_output();

  EXPECT_EQ(result_table->chunk_count(), ChunkID{1});
  EXPECT_EQ(result_table->get_value<int>(ColumnID{0}, 0), 12345);
}

TEST_F(ChunkPruningTest, StringPruningTest) {
  auto stored_table_node = std::make_shared<StoredTableNode>("string_compressed");

  auto predicate_node =
      std::make_shared<PredicateNode>(equals_(LQPColumnReference(stored_table_node, ColumnID{0}), "zzz"));
  predicate_node->set_left_input(stored_table_node);

  auto pruned = StrategyBaseTest::apply_rule(_rule, predicate_node);

  EXPECT_EQ(pruned, predicate_node);
  std::vector<ChunkID> expected = {ChunkID{0}};
  std::vector<ChunkID> excluded = stored_table_node->excluded_chunk_ids();
  EXPECT_EQ(excluded, expected);
}

TEST_F(ChunkPruningTest, FixedStringPruningTest) {
  auto stored_table_node = std::make_shared<StoredTableNode>("fixed_string_compressed");

  auto predicate_node =
      std::make_shared<PredicateNode>(equals_(LQPColumnReference(stored_table_node, ColumnID{0}), "zzz"));
  predicate_node->set_left_input(stored_table_node);

  auto pruned = StrategyBaseTest::apply_rule(_rule, predicate_node);

  EXPECT_EQ(pruned, predicate_node);
  std::vector<ChunkID> expected = {ChunkID{0}};
  std::vector<ChunkID> excluded = stored_table_node->excluded_chunk_ids();
  EXPECT_EQ(excluded, expected);
}

}  // namespace opossum<|MERGE_RESOLUTION|>--- conflicted
+++ resolved
@@ -179,15 +179,14 @@
   EXPECT_EQ(excluded, expected);
 }
 
-<<<<<<< HEAD
 // deactivated because tests do not make sense here
 // pruning for these values should be tested for data structure, not for the general rule
 // because some data structures might not be able to prune this value (e.g. histograms)
 // TEST_F(ChunkPruningTest, LotsOfRangesFilterTest) {
 //   auto stored_table_node = std::make_shared<StoredTableNode>("long_compressed");
 //
-//   auto predicate_node = std::make_shared<PredicateNode>(LQPColumnReference(stored_table_node, ColumnID{0}),
-//                                                         PredicateCondition::Equals, 2500);
+//   auto predicate_node =
+//       std::make_shared<PredicateNode>(equals_(LQPColumnReference(stored_table_node, ColumnID{0}), 2500));
 //   predicate_node->set_left_input(stored_table_node);
 //
 //   auto pruned = StrategyBaseTest::apply_rule(_rule, predicate_node);
@@ -201,8 +200,7 @@
 // TEST_F(ChunkPruningTest, RunLengthColumnPruningTest) {
 //   auto stored_table_node = std::make_shared<StoredTableNode>("run_length_compressed");
 //
-//   auto predicate_node = std::make_shared<PredicateNode>(LQPColumnReference(stored_table_node, ColumnID{0}),
-//                                                         PredicateCondition::Equals, 2);
+//   auto predicate_node = std::make_shared<PredicateNode>(equals_(LQPColumnReference(stored_table_node, ColumnID{0}), 2));
 //   predicate_node->set_left_input(stored_table_node);
 //
 //   auto pruned = StrategyBaseTest::apply_rule(_rule, predicate_node);
@@ -212,36 +210,6 @@
 //   std::vector<ChunkID> excluded = stored_table_node->excluded_chunk_ids();
 //   EXPECT_EQ(excluded, expected);
 // }
-=======
-TEST_F(ChunkPruningTest, LotsOfRangesFilterTest) {
-  auto stored_table_node = std::make_shared<StoredTableNode>("long_compressed");
-
-  auto predicate_node =
-      std::make_shared<PredicateNode>(equals_(LQPColumnReference(stored_table_node, ColumnID{0}), 2500));
-  predicate_node->set_left_input(stored_table_node);
-
-  auto pruned = StrategyBaseTest::apply_rule(_rule, predicate_node);
-
-  EXPECT_EQ(pruned, predicate_node);
-  std::vector<ChunkID> expected = {ChunkID{0}};
-  std::vector<ChunkID> excluded = stored_table_node->excluded_chunk_ids();
-  EXPECT_EQ(excluded, expected);
-}
-
-TEST_F(ChunkPruningTest, RunLengthColumnPruningTest) {
-  auto stored_table_node = std::make_shared<StoredTableNode>("run_length_compressed");
-
-  auto predicate_node = std::make_shared<PredicateNode>(equals_(LQPColumnReference(stored_table_node, ColumnID{0}), 2));
-  predicate_node->set_left_input(stored_table_node);
-
-  auto pruned = StrategyBaseTest::apply_rule(_rule, predicate_node);
-
-  EXPECT_EQ(pruned, predicate_node);
-  std::vector<ChunkID> expected = {ChunkID{0}};
-  std::vector<ChunkID> excluded = stored_table_node->excluded_chunk_ids();
-  EXPECT_EQ(excluded, expected);
-}
->>>>>>> c6327899
 
 TEST_F(ChunkPruningTest, GetTablePruningTest) {
   auto stored_table_node = std::make_shared<StoredTableNode>("compressed");
