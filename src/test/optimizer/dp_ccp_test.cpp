--- conflicted
+++ resolved
@@ -30,12 +30,12 @@
 class DpCcpTest : public ::testing::Test {
  public:
   void SetUp() override {
-<<<<<<< HEAD
     cost_estimator = std::make_shared<CostModelLogical>(std::make_shared<CardinalityEstimator>());
 
     const auto segment_histogram_a = std::make_shared<SingleBinHistogram<int32_t>>(1, 50, 20, 10);
     const auto segment_histogram_b = std::make_shared<SingleBinHistogram<int32_t>>(40, 100, 20, 10);
     const auto segment_histogram_c = std::make_shared<SingleBinHistogram<int32_t>>(1, 100, 20, 10);
+    const auto segment_histogram_d = std::make_shared<SingleBinHistogram<int32_t>>(1, 100, 200, 10);
 
     const auto segment_statistics_a = std::make_shared<SegmentStatistics2<int32_t>>();
     segment_statistics_a->set_statistics_object(segment_histogram_a);
@@ -50,6 +50,8 @@
     chunk_statistics_b->segment_statistics.emplace_back(segment_statistics_b);
     const auto chunk_statistics_c = std::make_shared<ChunkStatistics2>(segment_histogram_c->total_count());
     chunk_statistics_c->segment_statistics.emplace_back(segment_statistics_c);
+    const auto chunk_statistics_d = std::make_shared<ChunkStatistics2>(segment_histogram_d->total_count());
+    chunk_statistics_d->segment_statistics.emplace_back(segment_statistics_d);
 
     const auto table_statistics_a = std::make_shared<TableStatistics2>();
     table_statistics_a->chunk_statistics.emplace_back(chunk_statistics_a);
@@ -57,36 +59,17 @@
     table_statistics_b->chunk_statistics.emplace_back(chunk_statistics_b);
     const auto table_statistics_c = std::make_shared<TableStatistics2>();
     table_statistics_c->chunk_statistics.emplace_back(chunk_statistics_c);
-=======
-    cost_estimator = std::make_shared<CostModelLogical>();
-
-    const auto column_statistics_a_a = std::make_shared<ColumnStatistics<int32_t>>(0.0f, 10.0f, 1, 50);
-    const auto column_statistics_b_a = std::make_shared<ColumnStatistics<int32_t>>(0.0f, 10.0f, 40, 100);
-    const auto column_statistics_c_a = std::make_shared<ColumnStatistics<int32_t>>(0.0f, 10.0f, 1, 100);
-    const auto column_statistics_d_a = std::make_shared<ColumnStatistics<int32_t>>(0.0f, 10.0f, 1, 100);
-
-    const auto table_statistics_a = std::make_shared<TableStatistics>(
-        TableType::Data, 20, std::vector<std::shared_ptr<const BaseColumnStatistics>>{column_statistics_a_a});
-    const auto table_statistics_b = std::make_shared<TableStatistics>(
-        TableType::Data, 20, std::vector<std::shared_ptr<const BaseColumnStatistics>>{column_statistics_b_a});
-    const auto table_statistics_c = std::make_shared<TableStatistics>(
-        TableType::Data, 20, std::vector<std::shared_ptr<const BaseColumnStatistics>>{column_statistics_c_a});
-    const auto table_statistics_d = std::make_shared<TableStatistics>(
-        TableType::Data, 200, std::vector<std::shared_ptr<const BaseColumnStatistics>>{column_statistics_d_a});
->>>>>>> f77fa937
+    const auto table_statistics_d = std::make_shared<TableStatistics2>();
+    table_statistics_d->chunk_statistics.emplace_back(chunk_statistics_d);
 
     node_a = MockNode::make(MockNode::ColumnDefinitions{{DataType::Int, "a"}}, "a");
     node_a->set_table_statistics2(table_statistics_a);
     node_b = MockNode::make(MockNode::ColumnDefinitions{{DataType::Int, "a"}}, "b");
     node_b->set_table_statistics2(table_statistics_b);
     node_c = MockNode::make(MockNode::ColumnDefinitions{{DataType::Int, "a"}}, "c");
-<<<<<<< HEAD
     node_c->set_table_statistics2(table_statistics_c);
-=======
-    node_c->set_statistics(table_statistics_c);
     node_d = MockNode::make(MockNode::ColumnDefinitions{{DataType::Int, "a"}}, "d");
-    node_d->set_statistics(table_statistics_d);
->>>>>>> f77fa937
+    node_d->set_table_statistics2(table_statistics_d);
 
     a_a = node_a->get_column("a");
     b_a = node_b->get_column("a");
