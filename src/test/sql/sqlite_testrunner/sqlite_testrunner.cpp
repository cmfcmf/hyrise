#include <boost/algorithm/string/predicate.hpp>
#include <boost/algorithm/string/split.hpp>
#include <boost/algorithm/string/trim.hpp>

#include <fstream>
#include <iostream>
#include <memory>
#include <string>
#include <utility>
#include <vector>

#include "SQLParser.h"
#include "base_test.hpp"
#include "gtest/gtest.h"

#include "concurrency/transaction_context.hpp"
#include "concurrency/transaction_manager.hpp"
#include "logical_query_plan/jit_aware_lqp_translator.hpp"
#include "logical_query_plan/lqp_translator.hpp"
#include "operators/print.hpp"
#include "scheduler/current_scheduler.hpp"
#include "scheduler/node_queue_scheduler.hpp"
#include "scheduler/operator_task.hpp"
#include "scheduler/topology.hpp"
#include "sql/sql_pipeline.hpp"
#include "sql/sql_pipeline_builder.hpp"
#include "sql/sql_pipeline_statement.hpp"
#include "sqlite_wrapper.hpp"
#include "storage/storage_manager.hpp"
#include "utils/load_table.hpp"

namespace opossum {

<<<<<<< HEAD
using TestConfiguration = std::pair<std::string, bool>;  // SQL Query, use_jit
=======
using TestConfiguration = std::tuple<std::string, bool, bool>;  // SQL Query, use_jit, use_mvcc
>>>>>>> ac56ffdd

class SQLiteTestRunner : public BaseTestWithParam<TestConfiguration> {
 protected:
  void SetUp() override {
    StorageManager::get().reset();
    _sqlite = std::make_unique<SQLiteWrapper>();

    std::ifstream file("src/test/sql/sqlite_testrunner/sqlite_testrunner.tables");
    std::string line;
    while (std::getline(file, line)) {
      if (line.empty()) {
        continue;
      }

      std::vector<std::string> args;
      boost::algorithm::split(args, line, boost::is_space());

      if (args.size() != 2) {
        continue;
      }

      std::string table_file = args.at(0);
      std::string table_name = args.at(1);

      DebugAssert(!StorageManager::get().has_table(table_name), "Table already loaded");

      _sqlite->create_table_from_tbl(table_file, table_name);

      std::shared_ptr<Table> table = load_table(table_file);
      StorageManager::get().add_table(table_name, std::move(table));
    }

    opossum::Topology::use_numa_topology();
    opossum::CurrentScheduler::set(std::make_shared<opossum::NodeQueueScheduler>());

    SQLQueryCache<SQLQueryPlan>::get().clear();
  }

  std::unique_ptr<SQLiteWrapper> _sqlite;
};

std::vector<TestConfiguration> build_combinations() {
  std::vector<std::string> queries;
  std::ifstream file("src/test/sql/sqlite_testrunner/sqlite_testrunner_queries.sql");
  std::string query;
  while (std::getline(file, query)) {
    if (query.empty() || query.substr(0, 2) == "--") {
      continue;
    }
    queries.emplace_back(std::move(query));
  }

  std::vector<TestConfiguration> tests;
  for (const auto& query : queries) {
<<<<<<< HEAD
    tests.push_back({query, false});
    if constexpr (HYRISE_JIT_SUPPORT) {
      tests.push_back({query, true});
=======
    tests.push_back({query, false, true});
    if constexpr (HYRISE_JIT_SUPPORT) {
      tests.push_back({query, true, true});
      // If validate is not present, there is the possibility that one JitOperatorWrapper can combine more operators
      if (boost::starts_with(query, "SELECT")) {
        tests.push_back({query, true, false});
      }
>>>>>>> ac56ffdd
    }
  }
  return tests;
}

TEST_P(SQLiteTestRunner, CompareToSQLite) {
<<<<<<< HEAD
  const auto& [query, use_jit] = GetParam();

  SCOPED_TRACE("TPC-H " + query + " " + (use_jit ? "with JIT" : "without JIT"));

  std::shared_ptr<LQPTranslator> lqp_translator;
  if (use_jit) {
    if constexpr (HYRISE_JIT_SUPPORT) {
      lqp_translator = std::make_shared<JitAwareLQPTranslator>();
    }
=======
  const auto& [query, use_jit, use_mvcc] = GetParam();

  SCOPED_TRACE("SQLite " + query + " " + (use_jit ? "with JIT" : "without JIT") + " " +
               (use_mvcc ? "with MVCC" : "without MVCC"));

  std::shared_ptr<LQPTranslator> lqp_translator;
  if (use_jit) {
    lqp_translator = std::make_shared<JitAwareLQPTranslator>();
>>>>>>> ac56ffdd
  } else {
    lqp_translator = std::make_shared<LQPTranslator>();
  }

  const auto prepared_statement_cache = std::make_shared<PreparedStatementCache>();

  auto sql_pipeline = SQLPipelineBuilder{query}
<<<<<<< HEAD
                          .with_lqp_translator(lqp_translator)
                          .with_prepared_statement_cache(prepared_statement_cache)
=======
                          .with_prepared_statement_cache(prepared_statement_cache)
                          .with_lqp_translator(lqp_translator)
                          .with_mvcc(UseMvcc(use_mvcc))
>>>>>>> ac56ffdd
                          .create_pipeline();

  const auto& result_table = sql_pipeline.get_result_table();

  auto sqlite_result_table = _sqlite->execute_query(query);

  // The problem is that we can only infer columns from sqlite if they have at least one row.
  ASSERT_TRUE(result_table && result_table->row_count() > 0 && sqlite_result_table &&
              sqlite_result_table->row_count() > 0)
      << "The SQLiteTestRunner cannot handle queries without results";

  auto order_sensitivity = OrderSensitivity::No;

  const auto& parse_result = sql_pipeline.get_parsed_sql_statements().back();
  if (parse_result->getStatements().front()->is(hsql::kStmtSelect)) {
    auto select_statement = dynamic_cast<const hsql::SelectStatement*>(parse_result->getStatements().back());
    if (select_statement->order != nullptr) {
      order_sensitivity = OrderSensitivity::Yes;
    }
  }

  ASSERT_TRUE(check_table_equal(result_table, sqlite_result_table, order_sensitivity, TypeCmpMode::Lenient,
                                FloatComparisonMode::RelativeDifference))
      << "Query failed: " << query;
}

INSTANTIATE_TEST_CASE_P(SQLiteTestRunnerInstances, SQLiteTestRunner,
                        testing::ValuesIn(build_combinations()), );  // NOLINT

}  // namespace opossum<|MERGE_RESOLUTION|>--- conflicted
+++ resolved
@@ -15,6 +15,7 @@
 
 #include "concurrency/transaction_context.hpp"
 #include "concurrency/transaction_manager.hpp"
+#include "global.hpp"
 #include "logical_query_plan/jit_aware_lqp_translator.hpp"
 #include "logical_query_plan/lqp_translator.hpp"
 #include "operators/print.hpp"
@@ -31,17 +32,17 @@
 
 namespace opossum {
 
-<<<<<<< HEAD
-using TestConfiguration = std::pair<std::string, bool>;  // SQL Query, use_jit
-=======
 using TestConfiguration = std::tuple<std::string, bool, bool>;  // SQL Query, use_jit, use_mvcc
->>>>>>> ac56ffdd
 
 class SQLiteTestRunner : public BaseTestWithParam<TestConfiguration> {
  protected:
   void SetUp() override {
     StorageManager::get().reset();
     _sqlite = std::make_unique<SQLiteWrapper>();
+    auto& global = Global::get();
+    global.jit = true;
+    global.lazy_load = true;
+    global.jit_validate = true;
 
     std::ifstream file("src/test/sql/sqlite_testrunner/sqlite_testrunner.tables");
     std::string line;
@@ -90,11 +91,6 @@
 
   std::vector<TestConfiguration> tests;
   for (const auto& query : queries) {
-<<<<<<< HEAD
-    tests.push_back({query, false});
-    if constexpr (HYRISE_JIT_SUPPORT) {
-      tests.push_back({query, true});
-=======
     tests.push_back({query, false, true});
     if constexpr (HYRISE_JIT_SUPPORT) {
       tests.push_back({query, true, true});
@@ -102,24 +98,12 @@
       if (boost::starts_with(query, "SELECT")) {
         tests.push_back({query, true, false});
       }
->>>>>>> ac56ffdd
     }
   }
   return tests;
 }
 
 TEST_P(SQLiteTestRunner, CompareToSQLite) {
-<<<<<<< HEAD
-  const auto& [query, use_jit] = GetParam();
-
-  SCOPED_TRACE("TPC-H " + query + " " + (use_jit ? "with JIT" : "without JIT"));
-
-  std::shared_ptr<LQPTranslator> lqp_translator;
-  if (use_jit) {
-    if constexpr (HYRISE_JIT_SUPPORT) {
-      lqp_translator = std::make_shared<JitAwareLQPTranslator>();
-    }
-=======
   const auto& [query, use_jit, use_mvcc] = GetParam();
 
   SCOPED_TRACE("SQLite " + query + " " + (use_jit ? "with JIT" : "without JIT") + " " +
@@ -128,7 +112,6 @@
   std::shared_ptr<LQPTranslator> lqp_translator;
   if (use_jit) {
     lqp_translator = std::make_shared<JitAwareLQPTranslator>();
->>>>>>> ac56ffdd
   } else {
     lqp_translator = std::make_shared<LQPTranslator>();
   }
@@ -136,14 +119,9 @@
   const auto prepared_statement_cache = std::make_shared<PreparedStatementCache>();
 
   auto sql_pipeline = SQLPipelineBuilder{query}
-<<<<<<< HEAD
-                          .with_lqp_translator(lqp_translator)
-                          .with_prepared_statement_cache(prepared_statement_cache)
-=======
                           .with_prepared_statement_cache(prepared_statement_cache)
                           .with_lqp_translator(lqp_translator)
                           .with_mvcc(UseMvcc(use_mvcc))
->>>>>>> ac56ffdd
                           .create_pipeline();
 
   const auto& result_table = sql_pipeline.get_result_table();
