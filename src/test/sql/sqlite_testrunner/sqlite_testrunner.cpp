#include <boost/algorithm/string/split.hpp>
#include <boost/algorithm/string/trim.hpp>

#include <fstream>
#include <iostream>
#include <memory>
#include <string>
#include <utility>
#include <vector>

#include "SQLParser.h"
#include "base_test.hpp"
#include "gtest/gtest.h"

#include "concurrency/transaction_context.hpp"
#include "concurrency/transaction_manager.hpp"
#include "logical_query_plan/jit_aware_lqp_translator.hpp"
#include "logical_query_plan/lqp_translator.hpp"
#include "operators/print.hpp"
#include "scheduler/current_scheduler.hpp"
#include "scheduler/node_queue_scheduler.hpp"
#include "scheduler/operator_task.hpp"
#include "scheduler/topology.hpp"
#include "sql/sql_pipeline.hpp"
#include "sql/sql_pipeline_builder.hpp"
#include "sql/sql_pipeline_statement.hpp"
#include "sqlite_wrapper.hpp"
#include "storage/storage_manager.hpp"
#include "utils/load_table.hpp"

namespace opossum {

using TestConfiguration = std::pair<std::string, bool>;  // SQL Query, use_jit

class SQLiteTestRunner : public BaseTestWithParam<TestConfiguration> {
 protected:
  void SetUp() override {
    StorageManager::get().reset();
    _sqlite = std::make_unique<SQLiteWrapper>();

    std::ifstream file("src/test/sql/sqlite_testrunner/sqlite_testrunner.tables");
    std::string line;
    while (std::getline(file, line)) {
      if (line.empty()) {
        continue;
      }

      std::vector<std::string> args;
      boost::algorithm::split(args, line, boost::is_space());

      if (args.size() != 2) {
        continue;
      }

      std::string table_file = args.at(0);
      std::string table_name = args.at(1);

      DebugAssert(!StorageManager::get().has_table(table_name), "Table already loaded");

      _sqlite->create_table_from_tbl(table_file, table_name);

      std::shared_ptr<Table> table = load_table(table_file);
      StorageManager::get().add_table(table_name, std::move(table));
    }

    opossum::Topology::use_numa_topology();
    opossum::CurrentScheduler::set(std::make_shared<opossum::NodeQueueScheduler>());

    SQLQueryCache<SQLQueryPlan>::get().clear();
  }

  std::unique_ptr<SQLiteWrapper> _sqlite;
};

std::vector<TestConfiguration> build_combinations() {
  std::vector<std::string> queries;
  std::ifstream file("src/test/sql/sqlite_testrunner/sqlite_testrunner_queries.sql");
  std::string query;
  while (std::getline(file, query)) {
    if (query.empty() || query.substr(0, 2) == "--") {
      continue;
    }
    queries.emplace_back(std::move(query));
  }

  std::vector<TestConfiguration> tests;
  for (const auto& query : queries) {
    tests.push_back({query, false});
    if constexpr (HYRISE_JIT_SUPPORT) {
      tests.push_back({query, true});
    }
  }
  return tests;
}

TEST_P(SQLiteTestRunner, CompareToSQLite) {
<<<<<<< HEAD
  std::ifstream file("src/test/sql/sqlite_testrunner/sqlite_testrunner_queries.sql");
  const auto& [query, use_jit] = GetParam();

  SCOPED_TRACE("TPC-H " + query + " " + (use_jit ? "with JIT" : "without JIT"));

  std::shared_ptr<LQPTranslator> lqp_translator;
  if (use_jit) {
    if constexpr (HYRISE_JIT_SUPPORT) {
      lqp_translator = std::make_shared<JitAwareLQPTranslator>();
    }
  } else {
    lqp_translator = std::make_shared<LQPTranslator>();
  }

  auto sql_pipeline = SQLPipelineBuilder{query}.with_lqp_translator(lqp_translator).create_pipeline();
=======
  const std::string query = GetParam();

  const auto prepared_statement_cache = std::make_shared<PreparedStatementCache>();

  auto sql_pipeline =
      SQLPipelineBuilder{query}.with_prepared_statement_cache(prepared_statement_cache).create_pipeline();

>>>>>>> 6f99ce07
  const auto& result_table = sql_pipeline.get_result_table();

  auto sqlite_result_table = _sqlite->execute_query(query);

  // The problem is that we can only infer columns from sqlite if they have at least one row.
  ASSERT_TRUE(result_table && result_table->row_count() > 0 && sqlite_result_table &&
              sqlite_result_table->row_count() > 0)
      << "The SQLiteTestRunner cannot handle queries without results";

  auto order_sensitivity = OrderSensitivity::No;

  const auto& parse_result = sql_pipeline.get_parsed_sql_statements().back();
  if (parse_result->getStatements().front()->is(hsql::kStmtSelect)) {
    auto select_statement = dynamic_cast<const hsql::SelectStatement*>(parse_result->getStatements().back());
    if (select_statement->order != nullptr) {
      order_sensitivity = OrderSensitivity::Yes;
    }
  }

  ASSERT_TRUE(check_table_equal(result_table, sqlite_result_table, order_sensitivity, TypeCmpMode::Lenient,
                                FloatComparisonMode::RelativeDifference))
      << "Query failed: " << query;
}

INSTANTIATE_TEST_CASE_P(SQLiteTestRunnerInstances, SQLiteTestRunner,
                        testing::ValuesIn(build_combinations()), );  // NOLINT

}  // namespace opossum<|MERGE_RESOLUTION|>--- conflicted
+++ resolved
@@ -94,31 +94,24 @@
 }
 
 TEST_P(SQLiteTestRunner, CompareToSQLite) {
-<<<<<<< HEAD
-  std::ifstream file("src/test/sql/sqlite_testrunner/sqlite_testrunner_queries.sql");
   const auto& [query, use_jit] = GetParam();
 
-  SCOPED_TRACE("TPC-H " + query + " " + (use_jit ? "with JIT" : "without JIT"));
+  SCOPED_TRACE("SQLite " + query + " " + (use_jit ? "with JIT" : "without JIT"));
 
   std::shared_ptr<LQPTranslator> lqp_translator;
   if (use_jit) {
-    if constexpr (HYRISE_JIT_SUPPORT) {
-      lqp_translator = std::make_shared<JitAwareLQPTranslator>();
-    }
+    lqp_translator = std::make_shared<JitAwareLQPTranslator>();
   } else {
     lqp_translator = std::make_shared<LQPTranslator>();
   }
 
-  auto sql_pipeline = SQLPipelineBuilder{query}.with_lqp_translator(lqp_translator).create_pipeline();
-=======
   const std::string query = GetParam();
 
   const auto prepared_statement_cache = std::make_shared<PreparedStatementCache>();
 
   auto sql_pipeline =
-      SQLPipelineBuilder{query}.with_prepared_statement_cache(prepared_statement_cache).create_pipeline();
+      SQLPipelineBuilder{query}.with_prepared_statement_cache(prepared_statement_cache).with_lqp_translator(lqp_translator).create_pipeline();
 
->>>>>>> 6f99ce07
   const auto& result_table = sql_pipeline.get_result_table();
 
   auto sqlite_result_table = _sqlite->execute_query(query);
