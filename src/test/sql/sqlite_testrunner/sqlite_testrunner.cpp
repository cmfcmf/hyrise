--- conflicted
+++ resolved
@@ -15,14 +15,9 @@
 
 #include "concurrency/transaction_context.hpp"
 #include "concurrency/transaction_manager.hpp"
-<<<<<<< HEAD
-#include "logical_query_plan/jit_aware_lqp_translator.hpp"
-#include "logical_query_plan/lqp_translator.hpp"
-=======
 #include "logical_query_plan/create_view_node.hpp"
 #include "logical_query_plan/jit_aware_lqp_translator.hpp"
 #include "logical_query_plan/lqp_utils.hpp"
->>>>>>> e25072aa
 #include "operators/print.hpp"
 #include "scheduler/current_scheduler.hpp"
 #include "scheduler/node_queue_scheduler.hpp"
@@ -40,14 +35,8 @@
 using TestConfiguration = std::pair<std::string, bool>;  // SQL Query, use_jit
 
 class SQLiteTestRunner : public BaseTestWithParam<TestConfiguration> {
-<<<<<<< HEAD
- protected:
-  void SetUp() override {
-    StorageManager::get().reset();
-=======
  public:
   static void SetUpTestCase() {  // called ONCE before the tests
->>>>>>> e25072aa
     _sqlite = std::make_unique<SQLiteWrapper>();
 
     std::ifstream file("src/test/sql/sqlite_testrunner/sqlite_testrunner.tables");
@@ -124,12 +113,8 @@
 };
 
 std::vector<TestConfiguration> read_queries_from_file() {
-<<<<<<< HEAD
-  std::vector<std::string> queries;
-=======
   std::vector<TestConfiguration> queries;
 
->>>>>>> e25072aa
   std::ifstream file("src/test/sql/sqlite_testrunner/sqlite_testrunner_queries.sql");
   std::string query;
   while (std::getline(file, query)) {
@@ -142,19 +127,11 @@
     queries.emplace_back(std::move(query), false);
   }
 
-  std::vector<TestConfiguration> tests;
-  for (const auto& query : queries) {
-    tests.push_back({query, false});
-    if constexpr (HYRISE_JIT_SUPPORT) {
-      tests.push_back({query, true});
-    }
-  }
-  return tests;
+  return queries;
 }
 
 TEST_P(SQLiteTestRunner, CompareToSQLite) {
   const auto& [query, use_jit] = GetParam();
-<<<<<<< HEAD
 
   std::shared_ptr<LQPTranslator> lqp_translator;
   if (use_jit) {
@@ -163,16 +140,6 @@
     lqp_translator = std::make_shared<LQPTranslator>();
   }
 
-=======
-
-  std::shared_ptr<LQPTranslator> lqp_translator;
-  if (use_jit) {
-    lqp_translator = std::make_shared<JitAwareLQPTranslator>();
-  } else {
-    lqp_translator = std::make_shared<LQPTranslator>();
-  }
-
->>>>>>> e25072aa
   SCOPED_TRACE("SQLite " + query + (use_jit ? " with JIT" : " without JIT"));
 
   const auto prepared_statement_cache = std::make_shared<PreparedStatementCache>();
