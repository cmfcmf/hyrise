--- conflicted
+++ resolved
@@ -118,13 +118,10 @@
     lqp_translator = std::make_shared<LQPTranslator>();
   }
 
-<<<<<<< HEAD
   std::cout << "SQLite " + query + " " + (use_jit ? "with JIT" : "without JIT") + " " +
                    (use_mvcc ? "with MVCC" : "without MVCC")
             << std::endl;
 
-=======
->>>>>>> 70a0ace5
   SCOPED_TRACE("SQLite " + query + " " + (use_jit ? "with JIT" : "without JIT") + " " +
                (use_mvcc ? "with MVCC" : "without MVCC"));
 
