--- conflicted
+++ resolved
@@ -15,10 +15,7 @@
 
 #include "concurrency/transaction_context.hpp"
 #include "concurrency/transaction_manager.hpp"
-<<<<<<< HEAD
 #include "global.hpp"
-=======
->>>>>>> 6771da1c
 #include "logical_query_plan/jit_aware_lqp_translator.hpp"
 #include "logical_query_plan/lqp_translator.hpp"
 #include "operators/print.hpp"
@@ -125,13 +122,10 @@
   } else {
     lqp_translator = std::make_shared<LQPTranslator>();
   }
-<<<<<<< HEAD
 
   std::cout << "SQLite " + query + " " + (use_jit ? "with JIT" : "without JIT") + " " +
                    (use_mvcc ? "with MVCC" : "without MVCC")
             << std::endl;
-=======
->>>>>>> 6771da1c
 
   const auto prepared_statement_cache = std::make_shared<PreparedStatementCache>();
 
