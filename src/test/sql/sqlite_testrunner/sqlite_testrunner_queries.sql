--- conflicted
+++ resolved
@@ -33,6 +33,7 @@
 SELECT a, b, a+b AS e, a+b+NULL AS f FROM id_int_int_int_100;
 SELECT a, b, b+b AS e, b+b+NULL AS f FROM mixed;
 SELECT a, b, b+b AS e, b+b+NULL AS f FROM mixed_null;
+SELECT 1 + 5.6 > 7 OR 2 > 1 AS i FROM mixed;
 
 -- ORDER BY
 SELECT * FROM mixed ORDER BY a;
@@ -42,7 +43,6 @@
 SELECT * FROM mixed ORDER BY b, a, c;
 SELECT * FROM mixed ORDER BY b, a DESC, c;
 SELECT sub.a, sub.b FROM (SELECT a, b FROM mixed WHERE a = 'a' ORDER BY b) AS sub WHERE sub.b > 10 ORDER BY b;
-<<<<<<< HEAD
 SELECT * FROM mixed_null ORDER BY b;
 
 ---- LIMIT
@@ -77,42 +77,6 @@
 --
 ---- Join three tables and perform a scan
 --SELECT * FROM mixed AS t1 INNER JOIN mixed_null AS t2 ON t1.b = t2.b INNER JOIN id_int_int_int_100 AS t3 ON t1.b = t3.a WHERE t1.c > 23.0 AND t2.a = 'c';
-=======
--- (#577) SELECT * FROM mixed_null ORDER BY b;
-
--- LIMIT
-SELECT * FROM mixed LIMIT 77;
-SELECT b FROM mixed LIMIT 10;
-
--- PRODUCT
-SELECT "left".a, "left".b, "right".a, "right".b FROM mixed AS "left", mixed_null AS "right" WHERE "left".a = "right".a;
--- (#580) SELECT * FROM mixed AS "left", mixed_null AS "right" WHERE "left".a = "right".d;
-
--- JOIN
-SELECT "left".a, "left".b, "right".a, "right".b FROM mixed AS "left" JOIN mixed_null AS "right" ON "left".b = "right".b;
-SELECT * FROM mixed AS "left" LEFT JOIN mixed_null AS "right" ON "left".b = "right".b;
-SELECT * FROM mixed AS "left" INNER JOIN mixed_null AS "right" ON "left".b = "right".b;
-SELECT * FROM mixed NATURAL JOIN (SELECT id FROM id_int_int_int_100) AS T2;
-SELECT * FROM mixed NATURAL JOIN (SELECT c AS foo, id FROM id_int_int_int_100) AS T2;
-SELECT * FROM (SELECT "right".a a, "left".b b FROM mixed AS "left" LEFT JOIN mixed AS "right" ON "left".a = "right".a) t where t.a > '0';
--- (#511) SELECT * FROM int_float4 NATURAL JOIN (SELECT b, a FROM int_float6) AS T2;
-
--- JOIN multiple tables
-SELECT * FROM mixed_null AS t1 INNER JOIN id_int_int_int_100 AS t2 ON t1.b = t2.a INNER JOIN mixed AS t3 ON t1.b = t3.b;
-
--- Make sure that name-to-id-resolving works fine.
-SELECT t1.a, t1.b, t2.b, t3.a FROM mixed AS t1 INNER JOIN mixed_null AS t2 ON t1.b = t2.b INNER JOIN id_int_int_int_100 AS t3 ON t1.b = t3.a;
-
--- Make sure that t1.* is resolved only to columns from t1, not all columns from input node.
-SELECT t1.*, t2.b, t3.a FROM mixed AS t1 INNER JOIN mixed_null AS t2 ON t1.b = t2.b INNER JOIN id_int_int_int_100 AS t3 ON t1.b = t3.a;
-SELECT t1.*, t2.a, t2.b, t3.* FROM mixed AS t1 INNER JOIN mixed_null AS t2 ON t1.b = t2.b INNER JOIN id_int_int_int_100 AS t3 ON t1.b = t3.a;
-
--- Join four tables, just because we can.
-SELECT t1.id, t1.a, t2.b, t3.b, t4.c_name FROM mixed AS t1 INNER JOIN mixed_null AS t2 ON t1.id = t2.b INNER JOIN id_int_int_int_100 AS t3 ON t1.id = t3.b INNER JOIN tpch_customer AS t4 ON t1.id = t4.c_custkey;
-
--- Join three tables and perform a scan
-SELECT * FROM mixed AS t1 INNER JOIN mixed_null AS t2 ON t1.b = t2.b INNER JOIN id_int_int_int_100 AS t3 ON t1.b = t3.a WHERE t1.c > 23.0 AND t2.a = 'c';
->>>>>>> aa08aaaa
 
 -- Aggregates
 SELECT SUM(b + b) AS sum_b_b FROM mixed;
@@ -162,7 +126,6 @@
 SELECT a, b, AVG(b) FROM mixed GROUP BY a, b HAVING MAX(c) > 10 AND MAX(c) <= 30;
 
 -- DELETE
-<<<<<<< HEAD
 --DELETE FROM id_int_int_int_100; INSERT INTO id_int_int_int_100 VALUES (1, 2, 3, 4); SELECT * FROM id_int_int_int_100;
 --DELETE FROM id_int_int_int_100 WHERE id > 75; SELECT * FROM id_int_int_int_100;
 --
@@ -199,42 +162,6 @@
 --SELECT * FROM mixed WHERE b IS NOT NULL;
 --SELECT * FROM mixed_null WHERE b IS NULL;
 --SELECT * FROM mixed_null WHERE b IS NOT NULL;
-=======
-DELETE FROM id_int_int_int_100; INSERT INTO id_int_int_int_100 VALUES (1, 2, 3, 4); SELECT * FROM id_int_int_int_100;
-DELETE FROM id_int_int_int_100 WHERE id > 75; SELECT * FROM id_int_int_int_100;
-
--- Update
-UPDATE id_int_int_int_100 SET a = a + 1 WHERE id > 10; SELECT * FROM id_int_int_int_100;
-
--- INSERT
-INSERT INTO id_int_int_int_100 VALUES (100, 1, 2, 3); SELECT * FROM id_int_int_int_100;
-INSERT INTO id_int_int_int_100 (id, a, b, c) VALUES (100, 1, 2, 3); SELECT * FROM id_int_int_int_100;
-INSERT INTO id_int_int_int_100 (id, c, b, a) VALUES (100, 3, 2, 1); SELECT * FROM id_int_int_int_100;
-
-INSERT INTO id_int_int_int_100 VALUES (100, 1, 2, 3); INSERT INTO id_int_int_int_100 VALUES (101, 3, 2, 1); INSERT INTO id_int_int_int_100 VALUES (102, 42, 77992, 1000000); SELECT * FROM id_int_int_int_100;
-
--- INSERT with mixed types
-INSERT INTO mixed VALUES (100, 'x', 42, 123.456, 'xkcd'); SELECT * FROM mixed;
-
--- INSERT ... INTO ... (with literal projection)
-INSERT INTO id_int_int_int_100 SELECT 100, 1, 2, 3 FROM id_int_int_int_100; SELECT * FROM id_int_int_int_100;
-INSERT INTO id_int_int_int_100 (id, a, b, c) SELECT 100, 1, 2, 3 FROM id_int_int_int_100; SELECT * FROM id_int_int_int_100;
-INSERT INTO id_int_int_int_100 (b, id, c, a) SELECT 2, 100, 3, 1 FROM id_int_int_int_100; SELECT * FROM id_int_int_int_100;
-
--- INSERT ... INTO ... (with regular queries)
-INSERT INTO mixed_null SELECT a, b, c, d FROM mixed WHERE a = 'c' AND b > 15; INSERT INTO mixed_null SELECT a, b, c, d FROM mixed WHERE d = 'caoe'; INSERT INTO mixed_null (b, c, a, d) SELECT b, c, a, d FROM mixed WHERE id < 13; SELECT * FROM mixed_null;
-
-
--- VIEWS
-CREATE VIEW count_view1 AS SELECT a, COUNT(DISTINCT b) FROM id_int_int_int_100 GROUP BY a; SELECT * FROM count_view1;
-CREATE VIEW count_view2 AS SELECT a, COUNT(DISTINCT b) FROM id_int_int_int_100 GROUP BY a; SELECT * FROM count_view2 WHERE a > 10;
-CREATE VIEW count_view3 (foo, bar) AS SELECT a, COUNT(DISTINCT b) FROM id_int_int_int_100 GROUP BY a; SELECT * FROM count_view3 WHERE foo > 10;
-
--- NULL Semantics
-SELECT * FROM mixed WHERE b IS NOT NULL;
-SELECT * FROM mixed_null WHERE b IS NULL;
-SELECT * FROM mixed_null WHERE b IS NOT NULL;
->>>>>>> aa08aaaa
 
 -- Subqueries in SELECT statement
 SELECT a, (SELECT MAX(b) FROM mixed) AS foo FROM id_int_int_int_100;
