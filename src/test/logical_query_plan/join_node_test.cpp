#include <memory>
#include <utility>

#include "gtest/gtest.h"

#include "base_test.hpp"

#include "expression/expression_functional.hpp"
#include "expression/expression_utils.hpp"
#include "logical_query_plan/join_node.hpp"
#include "logical_query_plan/mock_node.hpp"
#include "logical_query_plan/stored_table_node.hpp"
#include "storage/storage_manager.hpp"

using namespace opossum::expression_functional;  // NOLINT

namespace opossum {

class JoinNodeTest : public ::testing::Test {
 protected:
  void SetUp() override {
    _mock_node_a = MockNode::make(
        MockNode::ColumnDefinitions{{DataType::Int, "a"}, {DataType::Int, "b"}, {DataType::Int, "c"}}, "t_a");
    _mock_node_b = MockNode::make(MockNode::ColumnDefinitions{{DataType::Int, "x"}, {DataType::Float, "y"}}, "t_b");

    _t_a_a = {_mock_node_a, ColumnID{0}};
    _t_a_b = {_mock_node_a, ColumnID{1}};
    _t_a_c = {_mock_node_a, ColumnID{2}};
    _t_b_x = {_mock_node_b, ColumnID{0}};
    _t_b_y = {_mock_node_b, ColumnID{1}};

    _join_node = JoinNode::make(JoinMode::Cross, _mock_node_a, _mock_node_b);
    //    _join_node->set_left_input(_mock_node_a);
    //    _join_node->set_right_input(_mock_node_b);

    _inner_join_node = JoinNode::make(JoinMode::Inner, equals_(_t_a_a, _t_b_y), _mock_node_a, _mock_node_b);
    _semi_join_node = JoinNode::make(JoinMode::Semi, equals_(_t_a_a, _t_b_y), _mock_node_a, _mock_node_b);
    _anti_join_node = JoinNode::make(JoinMode::Anti, equals_(_t_a_a, _t_b_y), _mock_node_a, _mock_node_b);
  }

  std::shared_ptr<MockNode> _mock_node_a;
  std::shared_ptr<MockNode> _mock_node_b;
  std::shared_ptr<JoinNode> _inner_join_node;
  std::shared_ptr<JoinNode> _semi_join_node;
  std::shared_ptr<JoinNode> _anti_join_node;
  std::shared_ptr<JoinNode> _join_node;
  LQPColumnReference _t_a_a;
  LQPColumnReference _t_a_b;
  LQPColumnReference _t_a_c;
  LQPColumnReference _t_b_x;
  LQPColumnReference _t_b_y;
};

TEST_F(JoinNodeTest, Description) { EXPECT_EQ(_join_node->description(), "[Join] Mode: Cross"); }

TEST_F(JoinNodeTest, DescriptionInnerJoin) { EXPECT_EQ(_inner_join_node->description(), "[Join] Mode: Inner a = y"); }

TEST_F(JoinNodeTest, DescriptionSemiJoin) { EXPECT_EQ(_semi_join_node->description(), "[Join] Mode: Semi a = y"); }

TEST_F(JoinNodeTest, DescriptionAntiJoin) { EXPECT_EQ(_anti_join_node->description(), "[Join] Mode: Anti a = y"); }

TEST_F(JoinNodeTest, OutputColumnExpressions) {
  ASSERT_EQ(_join_node->column_expressions().size(), 5u);
  EXPECT_EQ(*_join_node->column_expressions().at(0), *lqp_column_(_t_a_a));
  EXPECT_EQ(*_join_node->column_expressions().at(1), *lqp_column_(_t_a_b));
  EXPECT_EQ(*_join_node->column_expressions().at(2), *lqp_column_(_t_a_c));
  EXPECT_EQ(*_join_node->column_expressions().at(3), *lqp_column_(_t_b_x));
  EXPECT_EQ(*_join_node->column_expressions().at(4), *lqp_column_(_t_b_y));
}

TEST_F(JoinNodeTest, Equals) {
  EXPECT_EQ(*_join_node, *_join_node);
  EXPECT_EQ(*_inner_join_node, *_inner_join_node);
  EXPECT_EQ(*_semi_join_node, *_semi_join_node);
  EXPECT_EQ(*_anti_join_node, *_anti_join_node);

  const auto other_join_node_a = JoinNode::make(JoinMode::Inner, equals_(_t_a_a, _t_b_x), _mock_node_a, _mock_node_b);
  const auto other_join_node_b = JoinNode::make(JoinMode::Inner, not_like_(_t_a_a, _t_b_y), _mock_node_a, _mock_node_b);
  const auto other_join_node_c = JoinNode::make(JoinMode::Cross, _mock_node_a, _mock_node_b);
  const auto other_join_node_d = JoinNode::make(JoinMode::Inner, equals_(_t_a_a, _t_b_y), _mock_node_a, _mock_node_b);

  EXPECT_NE(*other_join_node_a, *_inner_join_node);
  EXPECT_NE(*other_join_node_b, *_inner_join_node);
  EXPECT_NE(*other_join_node_c, *_inner_join_node);
  EXPECT_EQ(*other_join_node_d, *_inner_join_node);
}

TEST_F(JoinNodeTest, Copy) {
  EXPECT_EQ(*_join_node, *_join_node->deep_copy());
  EXPECT_EQ(*_inner_join_node, *_inner_join_node->deep_copy());
  EXPECT_EQ(*_semi_join_node, *_semi_join_node->deep_copy());
  EXPECT_EQ(*_anti_join_node, *_anti_join_node->deep_copy());
}

TEST_F(JoinNodeTest, OutputColumnReferencesSemiJoin) {
  ASSERT_EQ(_semi_join_node->column_expressions().size(), 3u);
  EXPECT_EQ(*_semi_join_node->column_expressions().at(0), *lqp_column_(_t_a_a));
  EXPECT_EQ(*_semi_join_node->column_expressions().at(1), *lqp_column_(_t_a_b));
  EXPECT_EQ(*_semi_join_node->column_expressions().at(2), *lqp_column_(_t_a_c));
}

TEST_F(JoinNodeTest, OutputColumnReferencesAntiJoin) {
  ASSERT_EQ(_anti_join_node->column_expressions().size(), 3u);
  EXPECT_EQ(*_anti_join_node->column_expressions().at(0), *lqp_column_(_t_a_a));
  EXPECT_EQ(*_anti_join_node->column_expressions().at(1), *lqp_column_(_t_a_b));
  EXPECT_EQ(*_anti_join_node->column_expressions().at(2), *lqp_column_(_t_a_c));
}

<<<<<<< HEAD
TEST_F(JoinNodeTest, JoinType) {
  auto foo = JoinNode::make(JoinMode::Inner, equals_(_t_a_a, _t_b_y), _mock_node_a, _mock_node_b)->join_type;
  EXPECT_EQ(foo, std::nullopt);
  auto bar =
      JoinNode::make(JoinMode::Inner, equals_(_t_a_a, _t_b_y), JoinType::Hash, _mock_node_a, _mock_node_b)->join_type;
  EXPECT_EQ(bar, JoinType::Hash);
  auto foobar =
      JoinNode::make(JoinMode::Inner, equals_(_t_a_a, _t_b_y), JoinType::MPSM, _mock_node_a, _mock_node_b)->join_type;
  EXPECT_EQ(foobar, JoinType::MPSM);
=======
TEST_F(JoinNodeTest, NodeExpressions) {
  ASSERT_EQ(_inner_join_node->node_expressions.size(), 1u);
  EXPECT_EQ(*_inner_join_node->node_expressions.at(0u), *equals_(_t_a_a, _t_b_y));
  ASSERT_EQ(_join_node->node_expressions.size(), 0u);
>>>>>>> 9f2097d4
}

}  // namespace opossum<|MERGE_RESOLUTION|>--- conflicted
+++ resolved
@@ -106,22 +106,21 @@
   EXPECT_EQ(*_anti_join_node->column_expressions().at(2), *lqp_column_(_t_a_c));
 }
 
-<<<<<<< HEAD
 TEST_F(JoinNodeTest, JoinType) {
-  auto foo = JoinNode::make(JoinMode::Inner, equals_(_t_a_a, _t_b_y), _mock_node_a, _mock_node_b)->join_type;
-  EXPECT_EQ(foo, std::nullopt);
-  auto bar =
+  auto join_node = JoinNode::make(JoinMode::Inner, equals_(_t_a_a, _t_b_y), _mock_node_a, _mock_node_b)->join_type;
+  EXPECT_EQ(join_node, std::nullopt);
+  join_node =
       JoinNode::make(JoinMode::Inner, equals_(_t_a_a, _t_b_y), JoinType::Hash, _mock_node_a, _mock_node_b)->join_type;
-  EXPECT_EQ(bar, JoinType::Hash);
-  auto foobar =
+  EXPECT_EQ(join_node, JoinType::Hash);
+  join_node =
       JoinNode::make(JoinMode::Inner, equals_(_t_a_a, _t_b_y), JoinType::MPSM, _mock_node_a, _mock_node_b)->join_type;
-  EXPECT_EQ(foobar, JoinType::MPSM);
-=======
+  EXPECT_EQ(join_node, JoinType::MPSM);
+}
+
 TEST_F(JoinNodeTest, NodeExpressions) {
   ASSERT_EQ(_inner_join_node->node_expressions.size(), 1u);
   EXPECT_EQ(*_inner_join_node->node_expressions.at(0u), *equals_(_t_a_a, _t_b_y));
   ASSERT_EQ(_join_node->node_expressions.size(), 0u);
->>>>>>> 9f2097d4
 }
 
 }  // namespace opossum