#include <pqxx/pqxx>

#include <future>
#include <thread>

// #include "base_test.hpp"
#include "../base_test.hpp"
#include "scheduler/node_queue_scheduler.hpp"
#include "scheduler/topology.hpp"
#include "concurrency/logging/logger.hpp"

#include "server/server.hpp"

namespace opossum {

class ServerTestRunner : public BaseTest {
 protected:
  void SetUp() override {
    StorageManager::get().reset();
    SQLQueryCache<SQLQueryPlan>::get().clear();

    _table_a = load_table("src/test/tables/int_float.tbl", 2);
    StorageManager::get().add_table("table_a", _table_a);

    // Set scheduler so that the server can execute the tasks on separate threads.
    CurrentScheduler::set(std::make_shared<NodeQueueScheduler>());

    uint16_t server_port = 0;
    std::mutex mutex{};
    auto cv = std::make_shared<std::condition_variable>();

<<<<<<< HEAD
    auto server_runner = [&](boost::asio::io_service& io_service) {
      Server server{io_service, /* port = */ 0, test_data_path, Logger::Implementation::No};  // run on port 0 so the server can pick a free one
=======
    auto server_runner = [&, cv](boost::asio::io_service& io_service) {
      Server server{io_service, /* port = */ 0};  // run on port 0 so the server can pick a free one
>>>>>>> 6f99ce07

      {
        std::unique_lock<std::mutex> lock{mutex};
        server_port = server.get_port_number();
      }

      cv->notify_one();

      io_service.run();
    };

    _io_service = std::make_unique<boost::asio::io_service>();
    _server_thread = std::make_unique<std::thread>(server_runner, std::ref(*_io_service));

    // We need to wait here for the server to have started so we can get its port, which must be set != 0
    {
      std::unique_lock<std::mutex> lock{mutex};
      cv->wait(lock, [&] { return server_port != 0; });
    }

    // Get randomly assigned port number for client connection
    _connection_string = "hostaddr=127.0.0.1 port=" + std::to_string(server_port);
  }

  void TearDown() override {
    // Give the server time to shut down gracefully before force-closing the socket it's working on
    std::this_thread::sleep_for(std::chrono::milliseconds(500));

    _io_service->stop();
    _server_thread->join();
  }

  std::unique_ptr<boost::asio::io_service> _io_service;
  std::unique_ptr<std::thread> _server_thread;
  std::string _connection_string;

  std::shared_ptr<Table> _table_a;
};

TEST_F(ServerTestRunner, TestSimpleSelect) {
  pqxx::connection connection{_connection_string};

  // We use nontransactions because the regular transactions use SQL that we don't support. Nontransactions auto commit.
  pqxx::nontransaction transaction{connection};

  const auto result = transaction.exec("SELECT * FROM table_a;");
  EXPECT_EQ(result.size(), _table_a->row_count());
}

TEST_F(ServerTestRunner, TestMultipleConnections) {
  pqxx::connection connection1{_connection_string};
  pqxx::connection connection2{_connection_string};
  pqxx::connection connection3{_connection_string};

  pqxx::nontransaction transaction1{connection1};
  pqxx::nontransaction transaction2{connection2};
  pqxx::nontransaction transaction3{connection3};

  const std::string sql = "SELECT * FROM table_a;";
  const auto expected_num_rows = _table_a->row_count();

  const auto result1 = transaction1.exec(sql);
  EXPECT_EQ(result1.size(), expected_num_rows);

  const auto result2 = transaction2.exec(sql);
  EXPECT_EQ(result2.size(), expected_num_rows);

  const auto result3 = transaction3.exec(sql);
  EXPECT_EQ(result3.size(), expected_num_rows);
}

TEST_F(ServerTestRunner, TestSimpleInsertSelect) {
  pqxx::connection connection{_connection_string};
  pqxx::nontransaction transaction{connection};

  const auto expected_num_rows = _table_a->row_count() + 1;
  transaction.exec("INSERT INTO table_a VALUES (1, 1.0);");
  const auto result = transaction.exec("SELECT * FROM table_a;");
  EXPECT_EQ(result.size(), expected_num_rows);
}

TEST_F(ServerTestRunner, TestPreparedStatement) {
  pqxx::connection connection{_connection_string};
  pqxx::nontransaction transaction{connection};

  const std::string prepared_name = "statement1";
  connection.prepare(prepared_name, "SELECT * FROM table_a WHERE a > ?");

  const auto param = 1234u;
  const auto result1 = transaction.exec_prepared(prepared_name, param);
  EXPECT_EQ(result1.size(), 1u);

  transaction.exec("INSERT INTO table_a VALUES (55555, 1.0);");
  const auto result2 = transaction.exec_prepared(prepared_name, param);
  EXPECT_EQ(result2.size(), 2u);
}

TEST_F(ServerTestRunner, TestParallelConnections) {
  // This test is by no means perfect, as it can show flaky behaviour. But it is rather hard to get reliable tests with
  // multiple concurrent connections to detect a randomly (but often) occurring bug. This test will/can only fail if a
  // bug is present but it should not fail if no bug is present. It just sends 100 parallel connections and if that
  // fails, there probably is a bug.
  const std::string sql = "SELECT * FROM table_a;";
  const auto expected_num_rows = _table_a->row_count();

  const auto connection_run = [&]() {
    pqxx::connection connection{_connection_string};
    pqxx::nontransaction transaction{connection};
    const auto result = transaction.exec(sql);
    EXPECT_EQ(result.size(), expected_num_rows);
  };

  const auto num_threads = 100u;
  std::vector<std::future<void>> thread_futures;
  thread_futures.reserve(num_threads);

  for (auto thread_num = 0u; thread_num < num_threads; ++thread_num) {
    // We want a future to the thread running, so we can kill it after a future.wait(timeout) or the test would freeze
    thread_futures.emplace_back(std::async(std::launch::async, connection_run));
  }

  for (auto& thread_fut : thread_futures) {
    // We give this a lot of time, not because we need that long for 100 threads to finish, but because sanitizers and
    // other tools like valgrind sometimes bring a high overhead that exceeds 10 seconds.
    if (thread_fut.wait_for(std::chrono::seconds(150)) == std::future_status::timeout) {
      ASSERT_TRUE(false) << "At least one thread got stuck and did not commit.";
    }
  }
}

}  // namespace opossum<|MERGE_RESOLUTION|>--- conflicted
+++ resolved
@@ -29,13 +29,9 @@
     std::mutex mutex{};
     auto cv = std::make_shared<std::condition_variable>();
 
-<<<<<<< HEAD
-    auto server_runner = [&](boost::asio::io_service& io_service) {
-      Server server{io_service, /* port = */ 0, test_data_path, Logger::Implementation::No};  // run on port 0 so the server can pick a free one
-=======
+    // run on port 0 so the server can pick a free one
     auto server_runner = [&, cv](boost::asio::io_service& io_service) {
-      Server server{io_service, /* port = */ 0};  // run on port 0 so the server can pick a free one
->>>>>>> 6f99ce07
+      Server server{io_service, /* port = */ 0, test_data_path, Logger::Implementation::No};  
 
       {
         std::unique_lock<std::mutex> lock{mutex};
