--- conflicted
+++ resolved
@@ -16,7 +16,6 @@
 #include "sql/sql_pipeline_builder.hpp"
 #include "sql/sql_translator.hpp"
 #include "sql/sqlite_testrunner/sqlite_wrapper.hpp"
-#include "storage/chunk_encoder.hpp"
 #include "storage/storage_manager.hpp"
 
 #include "tpch/tpch_db_generator.hpp"
@@ -26,18 +25,6 @@
 
 namespace opossum {
 
-<<<<<<< HEAD
-using TestConfiguration = std::pair<const char*, bool>;
-
-class TPCHTest : public BaseTestWithParam<std::pair<const size_t, TestConfiguration>> {
- public:
-  static std::multimap<size_t, TestConfiguration> build_combinations() {
-    std::multimap<size_t, TestConfiguration> combinations;
-    for (auto it = tpch_queries.cbegin(); it != tpch_queries.cend(); ++it) {
-      combinations.emplace(it->first, TestConfiguration{it->second, false});
-      if constexpr (HYRISE_JIT_SUPPORT) {
-        combinations.emplace(it->first, TestConfiguration{it->second, true});
-=======
 using TestConfiguration = std::pair<QueryID, bool>;  // query_idx, use_jit
 
 class TPCHTest : public BaseTestWithParam<TestConfiguration> {
@@ -49,7 +36,6 @@
       combinations.emplace_back(query_id, false);
       if constexpr (HYRISE_JIT_SUPPORT) {
         combinations.emplace_back(query_id, true);
->>>>>>> e25072aa
       }
     }
     return combinations;
@@ -75,14 +61,9 @@
 };
 
 TEST_P(TPCHTest, TPCHQueryTest) {
-<<<<<<< HEAD
-  const auto [query_idx, test_configuration] = GetParam();  // NOLINT
-  const auto [query, use_jit] = test_configuration;         // NOLINT
-=======
   const auto [query_idx, use_jit] = GetParam();  // NOLINT
   const auto tpch_idx = query_idx + 1;
   const auto query = TPCHQueryGenerator{}.build_query(query_idx);
->>>>>>> e25072aa
 
   /**
    * Generate the TPC-H tables with a scale factor appropriate for this query
@@ -92,15 +73,10 @@
   TpchDbGenerator{scale_factor, 10'000}.generate_and_store();
   for (const auto& tpch_table_name : tpch_table_names) {
     const auto table = StorageManager::get().get_table(tpch_table_name);
-    ChunkEncoder::encode_all_chunks(table);
     _sqlite_wrapper->create_table(*table, tpch_table_name);
   }
 
-<<<<<<< HEAD
-  SCOPED_TRACE("TPC-H " + std::to_string(query_idx) + (use_jit ? " with JIT" : " without JIT"));
-=======
   SCOPED_TRACE("TPC-H " + std::to_string(tpch_idx) + (use_jit ? " with JIT" : " without JIT"));
->>>>>>> e25072aa
 
   std::shared_ptr<const Table> sqlite_result_table, hyrise_result_table;
 
@@ -108,11 +84,7 @@
   if (use_jit) {
     // TPCH query 13 can currently not be run with Jit Operators because of wrong output column definitions for outer
     // Joins. See: Issue #1051 (https://github.com/hyrise/hyrise/issues/1051)
-<<<<<<< HEAD
-    if (query_idx == 13) {
-=======
     if (tpch_idx == 13) {
->>>>>>> e25072aa
       std::cerr << "Test of TPCH query 13 with JIT is currently disabled (Issue #1051)" << std::endl;
       return;
     }
