--- conflicted
+++ resolved
@@ -69,11 +69,7 @@
     ${PROJECT_SOURCE_DIR}/third_party/googletest/googletest/include
     ${PROJECT_SOURCE_DIR}/third_party/cxxopts/include
     ${PROJECT_SOURCE_DIR}/third_party/sql-parser/src
-<<<<<<< HEAD
-=======
-    ${PROJECT_SOURCE_DIR}/third_party/cpp-btree
     ${PROJECT_SOURCE_DIR}/third_party/flat_hash_map
->>>>>>> d0d8ecc0
 
     ${PROJECT_SOURCE_DIR}/src/benchmarklib/
     ${PROJECT_SOURCE_DIR}/src/lib/
