#include <array>
#include <chrono>
#include <thread>
#include <fstream>
#include <iostream>

#include <cxxopts.hpp>
#include <statistics/generate_table_statistics.hpp>
#include <experimental/filesystem>
#include <random>

#include "constant_mappings.hpp"
#include "logical_query_plan/logical_plan_root_node.hpp"
#include "logical_query_plan/lqp_translator.hpp"
#include "operators/join_hash.hpp"
#include "operators/join_sort_merge.hpp"
#include "operators/product.hpp"
#include "concurrency/transaction_context.hpp"
#include "concurrency/transaction_manager.hpp"
#include "operators/table_scan.hpp"
#include "operators/table_wrapper.hpp"
#include "operators/utils/flatten_pqp.hpp"
#include "operators/export_binary.hpp"
#include "operators/import_binary.hpp"
#include "operators/limit.hpp"
#include "optimizer/join_ordering/abstract_join_plan_node.hpp"
#include "cost_model/cost.hpp"
#include "cost_model/cost_model_naive.hpp"
#include "cost_model/cost_model_linear.hpp"
#include "import_export/csv_parser.hpp"
#include "optimizer/join_ordering/dp_ccp.hpp"
#include "optimizer/join_ordering/dp_ccp_top_k.hpp"
#include "optimizer/strategy/join_ordering_rule.hpp"
#include "statistics/table_statistics.hpp"
#include "optimizer/table_statistics_cache.hpp"
#include "planviz/lqp_visualizer.hpp"
#include "planviz/sql_query_plan_visualizer.hpp"
#include "scheduler/current_scheduler.hpp"
#include "statistics/cardinality_estimator_execution.hpp"
#include "statistics/cardinality_estimator_column_statistics.hpp"
#include "statistics/cardinality_estimation_cache.hpp"
#include "statistics/cardinality_estimator_cached.hpp"
#include "statistics/statistics_import_export.hpp"
#include "sql/sql_pipeline_statement.hpp"
#include "sql/sql.hpp"
#include "storage/storage_manager.hpp"
#include "tpch/tpch_db_generator.hpp"
#include "tpch/tpch_queries.hpp"
#include "utils/timer.hpp"
#include "utils/table_generator2.hpp"
#include "utils/format_duration.hpp"


#include <boost/lexical_cast.hpp>
using boost::lexical_cast;

#include <boost/uuid/uuid.hpp>
using boost::uuids::uuid;

#include <boost/uuid/uuid_generators.hpp>
using boost::uuids::random_generator;

#include <boost/uuid/uuid_io.hpp>
#include <cost_model/cost_feature_lqp_node_proxy.hpp>
#include <cost_model/cost_feature_operator_proxy.hpp>

namespace {
using namespace std::string_literals;  // NOLINT
using namespace opossum;  // NOLINT

using QueryID = size_t;

// Used to config out()
auto verbose = true;

/**
 * @return std::cout if `verbose` is true, otherwise returns a discarding stream
 */
std::ostream &out() {
  if (verbose) {
    return std::cout;
  }

  // Create no-op stream that just swallows everything streamed into it
  // See https://stackoverflow.com/a/11826666
  class NullBuffer : public std::streambuf {
   public:
    int overflow(int c) { return c; }
  };

  static NullBuffer null_buffer;
  static std::ostream null_stream(&null_buffer);

  return null_stream;
}

struct PlanCostSample final {
  Cost est_cost{0.0f};
  Cost re_est_cost{0.0f};
  Cost aim_cost{0.0f};
  Cost abs_est_cost_error{0.0f};
  Cost abs_re_est_cost_error{0.0f};
};

PlanCostSample create_plan_cost_sample(const AbstractCostModel &cost_model,
                                       const std::vector<std::shared_ptr<AbstractOperator>> &operators) {
  PlanCostSample sample;

  for (const auto &op : operators) {
    const auto aim_cost = cost_model.get_reference_operator_cost(op);
    sample.aim_cost += aim_cost;

    if (op->lqp_node()) {
      const auto est_cost = cost_model.estimate_cost(CostFeatureLQPNodeProxy(op->lqp_node()));
        sample.est_cost += est_cost;
        if (aim_cost) {
          sample.abs_est_cost_error += std::fabs(est_cost - aim_cost);
        }
    }

    const auto re_est_cost = cost_model.estimate_cost(CostFeatureOperatorProxy(op));
      sample.re_est_cost += re_est_cost;
      sample.abs_re_est_cost_error += std::fabs(re_est_cost - aim_cost);
  }

  return sample;
}

std::ostream &operator<<(std::ostream &stream, const PlanCostSample &sample) {
  stream << sample.est_cost << "," << sample.re_est_cost << "," << sample.aim_cost << ","
         << sample.abs_est_cost_error << "," << sample.abs_re_est_cost_error;
  return stream;
}

class AbstractJoinOrderingWorkload {
 public:
  virtual ~AbstractJoinOrderingWorkload() = default;

  virtual void setup() = 0;
  virtual size_t query_count() const = 0;
  virtual std::string get_query(const size_t query_idx) const = 0;
  virtual std::string get_query_name(const size_t query_idx) const = 0;
};

class TpchJoinOrderingWorkload : public AbstractJoinOrderingWorkload {
 public:
  TpchJoinOrderingWorkload(float scale_factor, const std::optional<std::vector<QueryID>>& query_ids):
    _scale_factor(scale_factor)
  {
    if (!query_ids) {
      std::copy(std::begin(tpch_supported_queries), std::end(tpch_supported_queries),
                std::back_inserter(_query_ids));
    } else {
      _query_ids = *query_ids;
    }
  }

  void setup() override {
    out() << "-- Generating TPCH tables with scale factor " << _scale_factor << std::endl;
    TpchDbGenerator{_scale_factor}.generate_and_store();
    out() << "-- Done." << std::endl;
  }

  size_t query_count() const override {
    return _query_ids.size();
  }

  std::string get_query(const size_t query_idx) const override {
    return tpch_queries[_query_ids[query_idx]];
  }

  std::string get_query_name(const size_t query_idx) const override {
    return "TPCH"s + "-" + std::to_string(_query_ids[query_idx] + 1);
  }

 private:
  float _scale_factor;
  std::vector<QueryID> _query_ids;
};

class JobWorkload : public AbstractJoinOrderingWorkload {
 public:
  JobWorkload(const std::optional<std::vector<std::string>>& query_names)
  {
    if (query_names) {
      _query_names = *query_names;
    } else {
      _query_names = {
      "1a", "1b", "1c", "1d", "2a", "2b", "2c", "2d",
      // "3a", "3b", "3c"
      "4a", "4b", "4c",
      // "5a", "5b", "5c",
      "6a",
      // "6b",
      "6c",
      //"6d",
      "6e",
      //"6f",
      "7a", "7b",
      //"7c",
      "8a", "8b", "8c", "8d",
      //"9a",
      "9b",
      // "9c", "9d",
      "10a", "10b", "10c", "11a", "11b",
      //"11c", "11d", "12a", "12b", "12c",
      "13a", "13b", "13c", "13d",
      //"14a", "14b", "14c",
      "15a", "15b", "15c", "15d", "16a", "16b", "16c", "16d", "17a", "17b",
      "17c", "17d", "17e", "17f",
      //"18a","18b", "18c", "19a",
      "19b",
      //"19c","19d", "20a", "20b", "20c", "21a", "21b", "21c", "22a", "22b",
      //"22c","22d", "23a", "23b", "23c", "24a",
//     "24b",
//     "25a",
//     "25b",
//     "25c",
//     "26a",
//     "26b",
//     "26c",
//     "27a",
//     "27b",
//     "27c",
//     "28a",
//     "28b",
//     "28c",
//     "29a",
//     "29b",
//     "29c",
//     "30a",
//     "30b",
//     "30c",
//     "31a",
//     "31b",
//     "31c",
      "32a",
      "32b",
      //"33a",
      "33b",
      // "33c"
      };
    }
  }

  void setup() override {
    const auto table_names = std::vector<std::string>{
    "aka_name",
    "aka_title",
    "cast_info",
    "char_name",
    "comp_cast_type",
    "company_name",
    "company_type",
    "complete_cast",
    "info_type",
    "keyword",
    "kind_type",
    "link_type",
    "movie_companies",
    "movie_info",
    "movie_info_idx",
    "movie_keyword",
    "movie_link",
    "name",
    "person_info",
    "role_type",
    "title"
    };

    const auto csvs_path = "/home/Moritz.Eyssen/imdb/csv/";

    for (const auto& table_name : table_names) {
      const auto table_csv_path = csvs_path + table_name + ".csv";
      const auto table_binary_path = csvs_path + table_name + ".bin";
      const auto table_statistics_path = csvs_path + table_name + ".statistics.json";

      out() << "Processing '" << table_name << "'" << std::endl;

      Timer timer;
      auto table = std::shared_ptr<Table>();
      if (std::experimental::filesystem::exists(table_binary_path.c_str())) {
        out() << "  Loading Binary" << std::endl;
        auto import_binary = std::make_shared<ImportBinary>(table_binary_path);
        import_binary->execute();
        table = std::const_pointer_cast<Table>(import_binary->get_output());
      } else {
        out() << "  Loading CSV" << std::endl;
        table = CsvParser{}.parse(table_csv_path);
      }
      out() << "   Done: " << table->row_count() << " rows" << std::endl;
      out() << "   Duration: " << format_duration(std::chrono::duration_cast<std::chrono::nanoseconds>(timer.lap()))
                << std::endl;

      try {
        if (std::experimental::filesystem::exists(table_statistics_path.c_str())) {
          out() << "  Loading Statistics" << std::endl;
          const auto table_statistics = import_table_statistics(table_statistics_path);
          table->set_table_statistics(std::make_shared<TableStatistics>(table_statistics));
          out() << "   Done" << std::endl;
        }
      } catch (const std::exception& e) {
        out() << "ERROR while importing statistics: " << e.what() << std::endl;
      }

      out() << "  Adding to StorageManager" << std::endl;
      StorageManager::get().add_table(table_name, std::const_pointer_cast<Table>(table));
      out() << "   Done" << std::endl;
      out() << "   Duration: " << format_duration(std::chrono::duration_cast<std::chrono::nanoseconds>(timer.lap()))
                << std::endl;

      if (!std::experimental::filesystem::exists(table_statistics_path.c_str())) {
        out() << "  Exporting Statistics" << std::endl;
        export_table_statistics(*table->table_statistics(), table_statistics_path);
        out() << "   Done" << std::endl;
      }

      if (!std::experimental::filesystem::exists(table_binary_path.c_str())) {
        out() << "  Saving binary" << std::endl;
        auto table_wrapper = std::make_shared<TableWrapper>(table);
        table_wrapper->execute();
        auto export_binary = std::make_shared<ExportBinary>(table_wrapper, table_binary_path);
        export_binary->execute();
        out() << "   Done" << std::endl;
        out() << "   Duration: " << format_duration(std::chrono::duration_cast<std::chrono::nanoseconds>(timer.lap()))
                  << std::endl;
      }
    }
  }

  size_t query_count() const override {
    return _query_names.size();
  }

  std::string get_query(const size_t query_idx) const override {
    auto query_file_directory = std::string{"/home/Moritz.Eyssen/hyrise/third_party/join-order-benchmark/"};

    const auto query_file_path = query_file_directory + _query_names[query_idx] + ".sql";

    std::ifstream query_file(query_file_path);
    Assert(query_file.good(), std::string("Failed to open '") + query_file_path + "'");

    query_file.seekg(0, std::ios::end);
    const auto size = query_file.tellg();
    auto query_string = std::string(static_cast<size_t>(size), ' ');
    query_file.seekg(0, std::ios::beg);
    query_file.read(&query_string[0], size);

    return query_string;
  }

  std::string get_query_name(const size_t query_idx) const override {
    return "JOB"s + "-" + _query_names[query_idx];
  }

 private:
  std::vector<std::string> _query_names;
};

}

int main(int argc, char ** argv) {
  auto scale_factor = 0.1f;
  auto cost_model_str = "linear"s;
  auto visualize = false;
  auto plan_timeout_seconds = std::optional<long>{0};
  auto query_timeout_seconds = std::optional<long>{0};
  auto dynamic_plan_timeout = std::optional<long>{0};
  auto dynamic_plan_timeout_enabled = true;
  auto workload_str = "tpch"s;
  auto max_plan_count = std::optional<size_t>{0};
  auto save_results = true;
  auto plan_order_shuffling = std::optional<long>{0};

  cxxopts::Options cli_options_description{"Hyrise Join Ordering Evaluator", ""};

  // clang-format off
  cli_options_description.add_options()
    ("help", "print this help message")
    ("v,verbose", "Print log messages", cxxopts::value<bool>(verbose)->default_value("true"))
    ("s,scale", "Database scale factor (1.0 ~ 1GB). TPCH only", cxxopts::value<float>(scale_factor)->default_value("0.001"))
    ("m,cost_model", "CostModel to use (all, naive, linear)", cxxopts::value<std::string>(cost_model_str)->default_value(cost_model_str))  // NOLINT
    ("timeout-plan", "Timeout per plan, in seconds. Default: 120", cxxopts::value<long>(*plan_timeout_seconds)->default_value("120"))  // NOLINT
    ("dynamic-timeout-plan", "If active, lower timeout to current fastest plan.", cxxopts::value<bool>(dynamic_plan_timeout_enabled)->default_value("true"))  // NOLINT
    ("timeout-query", "Timeout per plan, in seconds. Default: 1800", cxxopts::value<long>(*query_timeout_seconds)->default_value("1800"))  // NOLINT
    ("max-plan-count", "Maximum number of plans per query to execute. Default: 100", cxxopts::value<size_t>(*max_plan_count)->default_value("100"))  // NOLINT
    ("visualize", "Visualize every query plan", cxxopts::value<bool>(visualize)->default_value("false"))  // NOLINT
    ("w,workload", "Workload to run (tpch, job). Default: tpch", cxxopts::value(workload_str)->default_value(workload_str))  // NOLINT
    ("save-results", "Save head of result tables.", cxxopts::value(save_results)->default_value("true"))  // NOLINT
    ("shuffle-idx", "Shuffle plan order from this index on, 0 to disable", cxxopts::value(*plan_order_shuffling)->default_value("0"))  // NOLINT
    ("queries", "Specify queries to run, default is all of the workload that are supported", cxxopts::value<std::vector<std::string>>()); // NOLINT
  ;
  // clang-format on

  cli_options_description.parse_positional("queries");
  const auto cli_parse_result = cli_options_description.parse(argc, argv);

  // Display usage and quit
  if (cli_parse_result.count("help")) {
    std::cout << cli_options_description.help({}) << std::endl;
    return 0;
  }

  out() << "- Hyrise Join Ordering Evaluator" << std::endl;

  // Process "queries" parameter
  std::optional<std::vector<std::string>> query_name_strs;
  if (cli_parse_result.count("queries")) {
    query_name_strs = cli_parse_result["queries"].as<std::vector<std::string>>();
  }

  if (query_name_strs) {
    out() << "-- Benchmarking queries ";
    for (const auto& query_name : *query_name_strs) {
      out() << query_name << " ";
    }
    out() << std::endl;
  } else {
    out() << "-- Benchmarking all supported queries of workload" << std::endl;
  }

  // Initialise workload
  auto workload = std::shared_ptr<AbstractJoinOrderingWorkload>();
  if (workload_str == "tpch") {
    out() << "-- Using TPCH workload" << std::endl;
    std::optional<std::vector<QueryID>> query_ids;
    if (query_name_strs) {
      query_ids.emplace();
      for (const auto& query_name : *query_name_strs) {
        query_ids->emplace_back(std::stoi(query_name) - 1);  // Offset because TPC-H query 1 has index 0
      }
    }
    workload = std::make_shared<TpchJoinOrderingWorkload>(scale_factor, query_ids);
  } else if (workload_str == "job") {
    out() << "-- Using Join Order Benchmark workload" << std::endl;
    workload = std::make_shared<JobWorkload>(query_name_strs);
  } else {
    Fail("Unknown workload");
  }

  // Process "timeout-plan/query" parameters
  if (*plan_timeout_seconds <= 0) {
    plan_timeout_seconds.reset();
    out() << "-- No plan timeout" << std::endl;
  } else {
    out() << "-- Plans will timeout after " << *plan_timeout_seconds << " seconds" << std::endl;
  }
  if (*query_timeout_seconds <= 0) {
    query_timeout_seconds.reset();
    out() << "-- No query timeout" << std::endl;
  } else {
    out() << "-- Queries will timeout after " << *query_timeout_seconds << " seconds" << std::endl;
  }
  if (dynamic_plan_timeout_enabled) {
    out() << "-- Plan timeout is dynamic" << std::endl;
  } else {
    out() << "-- Dynamic plan timeout is disabled" << std::endl;
  }

  // Process "max-plan-count" parameter
  if (*max_plan_count <= 0) {
    max_plan_count.reset();
    out() << "-- Executing all plans of a query" << std::endl;
  } else {
    out() << "-- Executing a maximum of " << *max_plan_count << " plans per query" << std::endl;
  }

  // Process "cost-model" parameter
  auto cost_models = std::vector<std::shared_ptr<AbstractCostModel>>{};
  if (cost_model_str == "naive" || cost_model_str == "all") {
    out() << "-- Using CostModelNaive" << std::endl;
    cost_models.emplace_back(std::make_shared<CostModelNaive>());
  }
  if (cost_model_str == "linear" || cost_model_str == "all") {
    out() << "-- Using CostModelLinear" << std::endl;
    cost_models.emplace_back(std::make_shared<CostModelLinear>());
  }
  Assert(!cost_models.empty(), "No CostModel specified");

  // Process "save_results" parameter
  if (save_results) {
    out() << "-- Saving query results" << std::endl;
  } else {
    out() << "-- Not saving query results" << std::endl;
  }

  // Process "shuffle-idx" parameter
  if (*plan_order_shuffling <= 0) {
    plan_order_shuffling.reset();
    out() << "-- Plan order shuffling disabled" << std::endl;
  } else {
    out() << "-- Plan order shuffling from index  " << (*plan_order_shuffling) << " on" << std::endl;
  }

  // Setup workload
  out() << "-- Setting up workload" << std::endl;
  workload->setup();

  out() << std::endl;

  auto dotfile = boost::lexical_cast<std::string>((boost::uuids::random_generator())()) + ".dot";

  const auto cardinality_estimation_cache = std::make_shared<CardinalityEstimationCache>();
  const auto fallback_cardinality_estimator = std::make_shared<CardinalityEstimatorExecution>();

  const auto main_cardinality_estimator = std::make_shared<CardinalityEstimatorCached>(cardinality_estimation_cache,
    CardinalityEstimationCacheMode::ReadAndUpdate, fallback_cardinality_estimator);

//  const auto main_cardinality_estimator = std::make_shared<CardinalityEstimatorColumnStatistics>();

  for (const auto& cost_model : cost_models) {
    out() << "-- Evaluating Cost Model " << cost_model->name() << std::endl;

    for (auto query_idx = size_t{0}; query_idx < workload->query_count(); ++query_idx) {
      const auto sql = workload->get_query(query_idx);
      const auto query_name = workload->get_query_name(query_idx);
      const auto evaluation_name = query_name + "-" + cost_model->name() + "-" + (IS_DEBUG ? "debug"s : "release"s);

      out() << "--- Evaluating Query: " << evaluation_name << std::endl;
      auto pipeline_statement = SQL{sql}.disable_mvcc().pipeline_statement();

      const auto lqp = pipeline_statement.get_optimized_logical_plan();
      const auto lqp_root = LogicalPlanRootNode::make(lqp);
      const auto join_graph = JoinGraph::from_lqp(lqp);

      std::cout << "Before DpCcp" << std::endl;
      lqp->print();

      DpCcpTopK dp_ccp_top_k{1, cost_model, main_cardinality_estimator};

      dp_ccp_top_k(join_graph);

      std::cout << "After DpCcp" << std::endl;
      lqp->print();

      JoinVertexSet all_vertices{join_graph->vertices.size()};
      all_vertices.flip();
      const auto join_plans = dp_ccp_top_k.subplan_cache()->get_best_plans(all_vertices);

      out() << "----- Generated plans: " << join_plans.size() <<
                   ", EstCostRange: " << join_plans.begin()->plan_cost << " -> " << join_plans.rbegin()->plan_cost << std::endl;

      auto plan_durations = std::vector<long>(join_plans.size(), 0);
      auto plan_cost_samples = std::vector<PlanCostSample>(join_plans.size());
      auto best_plan_milliseconds = std::numeric_limits<long>::max();

      // Shuffle plans
      std::vector<size_t> plan_indices(join_plans.size());
      std::iota(plan_indices.begin(), plan_indices.end(), 0);

<<<<<<< HEAD
      if (plan_order_shuffling) {
        if (plan_indices.size() > static_cast<size_t>(*plan_order_shuffling)) {
          std::random_device rd;
          std::mt19937 g(rd());
          std::shuffle(plan_indices.begin() + *plan_order_shuffling, plan_indices.end(), g);
        }
      }

=======
>>>>>>> 528160cd
      if (max_plan_count) {
        plan_indices.resize(std::min(plan_indices.size(), *max_plan_count));
      }

      //
      const auto query_execution_begin = std::chrono::steady_clock::now();
      auto save_plan_results = save_results;

      //
      auto current_plan_timeout = plan_timeout_seconds;

      for (auto i = size_t{0}; i < plan_indices.size(); ++i) {
        const auto current_plan_idx = plan_indices[i];
        auto join_plan_iter = join_plans.begin();
        std::advance(join_plan_iter, current_plan_idx);
        const auto &join_plan = *join_plan_iter;

        out() << "------- Plan " << current_plan_idx << ", estimated cost: " << join_plan.plan_cost << std::endl;

        // Timeout query
        if (query_timeout_seconds) {
          const auto now = std::chrono::steady_clock::now();
          const auto query_duration = now - query_execution_begin;

          if (std::chrono::duration_cast<std::chrono::seconds>(query_duration).count() >= *query_timeout_seconds) {
            out() << "-------- Query timeout" << std::endl;
            break;
          }
        }

        // Create LQP from join plan
        const auto join_ordered_sub_lqp = join_plan.lqp;
        for (const auto &parent_relation : join_graph->output_relations) {
          parent_relation.output->set_input(parent_relation.input_side, join_ordered_sub_lqp);
        }

        const auto pqp = LQPTranslator{}.translate_node(lqp_root->left_input());

        auto transaction_context = TransactionManager::get().new_transaction_context();
        pqp->set_transaction_context_recursively(transaction_context);

        // Schedule timeout
        if (current_plan_timeout) {
          const auto seconds = *current_plan_timeout;
          std::thread timeout_thread([transaction_context, seconds]() {
            std::this_thread::sleep_for(std::chrono::seconds(seconds + 2));
            if (transaction_context->rollback(TransactionPhaseSwitch::Lenient)) {
              out() << "-------- Query timeout signalled" << std::endl;
            }
          });
          timeout_thread.detach();
        }

        SQLQueryPlan plan;
        plan.add_tree_by_root(pqp);

        Timer timer;
        CurrentScheduler::schedule_and_wait_for_tasks(plan.create_tasks());

        if (!transaction_context->commit(TransactionPhaseSwitch::Lenient)) {
          out() << "-------- Query timeout accepted" << std::endl;
        } else {
          const auto plan_duration = timer.lap();

          plan_durations[current_plan_idx] = plan_duration.count();

          const auto operators = flatten_pqp(pqp);
          const auto plan_cost_sample = create_plan_cost_sample(*cost_model, operators);
          plan_cost_samples[current_plan_idx] = plan_cost_sample;

          /**
           * Visualize
           */
          if (visualize) {
            GraphvizConfig graphviz_config;
            graphviz_config.format = "svg";
            VizGraphInfo viz_graph_info;
            viz_graph_info.bg_color = "black";
            try {
              SQLQueryPlanVisualizer visualizer{graphviz_config, viz_graph_info, {}, {}};
              visualizer.set_cost_model(cost_model);
              visualizer.visualize(plan, dotfile,
                                   std::string("viz/") + evaluation_name + "_" + std::to_string(current_plan_idx) +
                                   "_" +
                                   std::to_string(plan_duration.count()) + ".svg");
            } catch (const std::exception& e) {
              out() << "-------- Error while visualizing: " << e.what() << std::endl;
            }
          }

          if (save_plan_results) {
            auto output_wrapper = std::make_shared<TableWrapper>(plan.tree_roots().at(0)->get_output());
            output_wrapper->execute();

            auto limit = std::make_shared<Limit>(output_wrapper, 500);
            limit->execute();

            std::ofstream output_file(query_name + ".result.txt");
            output_file << "Total Row Count: " << plan.tree_roots().at(0)->get_output()->row_count() << std::endl;
            output_file << std::endl;
            Print::print(limit->get_output(), 0, output_file);

            save_plan_results = false;
          }

          /**
           * Adjust dynamic timeout
           */
          const auto plan_milliseconds = std::chrono::duration_cast<std::chrono::milliseconds>(plan_duration).count();
          if (plan_milliseconds < best_plan_milliseconds && dynamic_plan_timeout_enabled) {
            best_plan_milliseconds = plan_milliseconds;
            current_plan_timeout = (best_plan_milliseconds / 1000) * 1.2f;
            out() << "------- New dynamic timeout is " << *current_plan_timeout << " seconds" << std::endl;
          }
        }

        /**
         * CSV
         */
        auto csv = std::ofstream{evaluation_name + ".csv"};
        csv << "Idx,Duration,EstCost,ReEstCost,AimCost,AbsEstCostError,AbsReEstCostError" << "\n";
        for (auto plan_idx = size_t{0}; plan_idx < plan_durations.size(); ++plan_idx) {
          csv << plan_idx << "," << plan_durations[plan_idx] << "," << plan_cost_samples[plan_idx] << "\n";
        }
        csv.close();

        /**
         *
         */
        out() << "-- Cardinality Estimation Cache State " << cardinality_estimation_cache->cache_hit_count() << "|" << cardinality_estimation_cache->cache_miss_count() << std::endl;
      }
    }
  }
}<|MERGE_RESOLUTION|>--- conflicted
+++ resolved
@@ -548,7 +548,6 @@
       std::vector<size_t> plan_indices(join_plans.size());
       std::iota(plan_indices.begin(), plan_indices.end(), 0);
 
-<<<<<<< HEAD
       if (plan_order_shuffling) {
         if (plan_indices.size() > static_cast<size_t>(*plan_order_shuffling)) {
           std::random_device rd;
@@ -557,8 +556,6 @@
         }
       }
 
-=======
->>>>>>> 528160cd
       if (max_plan_count) {
         plan_indices.resize(std::min(plan_indices.size(), *max_plan_count));
       }
