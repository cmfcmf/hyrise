#include "console.hpp"

#include <boost/algorithm/string/split.hpp>
#include <boost/algorithm/string/trim.hpp>

#include <readline/history.h>
#include <readline/readline.h>
#include <sys/stat.h>
#include <chrono>
#include <csetjmp>
#include <csignal>
#include <cstdlib>
#include <ctime>
#include <iomanip>
#include <iostream>
#include <memory>
#include <regex>
#include <string>
#include <vector>

#include "SQLParser.h"
<<<<<<< HEAD
#include "concurrency/logging/logger.hpp"
=======
#include "benchmark_utils.hpp"
>>>>>>> c6327899
#include "concurrency/transaction_context.hpp"
#include "concurrency/transaction_manager.hpp"
#include "operators/get_table.hpp"
#include "operators/import_csv.hpp"
#include "operators/print.hpp"
#include "optimizer/optimizer.hpp"
#include "pagination.hpp"
#include "planviz/lqp_visualizer.hpp"
#include "planviz/sql_query_plan_visualizer.hpp"
#include "scheduler/current_scheduler.hpp"
#include "scheduler/node_queue_scheduler.hpp"
#include "scheduler/topology.hpp"
#include "sql/sql_pipeline_builder.hpp"
#include "sql/sql_pipeline_statement.hpp"
#include "sql/sql_translator.hpp"
#include "storage/storage_manager.hpp"
#include "tpcc/tpcc_table_generator.hpp"
#include "utils/filesystem.hpp"
#include "utils/invalid_input_exception.hpp"
#include "utils/load_table.hpp"

#define ANSI_COLOR_RED "\x1B[31m"
#define ANSI_COLOR_GREEN "\x1B[32m"
#define ANSI_COLOR_RESET "\x1B[0m"

#define ANSI_COLOR_RED_RL "\001\x1B[31m\002"
#define ANSI_COLOR_GREEN_RL "\001\x1B[32m\002"
#define ANSI_COLOR_RESET_RL "\001\x1B[0m\002"

namespace {

/**
 * Buffer for program state
 *
 * We use this to make Ctrl+C work on all platforms by jumping back into main() from the Ctrl+C signal handler. This
 * was the only way to get this to work on all platforms inclusing macOS.
 * See here (https://github.com/hyrise/hyrise/pull/198#discussion_r135539719) for a discussion about this.
 *
 * The known caveats of goto/longjmp aside, this will probably also cause problems (queries continuing to run in the
 * background) when the scheduler/multithreading is enabled.
 */
sigjmp_buf jmp_env;

// Returns a string containing a timestamp of the current date and time
std::string current_timestamp() {
  auto t = std::time(nullptr);
  auto tm = *std::localtime(&t);

  std::ostringstream oss;
  oss << std::put_time(&tm, "%Y-%m-%d %H:%M:%S");
  return oss.str();
}

// Removes the coloring commands (e.g. '\x1B[31m') from input, to have a clean logfile.
// If remove_rl_codes_only is true, then it only removes the Readline specific escape sequences '\001' and '\002'
std::string remove_coloring(const std::string& input, bool remove_rl_codes_only = false) {
  // matches any characters that need to be escaped in RegEx except for '|'
  std::regex special_chars{R"([-[\]{}()*+?.,\^$#\s])"};
  std::string sequences = "\x1B[31m|\x1B[32m|\x1B[0m|\001|\002";
  if (remove_rl_codes_only) {
    sequences = "\001|\002";
  }
  std::string sanitized_sequences = std::regex_replace(sequences, special_chars, R"(\$&)");

  // Remove coloring commands and escape sequences before writing to logfile
  std::regex expression{"(" + sanitized_sequences + ")"};
  return std::regex_replace(input, expression, "");
}
}  // namespace

namespace opossum {

// Console implementation

Console::Console()
    : _prompt("> "),
      _multiline_input(""),
      _history_file(),
      _commands(),
      _tpcc_commands(),
      _out(std::cout.rdbuf()),
      _log("console.log", std::ios_base::app | std::ios_base::out),
      _verbose(false) {
  // Init readline basics, tells readline to use our custom command completion function
  rl_attempted_completion_function = &Console::_command_completion;
  rl_completer_word_break_characters = const_cast<char*>(" \t\n\"\\'`@$><=;|&{(");

  // Register default commands to Console
  register_command("exit", std::bind(&Console::_exit, this, std::placeholders::_1));
  register_command("quit", std::bind(&Console::_exit, this, std::placeholders::_1));
  register_command("help", std::bind(&Console::_help, this, std::placeholders::_1));
  register_command("generate", std::bind(&Console::_generate_tpcc, this, std::placeholders::_1));
  register_command("load", std::bind(&Console::_load_table, this, std::placeholders::_1));
  register_command("script", std::bind(&Console::_exec_script, this, std::placeholders::_1));
  register_command("print", std::bind(&Console::_print_table, this, std::placeholders::_1));
  register_command("visualize", std::bind(&Console::_visualize, this, std::placeholders::_1));
  register_command("begin", std::bind(&Console::_begin_transaction, this, std::placeholders::_1));
  register_command("rollback", std::bind(&Console::_rollback_transaction, this, std::placeholders::_1));
  register_command("commit", std::bind(&Console::_commit_transaction, this, std::placeholders::_1));
  register_command("txinfo", std::bind(&Console::_print_transaction_info, this, std::placeholders::_1));
  register_command("pwd", std::bind(&Console::_print_current_working_directory, this, std::placeholders::_1));
  register_command("setting", std::bind(&Console::_change_runtime_setting, this, std::placeholders::_1));

  // Register words specifically for command completion purposes, e.g.
  // for TPC-C table generation, 'CUSTOMER', 'DISTRICT', etc
  auto tpcc_generators = opossum::TpccTableGenerator::table_generator_functions();
  for (auto it = tpcc_generators.begin(); it != tpcc_generators.end(); ++it) {
    _tpcc_commands.push_back(it->first);
  }

  _prepared_statements = std::make_shared<PreparedStatementCache>(DefaultCacheCapacity);
}

Console& Console::get() {
  static Console instance;
  return instance;
}

int Console::read() {
  char* buffer;

  // Prompt user for input
  buffer = readline(_prompt.c_str());
  if (buffer == nullptr) {
    return ReturnCode::Quit;
  }

  std::string input(buffer);
  boost::algorithm::trim<std::string>(input);

  // Only save non-empty commands to history
  if (!input.empty()) {
    add_history(buffer);
    // Save command to history file
    if (!_history_file.empty()) {
      if (append_history(1, _history_file.c_str()) != 0) {
        out("Error appending to history file: " + _history_file + "\n");
      }
    }
  }

  // Free buffer, since readline() allocates new string every time
  free(buffer);

  return _eval(input);
}

int Console::execute_script(const std::string& filepath) { return _exec_script(filepath); }

int Console::_eval(const std::string& input) {
  // Do nothing if no input was given
  if (input.empty() && _multiline_input.empty()) {
    return ReturnCode::Ok;
  }

  // Dump command to logfile, and to the Console if input comes from a script file
  // Also remove Readline specific escape sequences ('\001' and '\002') to make it look normal
  out(remove_coloring(_prompt + input + "\n", true), _verbose);

  // Check if we already are in multiline input
  if (_multiline_input.empty()) {
    // Check if a registered command was entered
    RegisteredCommands::iterator it;
    if ((it = _commands.find(input.substr(0, input.find_first_of(" \n;")))) != std::end(_commands)) {
      return _eval_command(it->second, input);
    }

    // Regard query as complete if input is valid and not already in multiline
    hsql::SQLParserResult parse_result;
    hsql::SQLParser::parse(input, &parse_result);
    if (parse_result.isValid()) {
      return _eval_sql(input);
    }
  }

  // Regard query as complete if last character is semicolon, regardless of multiline or not
  if (input.back() == ';') {
    int return_code = _eval_sql(_multiline_input + input);
    _multiline_input = "";
    return return_code;
  }

  // If query is not complete(/valid), and the last character is not a semicolon, enter/continue multiline
  _multiline_input += input;
  _multiline_input += '\n';
  return ReturnCode::Multiline;
}

int Console::_eval_command(const CommandFunction& func, const std::string& command) {
  std::string cmd = command;
  if (command.back() == ';') {
    cmd = command.substr(0, command.size() - 1);
  }
  boost::algorithm::trim<std::string>(cmd);

  size_t first = cmd.find(' ');
  size_t last = cmd.find('\n');

  // If no whitespace is found, zero arguments are provided
  if (std::string::npos == first) {
    return static_cast<int>(func(""));
  }

  std::string args = cmd.substr(first + 1, last - (first + 1));

  // Remove whitespace duplicates in args
  auto both_are_spaces = [](char left, char right) { return (left == right) && (left == ' '); };
  args.erase(std::unique(args.begin(), args.end(), both_are_spaces), args.end());

  return static_cast<int>(func(args));
}

bool Console::_initialize_pipeline(const std::string& sql) {
  try {
    if (_explicitly_created_transaction_context != nullptr) {
      // We want to keep the temporary tables for debugging and visualization
      _sql_pipeline =
          std::make_unique<SQLPipeline>(SQLPipelineBuilder{sql}
                                            .dont_cleanup_temporaries()
                                            .with_prepared_statement_cache(_prepared_statements)
                                            .with_transaction_context(_explicitly_created_transaction_context)
                                            .create_pipeline());
    } else {
      _sql_pipeline = std::make_unique<SQLPipeline>(
          SQLPipelineBuilder{sql}.with_prepared_statement_cache(_prepared_statements).create_pipeline());
    }
  } catch (const InvalidInputException& exception) {
    out(std::string(exception.what()) + '\n');
    return false;
  }

  return true;
}

int Console::_eval_sql(const std::string& sql) {
  if (!_initialize_pipeline(sql)) return ReturnCode::Error;

  try {
    _sql_pipeline->get_result_table();
  } catch (const InvalidInputException& exception) {
    out(std::string(exception.what()) + "\n");
    if (_handle_rollback() && _explicitly_created_transaction_context == nullptr &&
        _sql_pipeline->statement_count() > 1) {
      out("All previous statements have been committed.\n");
    }
    return ReturnCode::Error;
  }

  const auto& table = _sql_pipeline->get_result_table();
  auto row_count = table ? table->row_count() : 0;

  // Print result (to Console and logfile)
  if (table) {
    out(table);
  }

  out("===\n");
<<<<<<< HEAD
  out(std::to_string(row_count) + " rows total (" +
      "COMPILE: " + std::to_string(_sql_pipeline->compile_time_microseconds().count()) + " µs, " +
      "EXECUTE: " + std::to_string(_sql_pipeline->execution_time_microseconds().count()) + " µs (wall time))\n");
=======
  out(std::to_string(row_count) + " rows total\n");
  out(_sql_pipeline->metrics().to_string());
>>>>>>> c6327899

  return ReturnCode::Ok;
}

void Console::register_command(const std::string& name, const CommandFunction& func) { _commands[name] = func; }

Console::RegisteredCommands Console::commands() { return _commands; }

void Console::set_prompt(const std::string& prompt) {
  if (IS_DEBUG) {
    _prompt = ANSI_COLOR_RED_RL "(debug)" ANSI_COLOR_RESET_RL + prompt;
  } else {
    _prompt = ANSI_COLOR_GREEN_RL "(release)" ANSI_COLOR_RESET_RL + prompt;
  }
}

void Console::set_logfile(const std::string& logfile) {
  _log = std::ofstream(logfile, std::ios_base::app | std::ios_base::out);
}

void Console::load_history(const std::string& history_file) {
  _history_file = history_file;

  // Check if history file exist, create empty history file if not
  std::ifstream file(_history_file);
  if (!file.good()) {
    out("Creating history file: " + _history_file + "\n");
    if (write_history(_history_file.c_str()) != 0) {
      out("Error creating history file: " + _history_file + "\n");
      return;
    }
  }

  if (read_history(_history_file.c_str()) != 0) {
    out("Error reading history file: " + _history_file + "\n");
  }
}

void Console::out(const std::string& output, bool console_print) {
  if (console_print) {
    _out << output;
  }
  // Remove coloring commands like '\x1B[32m' when writing to logfile
  _log << remove_coloring(output);
  _log.flush();
}

void Console::out(std::shared_ptr<const Table> table, uint32_t flags) {
  int size_y, size_x;
  rl_get_screen_size(&size_y, &size_x);

  const bool fits_on_one_page = table->row_count() < static_cast<uint64_t>(size_y) - 1;

  static bool pagination_disabled = false;
  if (!fits_on_one_page && !std::getenv("TERM") && !pagination_disabled) {
    out("Your TERM environment variable is not set - most likely because you are running the console from an IDE. "
        "Pagination is disabled.\n\n");
    pagination_disabled = true;
  }

  // Paginate only if table has more rows that fit in the terminal
  if (fits_on_one_page || pagination_disabled) {
    Print::print(table, flags, _out);
  } else {
    std::stringstream stream;
    Print::print(table, flags, stream);
    Pagination(stream).display();
  }
}

// Command functions

int Console::_exit(const std::string&) { return Console::ReturnCode::Quit; }

int Console::_help(const std::string&) {
  out("HYRISE SQL Interface\n\n");
  out("Available commands:\n");
  out("  generate [TABLENAME]             - Generate available TPC-C tables, or a specific table if TABLENAME is "
      "specified\n");
  out("  load FILE TABLENAME              - Load table from disc specified by filepath FILE, store it with name "
      "TABLENAME\n");
  out("  script SCRIPTFILE                - Execute script specified by SCRIPTFILE\n");
  out("  print TABLENAME                  - Fully print the given table (including MVCC columns)\n");
  out("  visualize [options] (noexec) SQL - Visualize a SQL query\n");
  out("                      <if set>        - does not execute the query (only supported with single statements)\n");
  out("             lqp                      - print the raw logical query plans\n");
  out("             lqpopt                   - print the optimized logical query plans\n");
  out("            <not set>                 - print the physical query plan\n");
  out("  begin                            - Manually create a new transaction (Auto-commit is active unless begin is "
      "called)\n");
  out("  rollback                         - Roll back a manually created transaction\n");
  out("  commit                           - Commit a manually created transaction\n");
  out("  txinfo                           - Print information on the current transaction\n");
  out("  pwd                              - Print current working directory\n");
  out("  quit                             - Exit the HYRISE Console\n");
  out("  help                             - Show this message\n\n");
  out("  setting [property] [value]       - Change a runtime setting\n\n");
  out("           scheduler (on|off)      - Turn the scheduler on (default) or off\n\n");
  out("After TPC-C tables are generated, SQL queries can be executed.\n");
  out("Example:\n");
  out("SELECT * FROM DISTRICT\n");
  return Console::ReturnCode::Ok;
}

int Console::_generate_tpcc(const std::string& tablename) {
  if (tablename.empty() || "ALL" == tablename) {
    out("Generating TPCC tables (this might take a while) ...\n");
    auto tables = opossum::TpccTableGenerator().generate_all_tables();
    for (auto& [table_name, table] : tables) {
      StorageManager::get().add_table(table_name, table);
    }
    return ReturnCode::Ok;
  }

  out("Generating TPCC table: \"" + tablename + "\" ...\n");
  auto table = opossum::TpccTableGenerator().generate_table(tablename);
  if (table == nullptr) {
    out("Error: No TPCC table named \"" + tablename + "\" available.\n");
    return ReturnCode::Error;
  }

  opossum::StorageManager::get().add_table(tablename, table);
  return ReturnCode::Ok;
}

int Console::_load_table(const std::string& args) {
  std::string input = args;
  boost::algorithm::trim<std::string>(input);
  std::vector<std::string> arguments;
  boost::algorithm::split(arguments, input, boost::is_space());

  if (arguments.size() != 2) {
    out("Usage:\n");
    out("  load FILEPATH TABLENAME\n");
    return ReturnCode::Error;
  }

  const std::string& filepath = arguments.at(0);
  const std::string& tablename = arguments.at(1);

  std::vector<std::string> file_parts;
  boost::algorithm::split(file_parts, filepath, boost::is_any_of("."));
  const std::string& extension = file_parts.back();

  out("Loading " + filepath + " into table \"" + tablename + "\" ...\n");
  if (extension == "csv") {
    auto importer = std::make_shared<ImportCsv>(filepath, tablename);
    try {
      importer->execute();
    } catch (const std::exception& exception) {
      out("Exception thrown while importing CSV:\n  " + std::string(exception.what()) + "\n");
      return ReturnCode::Error;
    }
  } else if (extension == "tbl") {
    try {
      // We used this chunk size in order to be able to test chunk pruning
      // on sizeable data sets. This should probably be made configurable
      // at some point.
      static constexpr auto DEFAULT_CHUNK_SIZE = 500'000u;
      auto table = opossum::load_table(filepath, DEFAULT_CHUNK_SIZE);
      auto& storage_manager = StorageManager::get();
      if (storage_manager.has_table(tablename)) {
        storage_manager.drop_table(tablename);
        out("Table " + tablename + " already existed. Replaced it.\n");
      }
      StorageManager::get().add_table(tablename, table);
    } catch (const std::exception& exception) {
      out("Exception thrown while importing TBL:\n  " + std::string(exception.what()) + "\n");
      return ReturnCode::Error;
    }
  } else {
    out("Error: Unsupported file extension '" + extension + "'\n");
    return ReturnCode::Error;
  }

  Logger::getInstance().load_table(filepath, tablename);
  return ReturnCode::Ok;
}

int Console::_print_table(const std::string& args) {
  std::string input = args;
  boost::algorithm::trim<std::string>(input);
  std::vector<std::string> arguments;
  boost::algorithm::split(arguments, input, boost::is_space());

  if (arguments.size() != 1) {
    out("Usage:\n");
    out("  print TABLENAME\n");
    return ReturnCode::Error;
  }

  const std::string& tablename = arguments.at(0);

  auto gt = std::make_shared<GetTable>(tablename);
  try {
    gt->execute();
  } catch (const std::exception& exception) {
    out("Exception thrown while loading table:\n  " + std::string(exception.what()) + "\n");
    return ReturnCode::Error;
  }

  out(gt->get_output(), PrintMvcc);

  return ReturnCode::Ok;
}

int Console::_visualize(const std::string& input) {
  std::vector<std::string> input_words;
  boost::algorithm::split(input_words, input, boost::is_any_of(" \n"));

  const std::string noexec_string = "noexec";
  const std::string lqp_string = "lqp";
  const std::string lqpopt_string = "lqpopt";

  std::string first_word, second_word;
  if (!input_words.empty()) {
    first_word = input_words[0];
  }

  if (input_words.size() > 1) {
    second_word = input_words[1];
  }

  const bool no_execute = (first_word == noexec_string || second_word == noexec_string);

  std::string mode;
  if (first_word == lqp_string || first_word == lqpopt_string)
    mode = first_word;
  else if (second_word == lqp_string || second_word == lqpopt_string)
    mode = second_word;

  // Removes mode and noexec (+ leading whitespace) from sql string. If no mode or noexec is set, does nothing.
  const auto noexec_size = no_execute ? noexec_string.length() : 0u;
  auto sql_begin_pos = mode.size() + noexec_size;

  // If we have both words present, we need to remove additional whitespace
  if (no_execute && !mode.empty()) sql_begin_pos++;

  const auto sql = input.substr(sql_begin_pos, input.size());

  // If no SQL is provided, use the last execution. Else, create a new pipeline.
  if (!sql.empty()) {
    if (!_initialize_pipeline(sql)) return ReturnCode::Error;
  }

  if (no_execute && !sql.empty() && _sql_pipeline->requires_execution()) {
    out("We do not support the visualization of multiple dependant statements in 'noexec' mode.\n");
    return ReturnCode::Error;
  }

  std::string graph_filename, img_filename;

  // Visualize the Logical Query Plan
  if (mode == lqp_string || mode == lqpopt_string) {
    std::vector<std::shared_ptr<AbstractLQPNode>> lqp_roots;

    try {
      if (!no_execute) {
        // Run the query and then collect the LQPs
        _sql_pipeline->get_result_table();
      }

      const auto& lqps = (mode == lqp_string) ? _sql_pipeline->get_unoptimized_logical_plans()
                                              : _sql_pipeline->get_optimized_logical_plans();
      for (const auto& lqp : lqps) {
        lqp_roots.push_back(lqp);
      }
    } catch (const std::exception& exception) {
      out(std::string(exception.what()) + "\n");
      _handle_rollback();
      return ReturnCode::Error;
    }

    graph_filename = "." + mode + ".dot";
    img_filename = mode + ".png";
    LQPVisualizer visualizer;
    visualizer.visualize(lqp_roots, graph_filename, img_filename);

  } else {
    // Visualize the Physical Query Plan
    SQLQueryPlan query_plan{CleanupTemporaries::No};

    try {
      if (!no_execute) {
        _sql_pipeline->get_result_table();
      }

      // Create plan with all roots
      const auto& plans = _sql_pipeline->get_query_plans();
      for (const auto& plan : plans) {
        query_plan.append_plan(*plan);
      }
    } catch (const std::exception& exception) {
      out(std::string(exception.what()) + "\n");
      _handle_rollback();
      return ReturnCode::Error;
    }

    graph_filename = ".queryplan.dot";
    img_filename = "queryplan.png";
    SQLQueryPlanVisualizer visualizer;
    visualizer.visualize(query_plan, graph_filename, img_filename);
  }

  auto ret = system("./scripts/planviz/is_iterm2.sh");
  if (ret != 0) {
    std::string msg{"Currently, only iTerm2 can print the visualization inline. You can find the plan at "};  // NOLINT
    msg += img_filename + "\n";
    out(msg);

    return ReturnCode::Ok;
  }

  auto cmd = std::string("./scripts/planviz/imgcat.sh ") + img_filename;
  ret = system(cmd.c_str());
  Assert(ret == 0, "Printing the image using ./scripts/imgcat.sh failed.");

  return ReturnCode::Ok;
}

int Console::_change_runtime_setting(const std::string& input) {
  auto property = input.substr(0, input.find_first_of(" \n"));
  auto value = input.substr(input.find_first_of(" \n") + 1, input.size());

  if (property == "scheduler") {
    if (value == "on") {
      opossum::CurrentScheduler::set(std::make_shared<opossum::NodeQueueScheduler>());
      out("Scheduler turned on\n");
    } else if (value == "off") {
      opossum::CurrentScheduler::set(nullptr);
      out("Scheduler turned off\n");
    } else {
      out("Usage: scheduler (on|off)\n");
      return 1;
    }
    return 0;
  }

  out("Unknown property\n");
  return 1;
}

int Console::_exec_script(const std::string& script_file) {
  auto filepath = script_file;
  boost::algorithm::trim(filepath);
  std::ifstream script(filepath);

  const auto is_regular_file = [](const std::string& path) {
    struct stat path_stat;
    stat(path.c_str(), &path_stat);
    return S_ISREG(path_stat.st_mode);
  };

  if (!script.good()) {
    out("Error: Script file '" + filepath + "' does not exist.\n");
    return ReturnCode::Error;
  } else if (!is_regular_file(filepath)) {
    out("Error: '" + filepath + "' is not a regular file.\n");
    return ReturnCode::Error;
  }

  out("Executing script file: " + filepath + "\n");
  _verbose = true;
  std::string command;
  int return_code = ReturnCode::Ok;
  while (std::getline(script, command)) {
    return_code = _eval(command);
    if (return_code == ReturnCode::Error || return_code == ReturnCode::Quit) {
      break;
    }
  }
  out("Executing script file done\n");
  _verbose = false;
  return return_code;
}

void Console::handle_signal(int sig) {
  if (sig == SIGINT) {
    // Reset console state
    auto& console = Console::get();
    console._out << "\n";
    console._multiline_input = "";
    console.set_prompt("!> ");
    console._verbose = false;
    // Restore program state stored in jmp_env set with sigsetjmp(2).
    // See comment on jmp_env for details
    siglongjmp(jmp_env, 1);
  }
}

int Console::_begin_transaction(const std::string& input) {
  if (_explicitly_created_transaction_context != nullptr) {
    const auto transaction_id = std::to_string(_explicitly_created_transaction_context->transaction_id());
    out("There is already an active transaction (" + transaction_id + "). ");
    out("Type `rollback` or `commit` before beginning a new transaction.\n");
    return ReturnCode::Error;
  }

  _explicitly_created_transaction_context = TransactionManager::get().new_transaction_context();

  const auto transaction_id = std::to_string(_explicitly_created_transaction_context->transaction_id());
  out("New transaction (" + transaction_id + ") started.\n");
  return ReturnCode::Ok;
}

int Console::_rollback_transaction(const std::string& input) {
  if (_explicitly_created_transaction_context == nullptr) {
    out("Console is in auto-commit mode. Type `begin` to start a manual transaction.\n");
    return ReturnCode::Error;
  }

  _explicitly_created_transaction_context->rollback();

  const auto transaction_id = std::to_string(_explicitly_created_transaction_context->transaction_id());
  out("Transaction (" + transaction_id + ") has been rolled back.\n");

  _explicitly_created_transaction_context = nullptr;
  return ReturnCode::Ok;
}

int Console::_commit_transaction(const std::string& input) {
  if (_explicitly_created_transaction_context == nullptr) {
    out("Console is in auto-commit mode. Type `begin` to start a manual transaction.\n");
    return ReturnCode::Error;
  }

  _explicitly_created_transaction_context->commit();

  const auto transaction_id = std::to_string(_explicitly_created_transaction_context->transaction_id());
  out("Transaction (" + transaction_id + ") has been committed.\n");

  _explicitly_created_transaction_context = nullptr;
  return ReturnCode::Ok;
}

int Console::_print_transaction_info(const std::string& input) {
  if (_explicitly_created_transaction_context == nullptr) {
    out("Console is in auto-commit mode. Type `begin` to start a manual transaction.\n");
    return ReturnCode::Error;
  }

  const auto transaction_id = std::to_string(_explicitly_created_transaction_context->transaction_id());
  const auto snapshot_commit_id = std::to_string(_explicitly_created_transaction_context->snapshot_commit_id());
  out("Active transaction: { transaction id = " + transaction_id + ", snapshot commit id = " + snapshot_commit_id +
      " }\n");
  return ReturnCode::Ok;
}

int Console::_print_current_working_directory(const std::string&) {
  out(filesystem::current_path().string() + "\n");
  return ReturnCode::Ok;
}

// GNU readline interface to our commands

char** Console::_command_completion(const char* text, int start, int end) {
  char** completion_matches = nullptr;

  std::string input(rl_line_buffer);

  // Remove whitespace duplicates to not get empty tokens after boost::algorithm::split
  auto both_are_spaces = [](char left, char right) { return (left == right) && (left == ' '); };
  input.erase(std::unique(input.begin(), input.end(), both_are_spaces), input.end());

  std::vector<std::string> tokens;
  boost::algorithm::split(tokens, input, boost::is_space());

  // Choose completion function depending on the input. If it starts with "generate",
  // suggest TPC-C tablenames for completion.
  const std::string& first_word = tokens.at(0);
  if (first_word == "generate") {
    // Completion only for two words, "generate", and the TABLENAME
    if (tokens.size() <= 2) {
      completion_matches = rl_completion_matches(text, &Console::_command_generator_tpcc);
    }
    // Turn off filepath completion for TPC-C table generation
    rl_attempted_completion_over = 1;
  } else if (first_word == "quit" || first_word == "exit" || first_word == "help") {
    // Turn off filepath completion
    rl_attempted_completion_over = 1;
  } else if ((first_word == "load" || first_word == "script") && tokens.size() > 2) {
    // Turn off filepath completion after first argument for "load" and "script"
    rl_attempted_completion_over = 1;
  } else if (start == 0) {
    completion_matches = rl_completion_matches(text, &Console::_command_generator);
  }

  return completion_matches;
}

char* Console::_command_generator(const char* text, int state) {
  static RegisteredCommands::iterator it;
  auto& commands = Console::get()._commands;

  if (state == 0) {
    it = commands.begin();
  }

  while (it != commands.end()) {
    auto& command = it->first;
    ++it;
    if (command.find(text) != std::string::npos) {
      char* completion = new char[command.size()];
      snprintf(completion, command.size() + 1, "%s", command.c_str());
      return completion;
    }
  }
  return nullptr;
}

char* Console::_command_generator_tpcc(const char* text, int state) {
  static std::vector<std::string>::iterator it;
  auto& commands = Console::get()._tpcc_commands;
  if (state == 0) {
    it = commands.begin();
  }

  while (it != commands.end()) {
    auto& command = *it;
    ++it;
    if (command.find(text) != std::string::npos) {
      char* completion = new char[command.size()];
      snprintf(completion, command.size() + 1, "%s", command.c_str());
      return completion;
    }
  }
  return nullptr;
}

bool Console::_handle_rollback() {
  auto failed_pipeline = _sql_pipeline->failed_pipeline_statement();
  if (failed_pipeline && failed_pipeline->transaction_context() && failed_pipeline->transaction_context()->aborted()) {
    out("The transaction has been rolled back.\n");
    _explicitly_created_transaction_context = nullptr;
    return true;
  }

  return false;
}

}  // namespace opossum

int main(int argc, char** argv) {
  using Return = opossum::Console::ReturnCode;
  auto& console = opossum::Console::get();

  // Bind CTRL-C to behaviour specified in opossum::Console::_handle_signal
  std::signal(SIGINT, &opossum::Console::handle_signal);

  console.set_prompt("> ");
  console.set_logfile("console.log");

  // Load command history
  console.load_history(".repl_history");

  // Timestamp dump only to logfile
  console.out("--- Session start --- " + current_timestamp() + "\n", false);

  int return_code = Return::Ok;

  // Display Usage if too many arguments are provided
  if (argc > 2) {
    return_code = Return::Quit;
    console.out("Usage:\n");
    console.out("  ./hyriseConsole [SCRIPTFILE] - Start the interactive SQL interface.\n");
    console.out("                                 Execute script if specified by SCRIPTFILE.\n");
  }

  opossum::Logger::setup(opossum::Logger::default_data_path, opossum::Logger::default_implementation);

  // Execute .sql script if specified, otherwise recover database from logfiles
  if (argc == 2) {
    // Delete all logfiles because they will be conflicting with a fresh database
    console.out("Deleting old logfiles.\n");
    opossum::Logger::delete_log_files();
    return_code = console.execute_script(std::string(argv[1]));
    // Terminate Console if an error occured during script execution
    if (return_code == Return::Error) {
      return_code = Return::Quit;
    }
  } else {
    console.out("Running recovery.\n");
    opossum::Logger::getInstance().recover();
    console.out("Recovery done.\n\n");
  }

  // Display welcome message if Console started normally
  if (argc == 1) {
    console.out("HYRISE SQL Interface\n");
    console.out("Enter 'generate' to generate the TPC-C tables. Then, you can enter SQL queries.\n");
    console.out("Type 'help' for more information.\n\n");

    console.out("Hyrise is running a ");
    if (IS_DEBUG) {
      console.out(ANSI_COLOR_RED "(debug)" ANSI_COLOR_RESET);
    } else {
      console.out(ANSI_COLOR_GREEN "(release)" ANSI_COLOR_RESET);
    }
    console.out(" build.\n\n");
  }

  // Set jmp_env to current program state in preparation for siglongjmp(2)
  // See comment on jmp_env for details
  while (sigsetjmp(jmp_env, 1) != 0) {
  }

  // Main REPL loop
  while (return_code != Return::Quit) {
    return_code = console.read();
    if (return_code == Return::Ok) {
      console.set_prompt("> ");
    } else if (return_code == Return::Multiline) {
      console.set_prompt("... ");
    } else {
      console.set_prompt("!> ");
    }
  }

  console.out("Bye.\n");

  // Timestamp dump only to logfile
  console.out("--- Session end --- " + current_timestamp() + "\n", false);
}<|MERGE_RESOLUTION|>--- conflicted
+++ resolved
@@ -19,11 +19,8 @@
 #include <vector>
 
 #include "SQLParser.h"
-<<<<<<< HEAD
 #include "concurrency/logging/logger.hpp"
-=======
 #include "benchmark_utils.hpp"
->>>>>>> c6327899
 #include "concurrency/transaction_context.hpp"
 #include "concurrency/transaction_manager.hpp"
 #include "operators/get_table.hpp"
@@ -281,14 +278,8 @@
   }
 
   out("===\n");
-<<<<<<< HEAD
-  out(std::to_string(row_count) + " rows total (" +
-      "COMPILE: " + std::to_string(_sql_pipeline->compile_time_microseconds().count()) + " µs, " +
-      "EXECUTE: " + std::to_string(_sql_pipeline->execution_time_microseconds().count()) + " µs (wall time))\n");
-=======
   out(std::to_string(row_count) + " rows total\n");
   out(_sql_pipeline->metrics().to_string());
->>>>>>> c6327899
 
   return ReturnCode::Ok;
 }
