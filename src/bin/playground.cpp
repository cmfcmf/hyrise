#include <chrono>
#include <iostream>
#include <fstream>
#include <experimental/filesystem>

#include "types.hpp"

#include "import_export/csv_parser.hpp"
#include "cost_model/cost_model_linear.hpp"
#include "operators/table_wrapper.hpp"
#include "operators/print.hpp"
#include "operators/export_binary.hpp"
#include "operators/import_binary.hpp"
#include "operators/limit.hpp"
#include "storage/create_iterable_from_column.hpp"
#include "storage/chunk.hpp"
#include "storage/base_column.hpp"
#include "storage/table.hpp"
#include "storage/storage_manager.hpp"
#include "sql/sql.hpp"
#include "utils/timer.hpp"
#include "utils/format_duration.hpp"
#include "statistics/statistics_import_export.hpp"
#include "planviz/sql_query_plan_visualizer.hpp"
#include "resolve_type.hpp"
#include "utils/format_duration.hpp"

using namespace opossum;  // NOLINT

<<<<<<< HEAD
int main(int argc, char ** argv) {
  const auto csvs_path = std::string{"/home/Moritz.Eyssen/imdb/csv/"};
  const auto table_binary_path = csvs_path + "movie_companies.bin";
  auto import_binary = std::make_shared<ImportBinary>(table_binary_path);
  import_binary->execute();
  const auto table = std::const_pointer_cast<Table>(import_binary->get_output());

  auto note_column_id = table->column_id_by_name("note");

  std::vector<std::string> note_values;

  auto num = 0;
  Timer timer;

  for (auto chunk_id = ChunkID{0}; chunk_id < table->chunk_count(); ++chunk_id) {
    auto base_column = table->get_chunk(chunk_id)->get_column(note_column_id);
    resolve_data_and_column_type(table->column_data_type(note_column_id), *base_column, [&](auto type, auto& column) {
      auto iterable = create_iterable_from_column<typename decltype(type)::type>(column);
      iterable.for_each([&](const auto value) {
        if constexpr (std::is_same_v<std::string, typename decltype(type)::type>) {
          if (!value.is_null()) {
            if (value.value().find(argv[1]) != std::string::npos) {
              num++;
            }
          }
        }
      });
    });
  }

  std::cout << "Read " << note_values.size() << " notes from column  " << note_column_id << std::endl;
  std::cout << "Duration: " << timer.lap().count() << std::endl;
  std::cout << num << " co productions found" << std::endl;
=======
int main() {
  const auto table_names = std::vector<std::string>{
    "aka_name",
    "aka_title",
    "cast_info",
    "char_name",
    "comp_cast_type",
    "company_name",
    "company_type",
    "complete_cast",
    "info_type",
    "keyword",
    "kind_type",
    "link_type",
    "movie_companies",
    "movie_info",
    "movie_info_idx",
    "movie_keyword",
    "movie_link",
    "name",
    "person_info",
    "role_type",
    "title"
  };

  const auto csvs_path = "statistics/";

  for (const auto& table_name : table_names) {
    const auto table_csv_path = csvs_path + table_name + ".csv";
    const auto table_statistics_path = csvs_path + table_name + ".statistics.json";

    auto table = std::shared_ptr<Table>();
    table = CsvParser{}.parse(table_csv_path);
    const auto table_statistics = import_table_statistics(table_statistics_path);
    table->set_table_statistics(std::make_shared<TableStatistics>(table_statistics));

    StorageManager::get().add_table(table_name, table);
  }

  const auto query = "SELECT an.name AS cool_actor_pseudonym,\n"
                     "       t.title AS series_named_after_char\n"
                     "FROM aka_name AS an,\n"
                     "     cast_info AS ci,\n"
                     "     company_name AS cn,\n"
                     "     keyword AS k,\n"
                     "     movie_companies AS mc,\n"
                     "     movie_keyword AS mk,\n"
                     "     name AS n,\n"
                     "     title AS t\n"
                     "WHERE cn.country_code ='[us]'\n"
                     "  AND k.keyword ='character-name-in-title'\n"
                     "  AND t.episode_nr >= 50\n"
                     "  AND t.episode_nr < 100\n"
                     "  AND an.person_id = n.id\n"
                     "  AND n.id = ci.person_id\n"
                     "  AND ci.movie_id = t.id\n"
                     "  AND t.id = mk.movie_id\n"
                     "  AND mk.keyword_id = k.id\n"
                     "  AND t.id = mc.movie_id\n"
                     "  AND mc.company_id = cn.id\n"
                     "  AND an.person_id = ci.person_id\n"
                     "  AND ci.movie_id = mc.movie_id\n"
                     "  AND ci.movie_id = mk.movie_id\n"
                     "  AND mc.movie_id = mk.movie_id;";

  auto pipeline_statement = SQL{query}.set_use_mvcc(UseMvcc::No).pipeline_statement();
  auto lqp = pipeline_statement.get_optimized_logical_plan();
  auto pqp = pipeline_statement.get_query_plan();

  lqp->print();

  GraphvizConfig graphviz_config;
  graphviz_config.format = "svg";
  VizGraphInfo viz_graph_info;
  viz_graph_info.bg_color = "black";

  SQLQueryPlanVisualizer visualizer{graphviz_config, viz_graph_info, {}, {}};
  visualizer.visualize(*pqp, "tmp.dot",
                       "tmp.svg");
>>>>>>> df211636

  return 0;
}<|MERGE_RESOLUTION|>--- conflicted
+++ resolved
@@ -27,7 +27,6 @@
 
 using namespace opossum;  // NOLINT
 
-<<<<<<< HEAD
 int main(int argc, char ** argv) {
   const auto csvs_path = std::string{"/home/Moritz.Eyssen/imdb/csv/"};
   const auto table_binary_path = csvs_path + "movie_companies.bin";
@@ -61,87 +60,7 @@
   std::cout << "Read " << note_values.size() << " notes from column  " << note_column_id << std::endl;
   std::cout << "Duration: " << timer.lap().count() << std::endl;
   std::cout << num << " co productions found" << std::endl;
-=======
-int main() {
-  const auto table_names = std::vector<std::string>{
-    "aka_name",
-    "aka_title",
-    "cast_info",
-    "char_name",
-    "comp_cast_type",
-    "company_name",
-    "company_type",
-    "complete_cast",
-    "info_type",
-    "keyword",
-    "kind_type",
-    "link_type",
-    "movie_companies",
-    "movie_info",
-    "movie_info_idx",
-    "movie_keyword",
-    "movie_link",
-    "name",
-    "person_info",
-    "role_type",
-    "title"
-  };
 
-  const auto csvs_path = "statistics/";
-
-  for (const auto& table_name : table_names) {
-    const auto table_csv_path = csvs_path + table_name + ".csv";
-    const auto table_statistics_path = csvs_path + table_name + ".statistics.json";
-
-    auto table = std::shared_ptr<Table>();
-    table = CsvParser{}.parse(table_csv_path);
-    const auto table_statistics = import_table_statistics(table_statistics_path);
-    table->set_table_statistics(std::make_shared<TableStatistics>(table_statistics));
-
-    StorageManager::get().add_table(table_name, table);
-  }
-
-  const auto query = "SELECT an.name AS cool_actor_pseudonym,\n"
-                     "       t.title AS series_named_after_char\n"
-                     "FROM aka_name AS an,\n"
-                     "     cast_info AS ci,\n"
-                     "     company_name AS cn,\n"
-                     "     keyword AS k,\n"
-                     "     movie_companies AS mc,\n"
-                     "     movie_keyword AS mk,\n"
-                     "     name AS n,\n"
-                     "     title AS t\n"
-                     "WHERE cn.country_code ='[us]'\n"
-                     "  AND k.keyword ='character-name-in-title'\n"
-                     "  AND t.episode_nr >= 50\n"
-                     "  AND t.episode_nr < 100\n"
-                     "  AND an.person_id = n.id\n"
-                     "  AND n.id = ci.person_id\n"
-                     "  AND ci.movie_id = t.id\n"
-                     "  AND t.id = mk.movie_id\n"
-                     "  AND mk.keyword_id = k.id\n"
-                     "  AND t.id = mc.movie_id\n"
-                     "  AND mc.company_id = cn.id\n"
-                     "  AND an.person_id = ci.person_id\n"
-                     "  AND ci.movie_id = mc.movie_id\n"
-                     "  AND ci.movie_id = mk.movie_id\n"
-                     "  AND mc.movie_id = mk.movie_id;";
-
-  auto pipeline_statement = SQL{query}.set_use_mvcc(UseMvcc::No).pipeline_statement();
-  auto lqp = pipeline_statement.get_optimized_logical_plan();
-  auto pqp = pipeline_statement.get_query_plan();
-
-  lqp->print();
-
-  GraphvizConfig graphviz_config;
-  graphviz_config.format = "svg";
-  VizGraphInfo viz_graph_info;
-  viz_graph_info.bg_color = "black";
-
-  SQLQueryPlanVisualizer visualizer{graphviz_config, viz_graph_info, {}, {}};
-  visualizer.visualize(*pqp, "tmp.dot",
-                       "tmp.svg");
->>>>>>> df211636
 
   return 0;
 }