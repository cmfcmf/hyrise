#pragma once

#include <utility>

#include "storage/segment_iterables.hpp"
#include "storage/vector_compression/resolve_compressed_vector_type.hpp"

namespace opossum {

class AttributeVectorIterable : public PointAccessibleSegmentIterable<AttributeVectorIterable> {
 public:
  using ValueType = ValueID;

  explicit AttributeVectorIterable(const BaseCompressedVector& attribute_vector, const ValueID null_value_id)
      : _attribute_vector{attribute_vector}, _null_value_id{null_value_id} {}

  template <typename Functor>
  void _on_with_iterators(const Functor& functor) const {
    resolve_compressed_vector_type(_attribute_vector, [&](const auto& vector) {
      using ZsIteratorType = decltype(vector.cbegin());

      auto begin = Iterator<ZsIteratorType>{_null_value_id, vector.cbegin(), ChunkOffset{0u}};
      auto end =
          Iterator<ZsIteratorType>{_null_value_id, vector.cend(), static_cast<ChunkOffset>(_attribute_vector.size())};
      functor(begin, end);
    });
  }

  template <typename Functor>
  void _on_with_iterators(const std::shared_ptr<const PosList>& position_filter, const Functor& functor) const {
    resolve_compressed_vector_type(_attribute_vector, [&](const auto& vector) {
      auto decompressor = vector.create_decompressor();
      using ZsDecompressorType = std::decay_t<decltype(*decompressor)>;

      auto begin = PointAccessIterator<ZsDecompressorType>{_null_value_id, *decompressor, position_filter->cbegin(),
                                                           position_filter->cbegin()};
      auto end = PointAccessIterator<ZsDecompressorType>{_null_value_id, *decompressor, position_filter->cbegin(),
                                                         position_filter->cend()};
      functor(begin, end);
    });
  }

  size_t _on_size() const { return _attribute_vector.size(); }

 private:
  const BaseCompressedVector& _attribute_vector;
  const ValueID _null_value_id;

 private:
  template <typename ZsIteratorType>
  class Iterator : public BaseSegmentIterator<Iterator<ZsIteratorType>, SegmentPosition<ValueID>> {
   public:
    explicit Iterator(const ValueID null_value_id, ZsIteratorType attribute_it, ChunkOffset chunk_offset)
        : _null_value_id{null_value_id}, _attribute_it{attribute_it}, _chunk_offset{chunk_offset} {}

   private:
    friend class boost::iterator_core_access;  // grants the boost::iterator_facade access to the private interface

    void increment() {
      ++_attribute_it;
      ++_chunk_offset;
    }

    void advance(std::ptrdiff_t n) {
      _attribute_it += n;
      _chunk_offset += n;
    }

    bool equal(const Iterator& other) const { return _attribute_it == other._attribute_it; }

<<<<<<< HEAD
=======
    void advance(std::ptrdiff_t n) {
      DebugAssert(n >= 0, "Rewinding iterators is not implemented");
      _attribute_it += n;
      _chunk_offset += n;
    }

>>>>>>> eecc9bd4
    std::ptrdiff_t distance_to(const Iterator& other) const { return other._attribute_it - _attribute_it; }

    SegmentPosition<ValueID> dereference() const {
      const auto value_id = static_cast<ValueID>(*_attribute_it);
      const auto is_null = (value_id == _null_value_id);

      return {value_id, is_null, _chunk_offset};
    }

   private:
    const ValueID _null_value_id;
    ZsIteratorType _attribute_it;
    ChunkOffset _chunk_offset;
  };

  template <typename ZsDecompressorType>
  class PointAccessIterator
      : public BasePointAccessSegmentIterator<PointAccessIterator<ZsDecompressorType>, SegmentPosition<ValueID>> {
   public:
    PointAccessIterator(const ValueID null_value_id, ZsDecompressorType& attribute_decompressor,
                        const PosList::const_iterator position_filter_begin, PosList::const_iterator position_filter_it)
        : BasePointAccessSegmentIterator<PointAccessIterator<ZsDecompressorType>,
                                         SegmentPosition<ValueID>>{std::move(position_filter_begin),
                                                                   std::move(position_filter_it)},
          _null_value_id{null_value_id},
          _attribute_decompressor{attribute_decompressor} {}

   private:
    friend class boost::iterator_core_access;  // grants the boost::iterator_facade access to the private interface

    SegmentPosition<ValueID> dereference() const {
      const auto& chunk_offsets = this->chunk_offsets();

      const auto value_id = static_cast<ValueID>(_attribute_decompressor.get(chunk_offsets.offset_in_referenced_chunk));
      const auto is_null = (value_id == _null_value_id);

      return {value_id, is_null, chunk_offsets.offset_in_poslist};
    }

   private:
    const ValueID _null_value_id;
    ZsDecompressorType& _attribute_decompressor;
  };
};

}  // namespace opossum<|MERGE_RESOLUTION|>--- conflicted
+++ resolved
@@ -61,22 +61,14 @@
       ++_chunk_offset;
     }
 
-    void advance(std::ptrdiff_t n) {
-      _attribute_it += n;
-      _chunk_offset += n;
-    }
-
     bool equal(const Iterator& other) const { return _attribute_it == other._attribute_it; }
 
-<<<<<<< HEAD
-=======
     void advance(std::ptrdiff_t n) {
       DebugAssert(n >= 0, "Rewinding iterators is not implemented");
       _attribute_it += n;
       _chunk_offset += n;
     }
 
->>>>>>> eecc9bd4
     std::ptrdiff_t distance_to(const Iterator& other) const { return other._attribute_it - _attribute_it; }
 
     SegmentPosition<ValueID> dereference() const {
