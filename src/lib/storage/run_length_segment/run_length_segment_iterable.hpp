--- conflicted
+++ resolved
@@ -128,16 +128,13 @@
 
       const auto current_index = std::distance(_end_positions.cbegin(), end_position_it);
 
+      const auto value = _values[current_index];
       const auto is_null = _null_values[current_index];
 
       _prev_chunk_offset = current_chunk_offset;
       _prev_index = current_index;
 
-<<<<<<< HEAD
-      return SegmentIteratorValue<T>{_values[current_index], is_null, chunk_offsets.into_referencing};
-=======
       return SegmentIteratorValue<T>{value, is_null, chunk_offsets.offset_in_poslist};
->>>>>>> eafcffcc
     }
 
    private:
