#pragma once

#include <map>
#include <memory>
#include <utility>
#include <vector>

#include "storage/reference_segment.hpp"
#include "storage/segment_accessor.hpp"
#include "storage/segment_iterables.hpp"

namespace opossum {

template <typename T>
class ReferenceSegmentIterable : public SegmentIterable<ReferenceSegmentIterable<T>> {
 public:
  explicit ReferenceSegmentIterable(const ReferenceSegment& segment) : _segment{segment} {}

  template <typename Functor>
  void _on_with_iterators(const Functor& functor) const {
    const auto table = _segment.referenced_table();
    const auto column_id = _segment.referenced_column_id();

    const auto begin_it = _segment.pos_list()->begin();
    const auto end_it = _segment.pos_list()->end();

    auto begin = Iterator{table, column_id, begin_it, begin_it};
    auto end = Iterator{table, column_id, begin_it, end_it};
    functor(begin, end);
  }

  size_t _on_size() const { return _segment.size(); }

 private:
  const ReferenceSegment& _segment;

 private:
  class Iterator : public BaseSegmentIterator<Iterator, SegmentIteratorValue<T>> {
   public:
    using PosListIterator = PosList::const_iterator;

   public:
    explicit Iterator(const std::shared_ptr<const Table> table, const ColumnID column_id,
                      const PosListIterator& begin_pos_list_it, const PosListIterator& pos_list_it)
        : _table{table},
          _column_id{column_id},
          _begin_pos_list_it{begin_pos_list_it},
          _pos_list_it{pos_list_it},
          _accessors{_table->chunk_count()} {}

   private:
    friend class boost::iterator_core_access;  // grants the boost::iterator_facade access to the private interface

    void increment() { ++_pos_list_it; }

    bool equal(const Iterator& other) const { return _pos_list_it == other._pos_list_it; }

    // TODO(anyone): benchmark if using two maps instead doing the dynamic cast every time really is faster.
    SegmentIteratorValue<T> dereference() const {
      if (_pos_list_it->is_null()) return SegmentIteratorValue<T>{T{}, true, 0u};

      const auto chunk_id = _pos_list_it->chunk_id;
      const auto& chunk_offset = _pos_list_it->chunk_offset;

      const auto chunk_offset_into_ref_segment =
          static_cast<ChunkOffset>(std::distance(_begin_pos_list_it, _pos_list_it));

      if (!_accessors[chunk_id]) {
        _create_accessor(chunk_id);
      }
      const auto typed_temp_value = _accessors[chunk_id]->access(chunk_offset);

<<<<<<< HEAD
      return SegmentIteratorValue<T>{typed_temp_value ? *typed_temp_value : T{}, !typed_temp_value.has_value(),
                                     chunk_offset_into_ref_segment};
=======
      if (typed_value) {
        return SegmentIteratorValue<T>{std::move(*typed_value), false, chunk_offset_into_ref_segment};
      } else {
        return SegmentIteratorValue<T>{T{}, true, chunk_offset_into_ref_segment};
      }
>>>>>>> 571ca09b
    }

    void _create_accessor(const ChunkID chunk_id) const {
      auto segment = _table->get_chunk(chunk_id)->get_segment(_column_id);
      auto accessor = std::move(create_segment_accessor<T>(segment));
      _accessors[chunk_id] = std::move(accessor);
    }

   private:
    const std::shared_ptr<const Table> _table;
    const ColumnID _column_id;

    const PosListIterator _begin_pos_list_it;
    PosListIterator _pos_list_it;

    mutable std::vector<std::shared_ptr<BaseSegmentAccessor<T>>> _accessors;
  };
};

}  // namespace opossum<|MERGE_RESOLUTION|>--- conflicted
+++ resolved
@@ -70,16 +70,11 @@
       }
       const auto typed_temp_value = _accessors[chunk_id]->access(chunk_offset);
 
-<<<<<<< HEAD
-      return SegmentIteratorValue<T>{typed_temp_value ? *typed_temp_value : T{}, !typed_temp_value.has_value(),
-                                     chunk_offset_into_ref_segment};
-=======
-      if (typed_value) {
-        return SegmentIteratorValue<T>{std::move(*typed_value), false, chunk_offset_into_ref_segment};
+      if (typed_temp_value) {
+        return SegmentIteratorValue<T>{std::move(*typed_temp_value), false, chunk_offset_into_ref_segment};
       } else {
         return SegmentIteratorValue<T>{T{}, true, chunk_offset_into_ref_segment};
       }
->>>>>>> 571ca09b
     }
 
     void _create_accessor(const ChunkID chunk_id) const {
