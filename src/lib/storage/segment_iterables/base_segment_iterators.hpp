#pragma once

#include <boost/iterator/iterator_facade.hpp>

#include "storage/pos_list.hpp"
#include "storage/segment_iterables/segment_iterator_values.hpp"
#include "types.hpp"

namespace opossum {

/**
 * @brief template-free base class of all iterators used by iterables
 *
 * The class allows the JitOperatorWrapper to keep pointers to differently specialized versions
 * of the iterators in a common data structure.
 */
class JitBaseSegmentIterator {};

/**
 * @brief base class of all iterators used by iterables
 *
 * Instantiations of this template are part of the segment iterable
 * interface (see segment_iterables/.hpp) and are implemented
 * in sub-classes of SegmentIterable (see e.g. value_segment_iterable.hpp)
 *
 * Value must be a sub-class of AbstractSegmentIteratorValue<T>.
 *
 *
 * Why is boost::iterator_core_access a friend class?
 *
 * Boost’s iterator facade needs access to the three methods listed in the example.
 * They could be made public, but that’s not really desirable because they are
 * part of an internal interface and should not be accessed by the user of iterator.
 * This friend class gives the iterator facade access to the methods.
 *
 *
 * Example Usage
 *
 * class Iterator : public BaseSegmentIterator<Iterator, Value> {
 *  private:
 *   friend class boost::iterator_core_access;  // the following methods need to be accessible by the base class
 *
 *   void increment() { ... }
 *   bool equal(const Iterator& other) const { return false; }
 *   Value dereference() const { return Value{}; }
 * };
 */
template <typename Derived, typename Value>
class BaseSegmentIterator : public boost::iterator_facade<Derived, Value, boost::random_access_traversal_tag, Value>,
                            public JitBaseSegmentIterator {};

/**
 * Mapping between chunk offset into a reference segment and
 * its dereferenced counter part, i.e., a reference into the
 * referenced value or dictionary segment.
 */
struct ChunkOffsetMapping {
  ChunkOffset offset_in_poslist;           // chunk offset in reference segment
  ChunkOffset offset_in_referenced_chunk;  // chunk offset in referenced segment
};

/**
 * @brief base class of all point-access iterators used by iterables
 *
 * This iterator should be used whenever a reference segment is “dereferenced”,
 * i.e., its underlying value or dictionary segment is iterated over.
 * The passed position_filter is used to select which of the iterable's values
 * are returned.
 */

template <typename Derived, typename Value>
class BasePointAccessSegmentIterator : public BaseSegmentIterator<Derived, Value> {
 public:
  explicit BasePointAccessSegmentIterator(const PosList::const_iterator position_filter_begin,
                                          PosList::const_iterator position_filter_it)
      : _position_filter_begin{std::move(position_filter_begin)}, _position_filter_it{std::move(position_filter_it)} {}

 protected:
  const ChunkOffsetMapping chunk_offsets() const {
    DebugAssert(_position_filter_it->chunk_offset != INVALID_CHUNK_OFFSET,
                "Invalid ChunkOffset, calling code should handle null values");
    return {static_cast<ChunkOffset>(std::distance(_position_filter_begin, _position_filter_it)),
            _position_filter_it->chunk_offset};
  }

 private:
  friend class boost::iterator_core_access;  // grants the boost::iterator_facade access to the private interface

<<<<<<< HEAD
  void increment() { ++_chunk_offsets_it; }

  void advance(std::ptrdiff_t n) { _chunk_offsets_it += n; }

=======
  void increment() { ++_position_filter_it; }
>>>>>>> fdc9add3
  bool equal(const BasePointAccessSegmentIterator& other) const {
    return (_position_filter_it == other._position_filter_it);
  }

  std::ptrdiff_t distance_to(const BasePointAccessSegmentIterator& other) const {
    return other._chunk_offsets_it - _chunk_offsets_it;
  }

 private:
  const PosList::const_iterator _position_filter_begin;
  PosList::const_iterator _position_filter_it;
};

}  // namespace opossum<|MERGE_RESOLUTION|>--- conflicted
+++ resolved
@@ -86,20 +86,16 @@
  private:
   friend class boost::iterator_core_access;  // grants the boost::iterator_facade access to the private interface
 
-<<<<<<< HEAD
-  void increment() { ++_chunk_offsets_it; }
+  void increment() { ++_position_filter_it; }
 
-  void advance(std::ptrdiff_t n) { _chunk_offsets_it += n; }
+  void advance(std::ptrdiff_t n) { _position_filter_it += n; }
 
-=======
-  void increment() { ++_position_filter_it; }
->>>>>>> fdc9add3
   bool equal(const BasePointAccessSegmentIterator& other) const {
     return (_position_filter_it == other._position_filter_it);
   }
 
   std::ptrdiff_t distance_to(const BasePointAccessSegmentIterator& other) const {
-    return other._chunk_offsets_it - _chunk_offsets_it;
+    return other._position_filter_it - _position_filter_it;
   }
 
  private:
