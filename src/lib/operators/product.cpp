#include "product.hpp"

#include <map>
#include <memory>
#include <string>
#include <utility>
#include <vector>

#include "storage/reference_column.hpp"

namespace opossum {
Product::Product(const std::shared_ptr<const AbstractOperator> left,
                 const std::shared_ptr<const AbstractOperator> right)
    : AbstractReadOnlyOperator(left, right) {}

const std::string Product::name() const { return "Product"; }

std::shared_ptr<const Table> Product::_on_execute() {
  TableColumnDefinitions column_definitions;

  // add columns from left table to output
  for (ColumnID column_id{0}; column_id < input_table_left()->column_count(); ++column_id) {
    column_definitions.emplace_back(input_table_left()->column_name(column_id),
                                    input_table_left()->column_data_type(column_id));
  }

  // add columns from right table to output
  for (ColumnID column_id{0}; column_id < input_table_right()->column_count(); ++column_id) {
    column_definitions.emplace_back(input_table_right()->column_name(column_id),
                                    input_table_right()->column_data_type(column_id));
  }

  auto output = std::make_shared<Table>(column_definitions, TableType::References);

  for (ChunkID chunk_id_left = ChunkID{0}; chunk_id_left < input_table_left()->chunk_count(); ++chunk_id_left) {
    for (ChunkID chunk_id_right = ChunkID{0}; chunk_id_right < input_table_right()->chunk_count(); ++chunk_id_right) {
      add_product_of_two_chunks(output, chunk_id_left, chunk_id_right);
    }
  }

  return output;
}

void Product::add_product_of_two_chunks(std::shared_ptr<Table> output, ChunkID chunk_id_left, ChunkID chunk_id_right) {
  const auto chunk_left = input_table_left()->get_chunk(chunk_id_left);
  const auto chunk_right = input_table_right()->get_chunk(chunk_id_right);

  // we use an approach here in which we do not have nested loops for left and right but create both sides separately
  // When the result looks like this:
  //   l1 r1
  //   l1 r2
  //   l1 r3
  //   l2 r1
  //   l2 r2
  //   l2 r3
  // we can first repeat each line on the left side #rightSide times and then repeat the ascending sequence for the
  // right side #leftSide times

  std::map<std::shared_ptr<const PosList>, std::shared_ptr<PosList>> calculated_pos_lists_left;
  std::map<std::shared_ptr<const PosList>, std::shared_ptr<PosList>> calculated_pos_lists_right;

<<<<<<< HEAD
  ChunkColumns output_columns;
=======
  auto is_left_side = true;
>>>>>>> 9805ac41

  for (const auto& chunk_in : {chunk_left, chunk_right}) {
    // reusing the same code for left and right side - using a reference_wrapper is ugly, but better than code
    // duplication
<<<<<<< HEAD
    bool is_left_side = chunk_in == chunk_left;
    auto table = is_left_side ? input_table_left() : input_table_right();
=======
    auto table = is_left_side ? _input_table_left() : _input_table_right();
>>>>>>> 9805ac41

    for (ColumnID column_id{0}; column_id < chunk_in->column_count(); ++column_id) {
      std::shared_ptr<const Table> referenced_table;
      ColumnID referenced_column;
      std::shared_ptr<const PosList> pos_list_in;

      if (auto ref_col_in = std::dynamic_pointer_cast<const ReferenceColumn>(chunk_in->get_column(column_id))) {
        referenced_table = ref_col_in->referenced_table();
        referenced_column = ref_col_in->referenced_column_id();
        pos_list_in = ref_col_in->pos_list();
      } else {
        referenced_table = is_left_side ? input_table_left() : input_table_right();
        referenced_column = column_id;
      }

      // see if we can reuse a PosList that we already calculated - important to use a reference here so that the map
      // gets updated accordingly
      auto& pos_list_out = (is_left_side ? calculated_pos_lists_left : calculated_pos_lists_right)[pos_list_in];
      if (!pos_list_out) {
        // can't reuse
        pos_list_out = std::make_shared<PosList>();
        pos_list_out->reserve(chunk_left->size() * chunk_right->size());
        for (size_t i = 0; i < chunk_left->size() * chunk_right->size(); ++i) {
          // size_t is sufficient here, because ChunkOffset::max is 2^32 and (2^32 * 2^32 = 2^64)
          ChunkOffset offset = is_left_side ? (i / chunk_right->size()) : (i % chunk_right->size());
          if (pos_list_in) {
            pos_list_out->emplace_back((*pos_list_in)[offset]);
          } else {
            pos_list_out->emplace_back(RowID{is_left_side ? chunk_id_left : chunk_id_right, offset});
          }
        }
      }
      output_columns.push_back(std::make_shared<ReferenceColumn>(referenced_table, referenced_column, pos_list_out));
    }

    is_left_side = false;
  }

  output->append_chunk(output_columns);
}
}  // namespace opossum<|MERGE_RESOLUTION|>--- conflicted
+++ resolved
@@ -59,21 +59,13 @@
   std::map<std::shared_ptr<const PosList>, std::shared_ptr<PosList>> calculated_pos_lists_left;
   std::map<std::shared_ptr<const PosList>, std::shared_ptr<PosList>> calculated_pos_lists_right;
 
-<<<<<<< HEAD
   ChunkColumns output_columns;
-=======
   auto is_left_side = true;
->>>>>>> 9805ac41
 
   for (const auto& chunk_in : {chunk_left, chunk_right}) {
     // reusing the same code for left and right side - using a reference_wrapper is ugly, but better than code
     // duplication
-<<<<<<< HEAD
-    bool is_left_side = chunk_in == chunk_left;
     auto table = is_left_side ? input_table_left() : input_table_right();
-=======
-    auto table = is_left_side ? _input_table_left() : _input_table_right();
->>>>>>> 9805ac41
 
     for (ColumnID column_id{0}; column_id < chunk_in->column_count(); ++column_id) {
       std::shared_ptr<const Table> referenced_table;
