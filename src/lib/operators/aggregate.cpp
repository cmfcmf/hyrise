--- conflicted
+++ resolved
@@ -726,12 +726,8 @@
     for (const auto& chunk : input_table->chunks()) {
       base_segments.push_back(chunk->get_segment(_groupby_column_ids[group_column_index]));
     }
-<<<<<<< HEAD
+    _groupby_segments[group_column_index]->reserve(pos_list.size());
     for (const auto& row_id : pos_list) {
-=======
-    _groupby_segments[group_column_index]->reserve(pos_list.size());
-    for (const auto row_id : pos_list) {
->>>>>>> d0d8ecc0
       _groupby_segments[group_column_index]->append((*base_segments[row_id.chunk_id])[row_id.chunk_offset]);
     }
   }
