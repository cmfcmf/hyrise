#include "aggregate.hpp"

#include <algorithm>
#include <memory>
#include <optional>
#include <string>
#include <unordered_map>
#include <utility>
#include <vector>

#include "aggregate/aggregate_traits.hpp"
#include "constant_mappings.hpp"
#include "resolve_type.hpp"
#include "scheduler/abstract_task.hpp"
#include "scheduler/current_scheduler.hpp"
#include "scheduler/job_task.hpp"
#include "storage/create_iterable_from_column.hpp"
#include "type_comparison.hpp"
#include "utils/assert.hpp"

namespace opossum {

Aggregate::Aggregate(const std::shared_ptr<AbstractOperator> in,
                     const std::vector<AggregateColumnDefinition>& aggregates,
                     const std::vector<ColumnID> groupby_column_ids)
    : AbstractReadOnlyOperator(OperatorType::Aggregate, in),
      _aggregates(aggregates),
      _groupby_column_ids(groupby_column_ids) {
  Assert(!(aggregates.empty() && groupby_column_ids.empty()),
         "Neither aggregate nor groupby columns have been specified");
}

const std::vector<AggregateColumnDefinition>& Aggregate::aggregates() const { return _aggregates; }

const std::vector<ColumnID>& Aggregate::groupby_column_ids() const { return _groupby_column_ids; }

const std::string Aggregate::name() const { return "Aggregate"; }

const std::string Aggregate::description(DescriptionMode description_mode) const {
  std::stringstream desc;
  desc << "[Aggregate] GroupBy ColumnIDs: ";
  for (size_t groupby_column_idx = 0; groupby_column_idx < _groupby_column_ids.size(); ++groupby_column_idx) {
    desc << _groupby_column_ids[groupby_column_idx];

    if (groupby_column_idx + 1 < _groupby_column_ids.size()) {
      desc << ", ";
    }
  }

  desc << " Aggregates: ";
  for (size_t expression_idx = 0; expression_idx < _aggregates.size(); ++expression_idx) {
    const auto& aggregate = _aggregates[expression_idx];
    desc << aggregate_function_to_string.left.at(aggregate.function);

    if (aggregate.column) {
      desc << "(Column #" << *aggregate.column << ")";
    } else {
      desc << "(*)";
    }

    if (expression_idx + 1 < _aggregates.size()) desc << ", ";
  }
  return desc.str();
}

std::shared_ptr<AbstractOperator> Aggregate::_on_recreate(
    const std::shared_ptr<AbstractOperator>& recreated_input_left,
    const std::shared_ptr<AbstractOperator>& recreated_input_right) const {
  return std::make_shared<Aggregate>(recreated_input_left, _aggregates, _groupby_column_ids);
}

void Aggregate::_on_cleanup() {
  _contexts_per_column.clear();
  _keys_per_chunk.clear();
}

/*
Visitor context for the partitioning/grouping visitor
*/
struct GroupByContext : ColumnVisitableContext {
  GroupByContext(std::shared_ptr<const Table> t, ChunkID chunk, ColumnID column,
                 std::shared_ptr<std::vector<AggregateKey>> keys)
      : table_in(t), chunk_id(chunk), column_id(column), hash_keys(keys) {}

  // constructor for use in ReferenceColumn::visit_dereferenced
  GroupByContext(std::shared_ptr<BaseColumn>, const std::shared_ptr<const Table> referenced_table,
                 std::shared_ptr<ColumnVisitableContext> base_context, ChunkID chunk_id,
                 std::shared_ptr<std::vector<ChunkOffset>> chunk_offsets)
      : table_in(referenced_table),
        chunk_id(chunk_id),
        column_id(std::static_pointer_cast<GroupByContext>(base_context)->column_id),
        hash_keys(std::static_pointer_cast<GroupByContext>(base_context)->hash_keys),
        chunk_offsets_in(chunk_offsets) {}

  std::shared_ptr<const Table> table_in;
  ChunkID chunk_id;
  const ColumnID column_id;
  std::shared_ptr<std::vector<AggregateKey>> hash_keys;
  std::shared_ptr<std::vector<ChunkOffset>> chunk_offsets_in;
};

/*
Compares two AggregateKeys, but considers two NULL values to be equal. This is so that they form a single group.
*/
struct NullEqualTo {
  bool operator()(const AggregateKey& left, const AggregateKey& right) const {
    return std::equal(left.begin(), left.end(), right.begin(), right.end(), [](auto left_subkey, auto right_subkey) {
      // for the purpose of aggregation, two NULLs are in the same group
      if (variant_is_null(left_subkey) && variant_is_null(right_subkey)) return true;
      return left_subkey == right_subkey;
    });
  }
};

/*
Visitor context for the AggregateVisitor.
*/
template <typename ColumnType, typename AggregateType>
struct AggregateContext : ColumnVisitableContext {
  AggregateContext() {}
  explicit AggregateContext(std::shared_ptr<GroupByContext> base_context) : groupby_context(base_context) {}

  // constructor for use in ReferenceColumn::visit_dereferenced
  AggregateContext(std::shared_ptr<BaseColumn>, const std::shared_ptr<const Table>,
                   std::shared_ptr<ColumnVisitableContext> base_context, ChunkID chunk_id,
                   std::shared_ptr<std::vector<ChunkOffset>> chunk_offsets)
      : groupby_context(std::static_pointer_cast<AggregateContext>(base_context)->groupby_context),
        results(std::static_pointer_cast<AggregateContext>(base_context)->results) {
    groupby_context->chunk_id = chunk_id;
    groupby_context->chunk_offsets_in = chunk_offsets;
  }

  std::shared_ptr<GroupByContext> groupby_context;
  std::shared_ptr<std::unordered_map<AggregateKey, AggregateResult<AggregateType, ColumnType>, std::hash<AggregateKey>,
                                     NullEqualTo>>
      results;
};

/*
<<<<<<< HEAD
=======
The following structs describe the different aggregate traits.
Given a ColumnType and AggregateFunction, certain traits like the aggregate type
can be deduced.
*/
template <typename ColumnType, AggregateFunction function, class Enable = void>
struct AggregateTraits {};

// COUNT on all types
template <typename ColumnType>
struct AggregateTraits<ColumnType, AggregateFunction::Count> {
  using AggregateType = int64_t;
  static constexpr DataType AGGREGATE_DATA_TYPE = DataType::Long;
};

// COUNT(DISTINCT) on all types
template <typename ColumnType>
struct AggregateTraits<ColumnType, AggregateFunction::CountDistinct> {
  using AggregateType = int64_t;
  static constexpr DataType AGGREGATE_DATA_TYPE = DataType::Long;
};

// MIN/MAX on all types
template <typename ColumnType, AggregateFunction function>
struct AggregateTraits<
    ColumnType, function,
    typename std::enable_if_t<function == AggregateFunction::Min || function == AggregateFunction::Max, void>> {
  using AggregateType = ColumnType;
  static constexpr DataType AGGREGATE_DATA_TYPE = DataType::Null;
};

// AVG on arithmetic types
template <typename ColumnType, AggregateFunction function>
struct AggregateTraits<
    ColumnType, function,
    typename std::enable_if_t<function == AggregateFunction::Avg && std::is_arithmetic<ColumnType>::value, void>> {
  using AggregateType = double;
  static constexpr DataType AGGREGATE_DATA_TYPE = DataType::Double;
};

// SUM on integers
template <typename ColumnType, AggregateFunction function>
struct AggregateTraits<
    ColumnType, function,
    typename std::enable_if_t<function == AggregateFunction::Sum && std::is_integral<ColumnType>::value, void>> {
  using AggregateType = int64_t;
  static constexpr DataType AGGREGATE_DATA_TYPE = DataType::Long;
};

// SUM on floating point numbers
template <typename ColumnType, AggregateFunction function>
struct AggregateTraits<
    ColumnType, function,
    typename std::enable_if_t<function == AggregateFunction::Sum && std::is_floating_point<ColumnType>::value, void>> {
  using AggregateType = double;
  static constexpr DataType AGGREGATE_DATA_TYPE = DataType::Double;
};

// invalid: AVG on non-arithmetic types
template <typename ColumnType, AggregateFunction function>
struct AggregateTraits<
    ColumnType, function,
    typename std::enable_if_t<!std::is_arithmetic<ColumnType>::value &&
                                  (function == AggregateFunction::Avg || function == AggregateFunction::Sum),
                              void>> {
  using AggregateType = ColumnType;
  static constexpr DataType AGGREGATE_DATA_TYPE = DataType::Null;
};

/*
>>>>>>> 4323a2aa
The AggregateFunctionBuilder is used to create the lambda function that will be used by
the AggregateVisitor. It is a separate class because methods cannot be partially specialized.
Therefore, we partially specialize the whole class and define the get_aggregate_function anew every time.
*/
template <typename ColumnType, typename AggregateType>
using AggregateFunctor = std::function<std::optional<AggregateType>(ColumnType, std::optional<AggregateType>)>;

template <typename ColumnType, typename AggregateType, AggregateFunction function>
struct AggregateFunctionBuilder {
  AggregateFunctor<ColumnType, AggregateType> get_aggregate_function() { Fail("Invalid aggregate function"); }
};

template <typename ColumnType, typename AggregateType>
struct AggregateFunctionBuilder<ColumnType, AggregateType, AggregateFunction::Min> {
  AggregateFunctor<ColumnType, AggregateType> get_aggregate_function() {
    return [](ColumnType new_value, std::optional<AggregateType> current_aggregate) {
      if (!current_aggregate || value_smaller(new_value, *current_aggregate)) {
        // New minimum found
        return new_value;
      }
      return *current_aggregate;
    };
  }
};

template <typename ColumnType, typename AggregateType>
struct AggregateFunctionBuilder<ColumnType, AggregateType, AggregateFunction::Max> {
  AggregateFunctor<ColumnType, AggregateType> get_aggregate_function() {
    return [](ColumnType new_value, std::optional<AggregateType> current_aggregate) {
      if (!current_aggregate || value_greater(new_value, *current_aggregate)) {
        // New maximum found
        return new_value;
      }
      return *current_aggregate;
    };
  }
};

template <typename ColumnType, typename AggregateType>
struct AggregateFunctionBuilder<ColumnType, AggregateType, AggregateFunction::Sum> {
  AggregateFunctor<ColumnType, AggregateType> get_aggregate_function() {
    return [](ColumnType new_value, std::optional<AggregateType> current_aggregate) {
      // add new value to sum
      return new_value + (!current_aggregate ? 0 : *current_aggregate);
    };
  }
};

template <typename ColumnType, typename AggregateType>
struct AggregateFunctionBuilder<ColumnType, AggregateType, AggregateFunction::Avg> {
  AggregateFunctor<ColumnType, AggregateType> get_aggregate_function() {
    return [](ColumnType new_value, std::optional<AggregateType> current_aggregate) {
      // add new value to sum
      return new_value + (!current_aggregate ? 0 : *current_aggregate);
    };
  }
};

template <typename ColumnType, typename AggregateType>
struct AggregateFunctionBuilder<ColumnType, AggregateType, AggregateFunction::Count> {
  AggregateFunctor<ColumnType, AggregateType> get_aggregate_function() {
    return [](ColumnType, std::optional<AggregateType> current_aggregate) { return std::nullopt; };
  }
};

template <typename ColumnType, typename AggregateType>
struct AggregateFunctionBuilder<ColumnType, AggregateType, AggregateFunction::CountDistinct> {
  AggregateFunctor<ColumnType, AggregateType> get_aggregate_function() {
    return [](ColumnType, std::optional<AggregateType> current_aggregate) { return std::nullopt; };
  }
};

template <typename ColumnDataType, AggregateFunction function>
void Aggregate::_aggregate_column(ChunkID chunk_id, ColumnID column_index, const BaseColumn& base_column) {
  using AggregateType = typename AggregateTraits<ColumnDataType, function>::AggregateType;

  auto aggregator = AggregateFunctionBuilder<ColumnDataType, AggregateType, function>().get_aggregate_function();

  auto& context =
      *std::static_pointer_cast<AggregateContext<ColumnDataType, AggregateType>>(_contexts_per_column[column_index]);

  auto& results = *context.results;
  auto& hash_keys = _keys_per_chunk[chunk_id];

  resolve_column_type<ColumnDataType>(base_column, [&results, &hash_keys, aggregator](const auto& typed_column) {
    auto iterable = create_iterable_from_column<ColumnDataType>(typed_column);

    ChunkOffset chunk_offset{0};

    // Now that all relevant types have been resolved, we can iterate over the column and build the aggregations.
    iterable.for_each([&, aggregator](const auto& value) {
      if (value.is_null()) {
        /**
         * If the value is NULL, the current aggregate value does not change.
         * However, if we do not have a result entry for the current hash key, i.e., group value,
         * we need to insert an empty AggregateResult into the results.
         * Hence, the try_emplace with no constructing arguments.
         */
        results.try_emplace((*hash_keys)[chunk_offset]);
      } else {
        // If we have a value, use the aggregator lambda to update the current aggregate value for this group
        results[(*hash_keys)[chunk_offset]].current_aggregate =
            aggregator(value.value(), results[(*hash_keys)[chunk_offset]].current_aggregate);

        // increase value counter
        ++results[(*hash_keys)[chunk_offset]].aggregate_count;

        if (function == AggregateFunction::CountDistinct) {
          // for the case of CountDistinct, insert this value into the set to keep track of distinct values
          results[(*hash_keys)[chunk_offset]].distinct_values.insert(value.value());
        }
      }

      ++chunk_offset;
    });
  });
}

std::shared_ptr<const Table> Aggregate::_on_execute() {
  auto input_table = input_table_left();

  for ([[maybe_unused]] const auto groupby_column_id : _groupby_column_ids) {
    DebugAssert(groupby_column_id < input_table->column_count(), "GroupBy column index out of bounds");
  }

  // check for invalid aggregates
  for (const auto& aggregate : _aggregates) {
    if (!aggregate.column) {
      if (aggregate.function != AggregateFunction::Count) {
        Fail("Aggregate: Asterisk is only valid with COUNT");
      }
    } else {
      DebugAssert(*aggregate.column < input_table->column_count(), "Aggregate column index out of bounds");
      if (input_table->column_data_type(*aggregate.column) == DataType::String &&
          (aggregate.function == AggregateFunction::Sum || aggregate.function == AggregateFunction::Avg)) {
        Fail("Aggregate: Cannot calculate SUM or AVG on string column");
      }
    }
  }

  /*
  PARTITIONING PHASE
  First we partition the input chunks by the given group key(s).
  This is done by creating a vector that contains the AggregateKey for each row.
  It is gradually built by visitors, one for each group column.
  */
  _keys_per_chunk = std::vector<std::shared_ptr<std::vector<AggregateKey>>>(input_table->chunk_count());

  std::vector<std::shared_ptr<AbstractTask>> jobs;
  jobs.reserve(input_table->chunk_count());

  for (ChunkID chunk_id{0}; chunk_id < input_table->chunk_count(); ++chunk_id) {
    jobs.emplace_back(std::make_shared<JobTask>([&, chunk_id, this]() {
      auto chunk_in = input_table->get_chunk(chunk_id);

      auto hash_keys = std::make_shared<std::vector<AggregateKey>>(chunk_in->size());

      // Partition by group columns
      for (const auto column_id : _groupby_column_ids) {
        auto base_column = chunk_in->get_column(column_id);

        resolve_data_and_column_type(*base_column, [&](auto type, auto& typed_column) {
          using ColumnDataType = typename decltype(type)::type;

          auto iterable = create_iterable_from_column<ColumnDataType>(typed_column);

          ChunkOffset chunk_offset{0};
          iterable.for_each([&](const auto& value) {
            if (value.is_null()) {
              (*hash_keys)[chunk_offset].emplace_back(NULL_VALUE);
            } else {
              (*hash_keys)[chunk_offset].emplace_back(value.value());
            }

            ++chunk_offset;
          });
        });
      }

      _keys_per_chunk[chunk_id] = hash_keys;
    }));
    jobs.back()->schedule();
  }

  CurrentScheduler::wait_for_tasks(jobs);

  /*
  AGGREGATION PHASE
  */
  _contexts_per_column = std::vector<std::shared_ptr<ColumnVisitableContext>>(_aggregates.size());

  if (_aggregates.empty()) {
    /*
    Insert a dummy context for the DISTINCT implementation.
    That way, _contexts_per_column will always have at least one context with results.
    This is important later on when we write the group keys into the table.

    We choose int8_t for column type and aggregate type because it's small.
    */
    auto context = std::make_shared<AggregateContext<DistinctColumnType, DistinctAggregateType>>();
    context->results =
        std::make_shared<std::unordered_map<AggregateKey, AggregateResult<DistinctAggregateType, DistinctColumnType>,
                                            std::hash<AggregateKey>, NullEqualTo>>();

    _contexts_per_column.push_back(context);
  }

  /**
   * Create an AggregateContext for each column in the input table that a normal (i.e. non-DISTINCT) aggregate is
   * created on. We do this here, and not in the per-chunk-loop below, because there might be no Chunks in the input
   * and _write_aggregate_output() needs these contexts anyway.
   */
  for (ColumnID column_id{0}; column_id < _aggregates.size(); ++column_id) {
    const auto& aggregate = _aggregates[column_id];
    if (!aggregate.column && aggregate.function == AggregateFunction::Count) {
      // SELECT COUNT(*) - we know the template arguments, so we don't need a visitor
      auto context = std::make_shared<AggregateContext<CountColumnType, CountAggregateType>>();
      context->results =
          std::make_shared<std::unordered_map<AggregateKey, AggregateResult<CountAggregateType, CountColumnType>,
                                              std::hash<AggregateKey>, NullEqualTo>>();
      _contexts_per_column[column_id] = context;
      continue;
    }
    auto data_type = input_table->column_data_type(*aggregate.column);
    _contexts_per_column[column_id] = _create_aggregate_context(data_type, aggregate.function);
  }

  // Process Chunks and perform aggregations
  for (ChunkID chunk_id{0}; chunk_id < input_table->chunk_count(); ++chunk_id) {
    auto chunk_in = input_table->get_chunk(chunk_id);

    auto hash_keys = _keys_per_chunk[chunk_id];

    if (_aggregates.empty()) {
      /**
       * DISTINCT implementation
       *
       * In Opossum we handle the SQL keyword DISTINCT by grouping without aggregation.
       *
       * For a query like "SELECT DISTINCT * FROM A;"
       * we would assume that all columns from A are part of 'groupby_columns',
       * respectively any columns that were specified in the projection.
       * The optimizer is responsible to take care of passing in the correct columns.
       *
       * How does this operation work?
       * Distinct rows are retrieved by grouping by vectors of values. Similar as for the usual aggregation
       * these vectors are used as keys in the 'column_results' map.
       *
       * At this point we've got all the different keys from the chunks and accumulate them in 'column_results'.
       * In order to reuse the aggregation implementation, we add a dummy AggregateResult.
       * One could optimize here in the future.
       *
       * Obviously this implementation is also used for plain GroupBy's.
       */

      auto context = std::static_pointer_cast<AggregateContext<DistinctColumnType, DistinctAggregateType>>(
          _contexts_per_column[0]);
      auto& results = *context->results;
      for (auto& chunk : _keys_per_chunk) {
        for (auto& keys : *chunk) {
          // insert dummy value to make sure we have the key in our map
          results[keys] = AggregateResult<DistinctAggregateType, DistinctColumnType>();
        }
      }
    } else {
      ColumnID column_index{0};
      for (const auto& aggregate : _aggregates) {
        /**
         * Special COUNT(*) implementation.
         * Because COUNT(*) does not have a specific target column, we use the maximum ColumnID.
         * We then basically go through the _keys_per_chunk map and count the occurrences of each group key.
         * The results are saved in the regular aggregate_count variable so that we don't need a
         * specific output logic for COUNT(*).
         */
        if (!aggregate.column && aggregate.function == AggregateFunction::Count) {
          auto context = std::static_pointer_cast<AggregateContext<CountColumnType, CountAggregateType>>(
              _contexts_per_column[column_index]);

          auto& results = *context->results;

          // count occurrences for each group key
          for (const auto& hash_key : *hash_keys) {
            ++results[hash_key].aggregate_count;
          }

          ++column_index;
          continue;
        }

        auto base_column = chunk_in->get_column(*aggregate.column);
        auto data_type = input_table->column_data_type(*aggregate.column);

        /*
        Invoke correct aggregator for each column
        */

        resolve_data_type(data_type, [&, this, aggregate](auto type) {
          using ColumnDataType = typename decltype(type)::type;

          switch (aggregate.function) {
            case AggregateFunction::Min:
              _aggregate_column<ColumnDataType, AggregateFunction::Min>(chunk_id, column_index, *base_column);
              break;
            case AggregateFunction::Max:
              _aggregate_column<ColumnDataType, AggregateFunction::Max>(chunk_id, column_index, *base_column);
              break;
            case AggregateFunction::Sum:
              _aggregate_column<ColumnDataType, AggregateFunction::Sum>(chunk_id, column_index, *base_column);
              break;
            case AggregateFunction::Avg:
              _aggregate_column<ColumnDataType, AggregateFunction::Avg>(chunk_id, column_index, *base_column);
              break;
            case AggregateFunction::Count:
              _aggregate_column<ColumnDataType, AggregateFunction::Count>(chunk_id, column_index, *base_column);
              break;
            case AggregateFunction::CountDistinct:
              _aggregate_column<ColumnDataType, AggregateFunction::CountDistinct>(chunk_id, column_index, *base_column);
              break;
          }
        });

        ++column_index;
      }
    }
  }

  // add group by columns
  for (const auto column_id : _groupby_column_ids) {
    _output_column_definitions.emplace_back(input_table->column_name(column_id),
                                            input_table->column_data_type(column_id));

    auto groupby_column =
        make_shared_by_data_type<BaseColumn, ValueColumn>(input_table->column_data_type(column_id), true);
    _groupby_columns.push_back(groupby_column);
    _output_columns.push_back(groupby_column);
  }
  /**
   * Write group-by columns.
   *
   * 'results_per_column' always contains at least one element, since there are either GroupBy or Aggregate columns.
   * However, we need to look only at the first element, because the keys for all columns are the same.
   *
   * The following loop is used for both, actual GroupBy columns and DISTINCT columns.
   **/
  if (_aggregates.empty()) {
    auto context =
        std::static_pointer_cast<AggregateContext<DistinctColumnType, DistinctAggregateType>>(_contexts_per_column[0]);
    for (auto& map : *context->results) {
      for (size_t group_column_index = 0; group_column_index < map.first.size(); ++group_column_index) {
        _groupby_columns[group_column_index]->append(map.first[group_column_index]);
      }
    }
  }

  /*
  Write the aggregated columns to the output
  */
  ColumnID column_index{0};
  for (const auto& aggregate : _aggregates) {
    const auto column = aggregate.column;

    // Output column for COUNT(*). int is chosen arbitrarily.
    const auto data_type = !column ? DataType::Int : input_table->column_data_type(*column);

    resolve_data_type(
        data_type, [&, column_index](auto type) { _write_aggregate_output(type, column_index, aggregate.function); });

    ++column_index;
  }

  // Write the output
  auto output = std::make_shared<Table>(_output_column_definitions, TableType::Data);
  output->append_chunk(_output_columns);

  return output;
}

/*
The following template functions write the aggregated values for the different aggregate functions.
They are separate and templated to avoid compiler errors for invalid type/function combinations.
*/
// MIN, MAX, SUM write the current aggregated value
template <typename ColumnType, typename AggregateType, AggregateFunction func>
typename std::enable_if<
    func == AggregateFunction::Min || func == AggregateFunction::Max || func == AggregateFunction::Sum, void>::type
write_aggregate_values(std::shared_ptr<ValueColumn<AggregateType>> column,
                       std::shared_ptr<std::unordered_map<AggregateKey, AggregateResult<AggregateType, ColumnType>,
                                                          std::hash<AggregateKey>, NullEqualTo>>
                           results) {
  DebugAssert(column->is_nullable(), "Aggregate: Output column needs to be nullable");

  auto& values = column->values();
  auto& null_values = column->null_values();

  for (auto& kv : *results) {
    null_values.push_back(!kv.second.current_aggregate);

    if (!kv.second.current_aggregate) {
      values.push_back(AggregateType());
    } else {
      values.push_back(*kv.second.current_aggregate);
    }
  }
}

// COUNT writes the aggregate counter
template <typename ColumnType, typename AggregateType, AggregateFunction func>
typename std::enable_if<func == AggregateFunction::Count, void>::type write_aggregate_values(
    std::shared_ptr<ValueColumn<AggregateType>> column,
    std::shared_ptr<std::unordered_map<AggregateKey, AggregateResult<AggregateType, ColumnType>,
                                       std::hash<AggregateKey>, NullEqualTo>>
        results) {
  DebugAssert(!column->is_nullable(), "Aggregate: Output column for COUNT shouldn't be nullable");

  auto& values = column->values();

  for (auto& kv : *results) {
    values.push_back(kv.second.aggregate_count);
  }
}

// COUNT(DISTINCT) writes the number of distinct values
template <typename ColumnType, typename AggregateType, AggregateFunction func>
typename std::enable_if<func == AggregateFunction::CountDistinct, void>::type write_aggregate_values(
    std::shared_ptr<ValueColumn<AggregateType>> column,
    std::shared_ptr<std::unordered_map<AggregateKey, AggregateResult<AggregateType, ColumnType>,
                                       std::hash<AggregateKey>, NullEqualTo>>
        results) {
  DebugAssert(!column->is_nullable(), "Aggregate: Output column for COUNT shouldn't be nullable");

  auto& values = column->values();

  for (auto& kv : *results) {
    values.push_back(kv.second.distinct_values.size());
  }
}

// AVG writes the calculated average from current aggregate and the aggregate counter
template <typename ColumnType, typename AggregateType, AggregateFunction func>
typename std::enable_if<func == AggregateFunction::Avg && std::is_arithmetic<AggregateType>::value, void>::type
write_aggregate_values(std::shared_ptr<ValueColumn<AggregateType>> column,
                       std::shared_ptr<std::unordered_map<AggregateKey, AggregateResult<AggregateType, ColumnType>,
                                                          std::hash<AggregateKey>, NullEqualTo>>
                           results) {
  DebugAssert(column->is_nullable(), "Aggregate: Output column needs to be nullable");

  auto& values = column->values();
  auto& null_values = column->null_values();

  for (auto& kv : *results) {
    null_values.push_back(!kv.second.current_aggregate);

    if (!kv.second.current_aggregate) {
      values.push_back(AggregateType());
    } else {
      values.push_back(*kv.second.current_aggregate / static_cast<AggregateType>(kv.second.aggregate_count));
    }
  }
}

// AVG is not defined for non-arithmetic types. Avoiding compiler errors.
template <typename ColumnType, typename AggregateType, AggregateFunction func>
typename std::enable_if<func == AggregateFunction::Avg && !std::is_arithmetic<AggregateType>::value, void>::type
write_aggregate_values(std::shared_ptr<ValueColumn<AggregateType>>,
                       std::shared_ptr<std::unordered_map<AggregateKey, AggregateResult<AggregateType, ColumnType>,
                                                          std::hash<AggregateKey>, NullEqualTo>>) {
  Fail("Invalid aggregate");
}

template <typename ColumnType>
void Aggregate::_write_aggregate_output(boost::hana::basic_type<ColumnType> type, ColumnID column_index,
                                        AggregateFunction function) {
  switch (function) {
    case AggregateFunction::Min:
      write_aggregate_output<ColumnType, AggregateFunction::Min>(column_index);
      break;
    case AggregateFunction::Max:
      write_aggregate_output<ColumnType, AggregateFunction::Max>(column_index);
      break;
    case AggregateFunction::Sum:
      write_aggregate_output<ColumnType, AggregateFunction::Sum>(column_index);
      break;
    case AggregateFunction::Avg:
      write_aggregate_output<ColumnType, AggregateFunction::Avg>(column_index);
      break;
    case AggregateFunction::Count:
      write_aggregate_output<ColumnType, AggregateFunction::Count>(column_index);
      break;
    case AggregateFunction::CountDistinct:
      write_aggregate_output<ColumnType, AggregateFunction::CountDistinct>(column_index);
      break;
  }
}

template <typename ColumnType, AggregateFunction function>
void Aggregate::write_aggregate_output(ColumnID column_index) {
  // retrieve type information from the aggregation traits
  typename AggregateTraits<ColumnType, function>::AggregateType aggregate_type;
  auto aggregate_data_type = AggregateTraits<ColumnType, function>::AGGREGATE_DATA_TYPE;

  const auto& aggregate = _aggregates[column_index];

  if (aggregate_data_type == DataType::Null) {
    // if not specified, it’s the input column’s type
    aggregate_data_type = input_table_left()->column_data_type(*aggregate.column);
  }

  constexpr bool needs_null = (function != AggregateFunction::Count && function != AggregateFunction::CountDistinct);

  // Generate column name, TODO(anybody), actually, the AggregateExpression can do this, but the Aggregate operator
  // doesn't use Expressions, yet
  std::stringstream column_name;
  if (aggregate.function == AggregateFunction::CountDistinct) {
    column_name << "COUNT(DISTINCT ";
  } else {
    column_name << aggregate_function_to_string.left.at(aggregate.function) << "(";
  }

  if (aggregate.column) {
    column_name << input_table_left()->column_name(*aggregate.column);
  } else {
    column_name << "*";
  }
  column_name << ")";

<<<<<<< HEAD
  _output_column_definitions.emplace_back(column_name.str(), aggregate_data_type, needs_null);
=======
  constexpr bool NEEDS_NULL = (function != AggregateFunction::Count && function != AggregateFunction::CountDistinct);
  _output_column_definitions.emplace_back(output_column_name, aggregate_data_type, NEEDS_NULL);
>>>>>>> 4323a2aa

  auto col = std::make_shared<ValueColumn<decltype(aggregate_type)>>(NEEDS_NULL);

  auto context = std::static_pointer_cast<AggregateContext<ColumnType, decltype(aggregate_type)>>(
      _contexts_per_column[column_index]);

  // write all group keys into the respective columns
  if (column_index == 0) {
    for (auto& map : *context->results) {
      for (size_t group_column_index = 0; group_column_index < map.first.size(); ++group_column_index) {
        _groupby_columns[group_column_index]->append(map.first[group_column_index]);
      }
    }
  }

  // write aggregated values into the column
  if (!context->results->empty()) {
    write_aggregate_values<ColumnType, decltype(aggregate_type), function>(col, context->results);
  } else if (_groupby_columns.empty()) {
    // If we did not GROUP BY anything and we have no results, we need to add NULL for most aggregates and 0 for count
    col->values().push_back(decltype(aggregate_type){});
    if (function != AggregateFunction::Count && function != AggregateFunction::CountDistinct) {
      col->null_values().push_back(true);
    }
  }

  _output_columns.push_back(col);
}

std::shared_ptr<ColumnVisitableContext> Aggregate::_create_aggregate_context(const DataType data_type,
                                                                             const AggregateFunction function) const {
  std::shared_ptr<ColumnVisitableContext> context;
  resolve_data_type(data_type, [&](auto type) {
    using ColumnDataType = typename decltype(type)::type;
    switch (function) {
      case AggregateFunction::Min:
        context = _create_aggregate_context_impl<ColumnDataType, AggregateFunction::Min>();
        break;
      case AggregateFunction::Max:
        context = _create_aggregate_context_impl<ColumnDataType, AggregateFunction::Max>();
        break;
      case AggregateFunction::Sum:
        context = _create_aggregate_context_impl<ColumnDataType, AggregateFunction::Sum>();
        break;
      case AggregateFunction::Avg:
        context = _create_aggregate_context_impl<ColumnDataType, AggregateFunction::Avg>();
        break;
      case AggregateFunction::Count:
        context = _create_aggregate_context_impl<ColumnDataType, AggregateFunction::Count>();
        break;
      case AggregateFunction::CountDistinct:
        context = _create_aggregate_context_impl<ColumnDataType, AggregateFunction::CountDistinct>();
        break;
    }
  });
  return context;
}

template <typename ColumnDataType, AggregateFunction aggregate_function>
std::shared_ptr<ColumnVisitableContext> Aggregate::_create_aggregate_context_impl() const {
  const auto context = std::make_shared<
      AggregateContext<ColumnDataType, typename AggregateTraits<ColumnDataType, aggregate_function>::AggregateType>>();
  context->results = std::make_shared<typename decltype(context->results)::element_type>();
  return context;
}

}  // namespace opossum<|MERGE_RESOLUTION|>--- conflicted
+++ resolved
@@ -137,78 +137,6 @@
 };
 
 /*
-<<<<<<< HEAD
-=======
-The following structs describe the different aggregate traits.
-Given a ColumnType and AggregateFunction, certain traits like the aggregate type
-can be deduced.
-*/
-template <typename ColumnType, AggregateFunction function, class Enable = void>
-struct AggregateTraits {};
-
-// COUNT on all types
-template <typename ColumnType>
-struct AggregateTraits<ColumnType, AggregateFunction::Count> {
-  using AggregateType = int64_t;
-  static constexpr DataType AGGREGATE_DATA_TYPE = DataType::Long;
-};
-
-// COUNT(DISTINCT) on all types
-template <typename ColumnType>
-struct AggregateTraits<ColumnType, AggregateFunction::CountDistinct> {
-  using AggregateType = int64_t;
-  static constexpr DataType AGGREGATE_DATA_TYPE = DataType::Long;
-};
-
-// MIN/MAX on all types
-template <typename ColumnType, AggregateFunction function>
-struct AggregateTraits<
-    ColumnType, function,
-    typename std::enable_if_t<function == AggregateFunction::Min || function == AggregateFunction::Max, void>> {
-  using AggregateType = ColumnType;
-  static constexpr DataType AGGREGATE_DATA_TYPE = DataType::Null;
-};
-
-// AVG on arithmetic types
-template <typename ColumnType, AggregateFunction function>
-struct AggregateTraits<
-    ColumnType, function,
-    typename std::enable_if_t<function == AggregateFunction::Avg && std::is_arithmetic<ColumnType>::value, void>> {
-  using AggregateType = double;
-  static constexpr DataType AGGREGATE_DATA_TYPE = DataType::Double;
-};
-
-// SUM on integers
-template <typename ColumnType, AggregateFunction function>
-struct AggregateTraits<
-    ColumnType, function,
-    typename std::enable_if_t<function == AggregateFunction::Sum && std::is_integral<ColumnType>::value, void>> {
-  using AggregateType = int64_t;
-  static constexpr DataType AGGREGATE_DATA_TYPE = DataType::Long;
-};
-
-// SUM on floating point numbers
-template <typename ColumnType, AggregateFunction function>
-struct AggregateTraits<
-    ColumnType, function,
-    typename std::enable_if_t<function == AggregateFunction::Sum && std::is_floating_point<ColumnType>::value, void>> {
-  using AggregateType = double;
-  static constexpr DataType AGGREGATE_DATA_TYPE = DataType::Double;
-};
-
-// invalid: AVG on non-arithmetic types
-template <typename ColumnType, AggregateFunction function>
-struct AggregateTraits<
-    ColumnType, function,
-    typename std::enable_if_t<!std::is_arithmetic<ColumnType>::value &&
-                                  (function == AggregateFunction::Avg || function == AggregateFunction::Sum),
-                              void>> {
-  using AggregateType = ColumnType;
-  static constexpr DataType AGGREGATE_DATA_TYPE = DataType::Null;
-};
-
-/*
->>>>>>> 4323a2aa
 The AggregateFunctionBuilder is used to create the lambda function that will be used by
 the AggregateVisitor. It is a separate class because methods cannot be partially specialized.
 Therefore, we partially specialize the whole class and define the get_aggregate_function anew every time.
@@ -283,7 +211,7 @@
 
 template <typename ColumnDataType, AggregateFunction function>
 void Aggregate::_aggregate_column(ChunkID chunk_id, ColumnID column_index, const BaseColumn& base_column) {
-  using AggregateType = typename AggregateTraits<ColumnDataType, function>::AggregateType;
+  using AggregateType = typename AggregateTraits<ColumnDataType, function>::aggregate_type ;
 
   auto aggregator = AggregateFunctionBuilder<ColumnDataType, AggregateType, function>().get_aggregate_function();
 
@@ -706,8 +634,8 @@
 template <typename ColumnType, AggregateFunction function>
 void Aggregate::write_aggregate_output(ColumnID column_index) {
   // retrieve type information from the aggregation traits
-  typename AggregateTraits<ColumnType, function>::AggregateType aggregate_type;
-  auto aggregate_data_type = AggregateTraits<ColumnType, function>::AGGREGATE_DATA_TYPE;
+  typename AggregateTraits<ColumnType, function>::aggregate_type aggregate_type;
+  auto aggregate_data_type = AggregateTraits<ColumnType, function>::aggregate_data_type;
 
   const auto& aggregate = _aggregates[column_index];
 
@@ -715,8 +643,6 @@
     // if not specified, it’s the input column’s type
     aggregate_data_type = input_table_left()->column_data_type(*aggregate.column);
   }
-
-  constexpr bool needs_null = (function != AggregateFunction::Count && function != AggregateFunction::CountDistinct);
 
   // Generate column name, TODO(anybody), actually, the AggregateExpression can do this, but the Aggregate operator
   // doesn't use Expressions, yet
@@ -734,12 +660,8 @@
   }
   column_name << ")";
 
-<<<<<<< HEAD
-  _output_column_definitions.emplace_back(column_name.str(), aggregate_data_type, needs_null);
-=======
   constexpr bool NEEDS_NULL = (function != AggregateFunction::Count && function != AggregateFunction::CountDistinct);
-  _output_column_definitions.emplace_back(output_column_name, aggregate_data_type, NEEDS_NULL);
->>>>>>> 4323a2aa
+  _output_column_definitions.emplace_back(column_name.str(), aggregate_data_type, NEEDS_NULL);
 
   auto col = std::make_shared<ValueColumn<decltype(aggregate_type)>>(NEEDS_NULL);
 
@@ -801,7 +723,7 @@
 template <typename ColumnDataType, AggregateFunction aggregate_function>
 std::shared_ptr<ColumnVisitableContext> Aggregate::_create_aggregate_context_impl() const {
   const auto context = std::make_shared<
-      AggregateContext<ColumnDataType, typename AggregateTraits<ColumnDataType, aggregate_function>::AggregateType>>();
+      AggregateContext<ColumnDataType, typename AggregateTraits<ColumnDataType, aggregate_function>::aggregate_type>>();
   context->results = std::make_shared<typename decltype(context->results)::element_type>();
   return context;
 }
