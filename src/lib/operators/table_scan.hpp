--- conflicted
+++ resolved
@@ -13,13 +13,7 @@
 
 namespace opossum {
 
-<<<<<<< HEAD
-class BaseTableScanImpl {
-  public: virtual ~BaseTableScanImpl();
-};
-=======
 class AbstractTableScanImpl;
->>>>>>> 7c2bf7cb
 class Table;
 
 class TableScan : public AbstractReadOnlyOperator {
@@ -27,6 +21,8 @@
 
  public:
   TableScan(const std::shared_ptr<const AbstractOperator>& in, const std::shared_ptr<AbstractExpression>& predicate);
+
+  ~TableScan();
 
   /**
    * @brief If set, the specified chunks will not be scanned.
