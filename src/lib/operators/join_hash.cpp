#include "join_hash.hpp"

#include <cmath>
#include <memory>
#include <numeric>
#include <string>
#include <type_traits>
#include <unordered_map>
#include <utility>
#include <vector>

#include "bytell_hash_map.hpp"
#include "join_hash/join_hash_steps.hpp"
#include "join_hash/join_hash_traits.hpp"
#include "resolve_type.hpp"
#include "scheduler/abstract_task.hpp"
#include "scheduler/current_scheduler.hpp"
#include "scheduler/job_task.hpp"
#include "type_cast.hpp"
#include "type_comparison.hpp"
#include "utils/assert.hpp"
#include "utils/timer.hpp"

#include "jit_evaluation_helper.hpp"

namespace opossum {

JoinHash::JoinHash(const std::shared_ptr<const AbstractOperator>& left,
                   const std::shared_ptr<const AbstractOperator>& right, const JoinMode mode,
                   const ColumnIDPair& column_ids, const PredicateCondition predicate_condition,
                   const std::optional<size_t>& radix_bits)
    : AbstractJoinOperator(OperatorType::JoinHash, left, right, mode, column_ids, predicate_condition),
      _radix_bits(radix_bits) {
  DebugAssert(predicate_condition == PredicateCondition::Equals, "Operator not supported by Hash Join.");
}

const std::string JoinHash::name() const { return "JoinHash"; }

std::shared_ptr<AbstractOperator> JoinHash::_on_deep_copy(
    const std::shared_ptr<AbstractOperator>& copied_input_left,
    const std::shared_ptr<AbstractOperator>& copied_input_right) const {
  return std::make_shared<JoinHash>(copied_input_left, copied_input_right, _mode, _column_ids, _predicate_condition);
}

void JoinHash::_on_set_parameters(const std::unordered_map<ParameterID, AllTypeVariant>& parameters) {}

std::shared_ptr<const Table> JoinHash::_on_execute() {
  std::shared_ptr<const AbstractOperator> build_operator;
  std::shared_ptr<const AbstractOperator> probe_operator;
  ColumnID build_column_id;
  ColumnID probe_column_id;

  // This is the expected implementation for swapping tables:
  // (1) if left or right outer join, outer relation becomes probe relation (we have to swap only for left outer)
  // (2) for a semi and anti join the inputs are always swapped
  bool inputs_swapped = (_mode == JoinMode::Left || _mode == JoinMode::Anti || _mode == JoinMode::Semi);

  // (3) else the smaller relation will become build relation, the larger probe relation
  if (!inputs_swapped && _input_left->get_output()->row_count() > _input_right->get_output()->row_count()) {
    inputs_swapped = true;
  }

  if (inputs_swapped) {
    // luckily we don't have to swap the operation itself here, because we only support the commutative Equi Join.
    build_operator = _input_right;
    probe_operator = _input_left;
    build_column_id = _column_ids.second;
    probe_column_id = _column_ids.first;
  } else {
    build_operator = _input_left;
    probe_operator = _input_right;
    build_column_id = _column_ids.first;
    probe_column_id = _column_ids.second;
  }

  auto adjusted_column_ids = std::make_pair(build_column_id, probe_column_id);

  auto build_input = build_operator->get_output();
  auto probe_input = probe_operator->get_output();

  _impl = make_unique_by_data_types<AbstractReadOnlyOperatorImpl, JoinHashImpl>(
      build_input->column_data_type(build_column_id), probe_input->column_data_type(probe_column_id), build_operator,
      probe_operator, _mode, adjusted_column_ids, _predicate_condition, inputs_swapped, _radix_bits);
  return _impl->_on_execute();
}

void JoinHash::_on_cleanup() { _impl.reset(); }

template <typename LeftType, typename RightType>
class JoinHash::JoinHashImpl : public AbstractJoinOperatorImpl {
 public:
  JoinHashImpl(const std::shared_ptr<const AbstractOperator>& left,
               const std::shared_ptr<const AbstractOperator>& right, const JoinMode mode,
               const ColumnIDPair& column_ids, const PredicateCondition predicate_condition, const bool inputs_swapped,
               const std::optional<size_t>& radix_bits = std::nullopt)
      : _left(left),
        _right(right),
        _mode(mode),
        _column_ids(column_ids),
        _predicate_condition(predicate_condition),
        _inputs_swapped(inputs_swapped) {
    if (radix_bits.has_value()) {
      _radix_bits = radix_bits.value();
    } else {
      _radix_bits = _calculate_radix_bits();
    }
  }

 protected:
  const std::shared_ptr<const AbstractOperator> _left, _right;
  const JoinMode _mode;
  const ColumnIDPair _column_ids;
  const PredicateCondition _predicate_condition;
  const bool _inputs_swapped;

  std::shared_ptr<Table> _output_table;

  size_t _radix_bits;

  // Determine correct type for hashing
  using HashedType = typename JoinHashTraits<LeftType, RightType>::HashType;

  size_t _calculate_radix_bits() {
    /*
      Setting number of bits for radix clustering:
      The number of bits is used to create probe partitions with a size that can
      be expected to fit into the L2 cache.
      This should incorporate hardware knowledge, once available in Hyrise.
      As of now, we assume a L2 cache size of 256 KB.
      We estimate the size the following way:
        - we assume each key appears once (that is an overestimation space-wise, but we
        aim rather for a hash map that is slightly smaller than L2 than slightly larger)
        - each entry in the hash map is a data structure holding the actual value
        and the RowID
    */
    const auto build_relation_size = _left->get_output()->row_count();
    const auto probe_relation_size = _right->get_output()->row_count();

    if (build_relation_size > probe_relation_size) {
      /*
        Hash joins perform best for join relations with a small left join partner. In case the
        optimizer selects the hash join due to such a situation, but neglects that the
        input will be switched (e.g., due to the join type), the user will be warned.
      */
      std::string warning{"Left relation larger than right relation hash join"};
      warning += _inputs_swapped ? " (input relations have been swapped)." : ".";
      PerformanceWarning(warning);
    }

    const auto l2_cache_size = 256'000;  // bytes

    // To get a pessimistic estimation (ensure that the hash table fits within the cache), we assume
    // that each value maps to a PosList with a single RowID. For the used small_vector's, we assume a
    // size of 2*RowID per PosList. For sizing, see comments:
    // https://probablydance.com/2018/05/28/a-new-fast-hash-table-in-response-to-googles-new-fast-hash-table/
    const auto complete_hash_map_size =
        // number of items in map
        (build_relation_size *
         // key + value (and one byte overhead, see link above)
         (sizeof(LeftType) + 2 * sizeof(RowID) + 1))
        // fill factor
        / 0.8;

    const auto adaption_factor = 2.0f;  // don't occupy the whole L2 cache
    const auto cluster_count = std::max(1.0, (adaption_factor * complete_hash_map_size) / l2_cache_size);

    return std::ceil(std::log2(cluster_count));
  }

  std::shared_ptr<const Table> _on_execute() override {

    std::chrono::nanoseconds create_hash_map{0};
    std::chrono::nanoseconds probe_hash_map{0};
    std::chrono::nanoseconds create_output{0};
    std::chrono::nanoseconds prepare{0};


    Timer timer;

    /*
    Preparing output table by adding columns from left table.
    */
    TableColumnDefinitions output_column_definitions;

    auto right_in_table = _right->get_output();
    auto left_in_table = _left->get_output();

    if (_inputs_swapped) {
      // Semi/Anti joins are always swapped but do not need the outer relation
      if (_mode == JoinMode::Semi || _mode == JoinMode::Anti) {
        output_column_definitions = right_in_table->column_definitions();
      } else {
        output_column_definitions =
            concatenated(right_in_table->column_definitions(), left_in_table->column_definitions());
      }
    } else {
      output_column_definitions =
          concatenated(left_in_table->column_definitions(), right_in_table->column_definitions());
    }

    _output_table = std::make_shared<Table>(output_column_definitions, TableType::References);

    /*
     * This flag is used in the materialization and probing phases.
     * When dealing with an OUTER join, we need to make sure that we keep the NULL values for the outer relation.
     * In the current implementation, the relation on the right is always the outer relation.
     */
    auto keep_nulls = (_mode == JoinMode::Left || _mode == JoinMode::Right);

    // Pre-partitioning
    // Save chunk offsets into the input relation
    size_t left_chunk_count = left_in_table->chunk_count();
    size_t right_chunk_count = right_in_table->chunk_count();

    auto left_chunk_offsets = std::make_shared<std::vector<size_t>>();
    auto right_chunk_offsets = std::make_shared<std::vector<size_t>>();

    left_chunk_offsets->resize(left_chunk_count);
    right_chunk_offsets->resize(right_chunk_count);

    size_t offset_left = 0;
    for (ChunkID i{0}; i < left_chunk_count; ++i) {
      left_chunk_offsets->operator[](i) = offset_left;
      offset_left += left_in_table->get_chunk(i)->size();
    }

    size_t offset_right = 0;
    for (ChunkID i{0}; i < right_chunk_count; ++i) {
      right_chunk_offsets->operator[](i) = offset_right;
      offset_right += right_in_table->get_chunk(i)->size();
    }

    Timer performance_timer;

<<<<<<< HEAD
    prepare = timer.lap();

    // Materialization phase
    std::vector<std::shared_ptr<std::vector<size_t>>> histograms_left;
    std::vector<std::shared_ptr<std::vector<size_t>>> histograms_right;
    /*
    NUMA notes:
    The materialized vectors don't have any strong NUMA preference because they haven't been partitioned yet.
    However, it would be a good idea to keep each materialized vector on one node if possible.
    This helps choosing a scheduler node for the radix phase (see below).
    */
    // Scheduler note: parallelize this at some point. Currently, the amount of jobs would be too high
    auto materialized_left = materialize_input<LeftType, HashedType>(left_in_table, _column_ids.first, histograms_left,
                                                                     _radix_bits, _partitioning_seed);
    // 'keep_nulls' makes sure that the relation on the right materializes NULL values when executing an OUTER join.
    auto materialized_right = materialize_input<RightType, HashedType>(
        right_in_table, _column_ids.second, histograms_right, _radix_bits, _partitioning_seed, keep_nulls);

    // Radix Partitioning phase
    /*
    NUMA notes:
    If the input vectors (the materialized vectors) reside on a specific node, the partitioning worker for
    this phase should be scheduled on the same node.
    Additionally, the output vectors in this phase are partitioned by a radix key. Therefore it would be good
    to pin the outputs from both sides on the same node for each radix partition. For example, if there are
    only two radix partitions A and B, the partitions leftA and rightA should be on the same node, and the
    partitions leftB and leftB should also be on the same node.
    */
    // Scheduler note: parallelize this at some point. Currently, the amount of jobs would be too high
    auto radix_left =
        partition_radix_parallel<LeftType>(materialized_left, left_chunk_offsets, histograms_left, _radix_bits);
    // 'keep_nulls' makes sure that the relation on the right keeps NULL values when executing an OUTER join.
    auto radix_right = partition_radix_parallel<RightType>(materialized_right, right_chunk_offsets, histograms_right,
                                                           _radix_bits, keep_nulls);
=======
    // Containers used to store histograms for (potentially subsequent) radix
    // partitioning phase (in cases _radix_bits > 0). Created during materialization phase.
    std::vector<std::vector<size_t>> histograms_left;
    std::vector<std::vector<size_t>> histograms_right;

    // Output containers of materialization phase. Type similar to the output
    // of radix partitioning phase to allow short cut for _radix_bits == 0
    // (in this case, we can skip the partitioning alltogether).
    RadixContainer<LeftType> materialized_left;
    RadixContainer<RightType> materialized_right;

    // Containers for potential (skipped when left side small) radix partitioning phase
    RadixContainer<LeftType> radix_left;
    RadixContainer<RightType> radix_right;
    std::vector<std::optional<HashTable<HashedType>>> hashtables;

    // Depiction of the hash join parallelization (radix partitioning can be skipped when radix_bits = 0)
    // ===============================================================================================
    // We have to data paths, one for left side and one for right input side. We can prepare (i.e.,
    // materialize(), build(), etc.) both sides in parallel until the actual join takes place.
    // All tasks might spawn concurrent tasks themselves. For example, materialize parallelizes over
    // the input chunks and the following steps over the radix clusters.
    //
    //           Relation Left                       Relation Right
    //                 |                                    |
    //        materialize_input()                  materialize_input()
    //                 |                                    |
    //  ( partition_radix_parallel() )       ( partition_radix_parallel() )
    //                 |                                    |
    //               build()                                |
    //                   \_                               _/
    //                     \_                           _/
    //                       \_                       _/
    //                         \_                   _/
    //                           \                 /
    //                          Probing (actual Join)

    std::vector<std::shared_ptr<AbstractTask>> jobs;

    // Pre-Probing path of left relation
    jobs.emplace_back(std::make_shared<JobTask>([&]() {
      // materialize left table
      materialized_left =
          materialize_input<LeftType, HashedType>(left_in_table, _column_ids.first, histograms_left, _radix_bits);

      if (_radix_bits > 0) {
        // radix partition the left table
        radix_left =
            partition_radix_parallel<LeftType>(materialized_left, left_chunk_offsets, histograms_left, _radix_bits);
      } else {
        // short cut: skip radix partitioning and use materialized data directly
        radix_left = std::move(materialized_left);
      }

      // build hash tables
      hashtables = build<LeftType, HashedType>(radix_left);
    }));
    jobs.back()->schedule();

    jobs.emplace_back(std::make_shared<JobTask>([&]() {
      // Materialize right table. 'keep_nulls' makes sure that the relation on
      // the right materializes NULL values when executing an OUTER join.
      materialized_right = materialize_input<RightType, HashedType>(right_in_table, _column_ids.second,
                                                                    histograms_right, _radix_bits, keep_nulls);

      if (_radix_bits > 0) {
        // radix partition the right table. 'keep_nulls' makes sure that the
        // relation on the right keeps NULL values when executing an OUTER join.
        radix_right = partition_radix_parallel<RightType>(materialized_right, right_chunk_offsets, histograms_right,
                                                          _radix_bits, keep_nulls);
      } else {
        // short cut: skip radix partitioning and use materialized data directly
        radix_right = std::move(materialized_right);
      }
    }));
    jobs.back()->schedule();
>>>>>>> b3ef5359

    CurrentScheduler::wait_for_tasks(jobs);

    create_hash_map = timer.lap();

    // Probe phase
    std::vector<PosList> left_pos_lists;
    std::vector<PosList> right_pos_lists;
    const size_t partition_count = radix_right.partition_offsets.size();
    left_pos_lists.resize(partition_count);
    right_pos_lists.resize(partition_count);
    for (size_t i = 0; i < partition_count; i++) {
      // simple heuristic: half of the rows of the right relation will match
      const size_t result_rows_per_partition = _right->get_output()->row_count() / partition_count / 2;

      left_pos_lists[i].reserve(result_rows_per_partition);
      right_pos_lists[i].reserve(result_rows_per_partition);
    }
    /*
    NUMA notes:
    The workers for each radix partition P should be scheduled on the same node as the input data:
    leftP, rightP and hashtableP.
    */
    if (_mode == JoinMode::Semi || _mode == JoinMode::Anti) {
      probe_semi_anti<RightType, HashedType>(radix_right, hashtables, right_pos_lists, _mode);
    } else {
      probe<RightType, HashedType>(radix_right, hashtables, left_pos_lists, right_pos_lists, _mode);
    }

    probe_hash_map = timer.lap();


    auto only_output_right_input = _inputs_swapped && (_mode == JoinMode::Semi || _mode == JoinMode::Anti);

    /**
     * Two Caches to avoid redundant reference materialization for Reference input tables. As there might be
     *  quite a lot Partitions (>500 seen), input Chunks (>500 seen), and columns (>50 seen), this speeds up
     *  write_output_chunks a lot.
     *
     * They do two things:
     *      - Make it possible to re-use output pos lists if two segments in the input table have exactly the same
     *          PosLists Chunk by Chunk
     *      - Avoid creating the std::vector<const PosList*> for each Partition over and over again.
     *
     * They hold one entry per column in the table, not per BaseSegment in a single chunk
     */
    PosListsBySegment left_pos_lists_by_segment;
    PosListsBySegment right_pos_lists_by_segment;

    // left_pos_lists_by_segment will only be needed if left is a reference table and being output
    if (left_in_table->type() == TableType::References && !only_output_right_input) {
      left_pos_lists_by_segment = setup_pos_lists_by_segment(left_in_table);
    }

    // right_pos_lists_by_segment will only be needed if right is a reference table
    if (right_in_table->type() == TableType::References) {
      right_pos_lists_by_segment = setup_pos_lists_by_segment(right_in_table);
    }

    for (size_t partition_id = 0; partition_id < left_pos_lists.size(); ++partition_id) {
      // moving the values into a shared pos list saves us some work in write_output_segments. We know that
      // left_pos_lists and right_pos_lists will not be used again.
      auto left = std::make_shared<PosList>(std::move(left_pos_lists[partition_id]));
      auto right = std::make_shared<PosList>(std::move(right_pos_lists[partition_id]));

      if (left->empty() && right->empty()) {
        continue;
      }

      Segments output_segments;

      // we need to swap back the inputs, so that the order of the output columns is not harmed
      if (_inputs_swapped) {
        write_output_segments(output_segments, right_in_table, right_pos_lists_by_segment, right);

        // Semi/Anti joins are always swapped but do not need the outer relation
        if (!only_output_right_input) {
          write_output_segments(output_segments, left_in_table, left_pos_lists_by_segment, left);
        }
      } else {
        write_output_segments(output_segments, left_in_table, left_pos_lists_by_segment, left);
        write_output_segments(output_segments, right_in_table, right_pos_lists_by_segment, right);
      }

      _output_table->append_chunk(output_segments);
    }

    create_output = timer.lap();

    auto& operators = JitEvaluationHelper::get().result()["operators"];
    auto add_time = [&operators](const std::string& name, const auto& time) {
      const auto micro_s = std::chrono::duration_cast<std::chrono::microseconds>(time).count();
      if (micro_s > 0) {
        nlohmann::json jit_op = {{"name", name}, {"prepare", false}, {"walltime", micro_s}};
        operators.push_back(jit_op);
      }
    };

    add_time("_create_hash_map", create_hash_map);
    add_time("_probe_hash_map", probe_hash_map);
    add_time("_create_output", create_output);
    add_time("_prepare", prepare);

    return _output_table;
  }
};

}  // namespace opossum<|MERGE_RESOLUTION|>--- conflicted
+++ resolved
@@ -20,8 +20,6 @@
 #include "type_comparison.hpp"
 #include "utils/assert.hpp"
 #include "utils/timer.hpp"
-
-#include "jit_evaluation_helper.hpp"
 
 namespace opossum {
 
@@ -168,15 +166,6 @@
   }
 
   std::shared_ptr<const Table> _on_execute() override {
-
-    std::chrono::nanoseconds create_hash_map{0};
-    std::chrono::nanoseconds probe_hash_map{0};
-    std::chrono::nanoseconds create_output{0};
-    std::chrono::nanoseconds prepare{0};
-
-
-    Timer timer;
-
     /*
     Preparing output table by adding columns from left table.
     */
@@ -232,42 +221,6 @@
 
     Timer performance_timer;
 
-<<<<<<< HEAD
-    prepare = timer.lap();
-
-    // Materialization phase
-    std::vector<std::shared_ptr<std::vector<size_t>>> histograms_left;
-    std::vector<std::shared_ptr<std::vector<size_t>>> histograms_right;
-    /*
-    NUMA notes:
-    The materialized vectors don't have any strong NUMA preference because they haven't been partitioned yet.
-    However, it would be a good idea to keep each materialized vector on one node if possible.
-    This helps choosing a scheduler node for the radix phase (see below).
-    */
-    // Scheduler note: parallelize this at some point. Currently, the amount of jobs would be too high
-    auto materialized_left = materialize_input<LeftType, HashedType>(left_in_table, _column_ids.first, histograms_left,
-                                                                     _radix_bits, _partitioning_seed);
-    // 'keep_nulls' makes sure that the relation on the right materializes NULL values when executing an OUTER join.
-    auto materialized_right = materialize_input<RightType, HashedType>(
-        right_in_table, _column_ids.second, histograms_right, _radix_bits, _partitioning_seed, keep_nulls);
-
-    // Radix Partitioning phase
-    /*
-    NUMA notes:
-    If the input vectors (the materialized vectors) reside on a specific node, the partitioning worker for
-    this phase should be scheduled on the same node.
-    Additionally, the output vectors in this phase are partitioned by a radix key. Therefore it would be good
-    to pin the outputs from both sides on the same node for each radix partition. For example, if there are
-    only two radix partitions A and B, the partitions leftA and rightA should be on the same node, and the
-    partitions leftB and leftB should also be on the same node.
-    */
-    // Scheduler note: parallelize this at some point. Currently, the amount of jobs would be too high
-    auto radix_left =
-        partition_radix_parallel<LeftType>(materialized_left, left_chunk_offsets, histograms_left, _radix_bits);
-    // 'keep_nulls' makes sure that the relation on the right keeps NULL values when executing an OUTER join.
-    auto radix_right = partition_radix_parallel<RightType>(materialized_right, right_chunk_offsets, histograms_right,
-                                                           _radix_bits, keep_nulls);
-=======
     // Containers used to store histograms for (potentially subsequent) radix
     // partitioning phase (in cases _radix_bits > 0). Created during materialization phase.
     std::vector<std::vector<size_t>> histograms_left;
@@ -344,11 +297,8 @@
       }
     }));
     jobs.back()->schedule();
->>>>>>> b3ef5359
 
     CurrentScheduler::wait_for_tasks(jobs);
-
-    create_hash_map = timer.lap();
 
     // Probe phase
     std::vector<PosList> left_pos_lists;
@@ -373,9 +323,6 @@
     } else {
       probe<RightType, HashedType>(radix_right, hashtables, left_pos_lists, right_pos_lists, _mode);
     }
-
-    probe_hash_map = timer.lap();
-
 
     auto only_output_right_input = _inputs_swapped && (_mode == JoinMode::Semi || _mode == JoinMode::Anti);
 
@@ -432,22 +379,6 @@
       _output_table->append_chunk(output_segments);
     }
 
-    create_output = timer.lap();
-
-    auto& operators = JitEvaluationHelper::get().result()["operators"];
-    auto add_time = [&operators](const std::string& name, const auto& time) {
-      const auto micro_s = std::chrono::duration_cast<std::chrono::microseconds>(time).count();
-      if (micro_s > 0) {
-        nlohmann::json jit_op = {{"name", name}, {"prepare", false}, {"walltime", micro_s}};
-        operators.push_back(jit_op);
-      }
-    };
-
-    add_time("_create_hash_map", create_hash_map);
-    add_time("_probe_hash_map", probe_hash_map);
-    add_time("_create_output", create_output);
-    add_time("_prepare", prepare);
-
     return _output_table;
   }
 };
