#include "join_hash.hpp"

#include <boost/container/small_vector.hpp>
#include <boost/lexical_cast.hpp>

#include <cmath>
#include <memory>
#include <numeric>
#include <string>
#include <type_traits>
#include <unordered_map>
#include <utility>
#include <vector>

#include "join_hash/hash_traits.hpp"
#include "resolve_type.hpp"
#include "scheduler/abstract_task.hpp"
#include "scheduler/current_scheduler.hpp"
#include "scheduler/job_task.hpp"
#include "storage/abstract_segment_visitor.hpp"
#include "storage/create_iterable_from_segment.hpp"
#include "type_cast.hpp"
#include "type_comparison.hpp"
#include "utils/assert.hpp"
#include "utils/murmur_hash.hpp"
#include "utils/timer.hpp"
#include "utils/uninitialized_vector.hpp"

namespace opossum {

JoinHash::JoinHash(const std::shared_ptr<const AbstractOperator>& left,
                   const std::shared_ptr<const AbstractOperator>& right, const JoinMode mode,
                   const ColumnIDPair& column_ids, const PredicateCondition predicate_condition,
                   const size_t radix_bits)
    : AbstractJoinOperator(OperatorType::JoinHash, left, right, mode, column_ids, predicate_condition),
      _radix_bits(radix_bits) {
  DebugAssert(predicate_condition == PredicateCondition::Equals, "Operator not supported by Hash Join.");
}

const std::string JoinHash::name() const { return "JoinHash"; }

std::shared_ptr<AbstractOperator> JoinHash::_on_deep_copy(
    const std::shared_ptr<AbstractOperator>& copied_input_left,
    const std::shared_ptr<AbstractOperator>& copied_input_right) const {
  return std::make_shared<JoinHash>(copied_input_left, copied_input_right, _mode, _column_ids, _predicate_condition);
}

void JoinHash::_on_set_parameters(const std::unordered_map<ParameterID, AllTypeVariant>& parameters) {}

std::shared_ptr<const Table> JoinHash::_on_execute() {
  std::shared_ptr<const AbstractOperator> build_operator;
  std::shared_ptr<const AbstractOperator> probe_operator;
  ColumnID build_column_id;
  ColumnID probe_column_id;

  // This is the expected implementation for swapping tables:
  // (1) if left or right outer join, outer relation becomes probe relation (we have to swap only for left outer)
  // (2) for a semi and anti join the inputs are always swapped
  bool inputs_swapped = (_mode == JoinMode::Left || _mode == JoinMode::Anti || _mode == JoinMode::Semi);

  // (3) else the smaller relation will become build relation, the larger probe relation
  if (!inputs_swapped && _input_left->get_output()->row_count() > _input_right->get_output()->row_count()) {
    inputs_swapped = true;
  }

  if (inputs_swapped) {
    // luckily we don't have to swap the operation itself here, because we only support the commutative Equi Join.
    build_operator = _input_right;
    probe_operator = _input_left;
    build_column_id = _column_ids.second;
    probe_column_id = _column_ids.first;
  } else {
    build_operator = _input_left;
    probe_operator = _input_right;
    build_column_id = _column_ids.first;
    probe_column_id = _column_ids.second;
  }

  auto adjusted_column_ids = std::make_pair(build_column_id, probe_column_id);

  auto build_input = build_operator->get_output();
  auto probe_input = probe_operator->get_output();

  _impl = make_unique_by_data_types<AbstractReadOnlyOperatorImpl, JoinHashImpl>(
      build_input->column_data_type(build_column_id), probe_input->column_data_type(probe_column_id), build_operator,
      probe_operator, _mode, adjusted_column_ids, _predicate_condition, inputs_swapped, _radix_bits);
  return _impl->_on_execute();
}

void JoinHash::_on_cleanup() { _impl.reset(); }

// currently using 32bit Murmur
using Hash = uint32_t;

/*
This is how elements of the input relations are saved after materialization.
The original value is used to detect hash collisions.
*/
template <typename T>
struct PartitionedElement {
  PartitionedElement() : row_id(NULL_ROW_ID), partition_hash(0), value(T()) {}
  PartitionedElement(RowID row, Hash hash, T&& val) : row_id(row), partition_hash(hash), value(std::forward<T>(val)) {}

  RowID row_id;
  Hash partition_hash{0};
  T value;
};

// Initializing the partition vector takes some time. This is not necessary, because it will be overwritten anyway.
// The uninitialized_vector behaves like a regular std::vector, but the entries are initially invalid.
template <typename T>
using Partition = std::conditional_t<std::is_trivially_destructible_v<T>, uninitialized_vector<PartitionedElement<T>>,
                                     std::vector<PartitionedElement<T>>>;

// The small_vector holds the first n values in local storage and only resorts to heap storage after that. 1 is chosen
// as n because in many cases, we join on primary key attributes where by definition we have only one match on the
// smaller side.
using SmallPosList = boost::container::small_vector<RowID, 1>;

template <typename T>
using HashTable = std::unordered_map<T, SmallPosList>;

/*
This struct contains radix-partitioned data in a contiguous buffer,
as well as a list of offsets for each partition.
*/
template <typename T>
struct RadixContainer {
  std::shared_ptr<Partition<T>> elements;
  std::vector<size_t> partition_offsets;
};

/*
Build all the hash tables for the partitions of Left. We parallelize this process for all partitions of Left
*/
template <typename LeftType, typename HashedType>
std::vector<std::optional<HashTable<HashedType>>> build(const RadixContainer<LeftType>& radix_container) {
  /*
  NUMA notes:
  The hashtables for each partition P should also reside on the same node as the two vectors leftP and rightP.
  */
  std::vector<std::optional<HashTable<HashedType>>> hashtables;
  hashtables.resize(radix_container.partition_offsets.size() - 1);

  std::vector<std::shared_ptr<AbstractTask>> jobs;
  jobs.reserve(radix_container.partition_offsets.size() - 1);

  for (size_t current_partition_id = 0; current_partition_id < (radix_container.partition_offsets.size() - 1);
       ++current_partition_id) {
    const auto partition_left_begin = radix_container.partition_offsets[current_partition_id];
    const auto partition_left_end = radix_container.partition_offsets[current_partition_id + 1];
    const auto partition_size = partition_left_end - partition_left_begin;

    // Prune empty partitions, so that we don't have too many empty hash tables
    if (partition_size == 0) {
      continue;
    }

    jobs.emplace_back(std::make_shared<JobTask>([&, partition_left_begin, partition_left_end, current_partition_id,
                                                 partition_size]() {
      auto& partition_left = static_cast<Partition<LeftType>&>(*radix_container.elements);

      // Potentially oversizing the hash table when values are often repeated.
      // But rather have slightly too large hash tables than paying for complete rehashing/resizing.
      auto hashtable = HashTable<HashedType>(partition_size);

      for (size_t partition_offset = partition_left_begin; partition_offset < partition_left_end; ++partition_offset) {
        auto& element = partition_left[partition_offset];

        auto [it, inserted] =  // NOLINT
            hashtable.try_emplace(type_cast<HashedType>(std::move(element.value)), SmallPosList{element.row_id});
        if (!inserted) {
          // We already have the value in the map
          it->second.emplace_back(element.row_id);
        }
      }

      hashtables[current_partition_id] = std::move(hashtable);
    }));
    jobs.back()->schedule();
  }

  CurrentScheduler::wait_for_tasks(jobs);

  return std::move(hashtables);
}

/*
Hashes the given value into the HashedType that is defined by the current Hash Traits.
Performs a lexical cast first, if necessary.
*/
template <typename OriginalType, typename HashedType>
constexpr Hash hash_value(const OriginalType& value, const unsigned int seed) {
  return murmur2<HashedType>(type_cast<HashedType>(value), seed);
}

template <typename T, typename HashedType>
std::shared_ptr<Partition<T>> materialize_input(const std::shared_ptr<const Table>& in_table, ColumnID column_id,
                                                std::vector<std::vector<size_t>>& histograms, const size_t radix_bits,
                                                const unsigned int partitioning_seed, bool keep_nulls = false) {
  // list of all elements that will be partitioned
  auto elements = std::make_shared<Partition<T>>(in_table->row_count());

  // fan-out
  const size_t num_partitions = 1ull << radix_bits;

  // currently, we just do one pass
  size_t pass = 0;
  size_t mask = static_cast<uint32_t>(pow(2, radix_bits * (pass + 1)) - 1);

  auto chunk_offsets = std::vector<size_t>(in_table->chunk_count());

  // fill work queue
  size_t output_offset = 0;
  for (ChunkID chunk_id{0}; chunk_id < in_table->chunk_count(); chunk_id++) {
    auto segment = in_table->get_chunk(chunk_id)->get_segment(column_id);

    chunk_offsets[chunk_id] = output_offset;
    output_offset += segment->size();
  }

  // create histograms per chunk
  histograms.resize(chunk_offsets.size());

  std::vector<std::shared_ptr<AbstractTask>> jobs;
  jobs.reserve(in_table->chunk_count());

  for (ChunkID chunk_id{0}; chunk_id < in_table->chunk_count(); ++chunk_id) {
    jobs.emplace_back(std::make_shared<JobTask>([&, chunk_id]() {
      // Get information from work queue
      auto output_offset = chunk_offsets[chunk_id];
      auto output_iterator = elements->begin() + output_offset;
      auto segment = in_table->get_chunk(chunk_id)->get_segment(column_id);

      // prepare histogram
      auto histogram = std::vector<size_t>(num_partitions);

      resolve_segment_type<T>(*segment, [&, chunk_id, keep_nulls](auto& typed_segment) {
        auto reference_chunk_offset = ChunkOffset{0};
        auto iterable = create_iterable_from_segment<T>(typed_segment);

        iterable.for_each([&, chunk_id, keep_nulls](const auto& value) {
          if (!value.is_null() || keep_nulls) {
            const Hash hashed_value = hash_value<TempType<T>, HashedType>(value.value(), partitioning_seed);

            /*
            For ReferenceSegments we do not use the RowIDs from the referenced tables.
            Instead, we use the index in the ReferenceSegment itself. This way we can later correctly dereference
            values from different inputs (important for Multi Joins).
            */
<<<<<<< HEAD
            if constexpr (std::is_same<std::decay<decltype(typed_segment)>, ReferenceSegment>::value) {
              *(output_iterator++) = PartitionedElement<T>{RowID{chunk_id, reference_chunk_offset}, hashed_value,
                                                           promote_temp_type(value.value())};
=======
            if constexpr (std::is_same_v<std::decay<decltype(typed_segment)>, ReferenceSegment>) {
              *(output_iterator++) =
                  PartitionedElement<T>{RowID{chunk_id, reference_chunk_offset}, hashed_value, value.value()};
>>>>>>> 571ca09b
            } else {
              *(output_iterator++) = PartitionedElement<T>{RowID{chunk_id, value.chunk_offset()}, hashed_value,
                                                           promote_temp_type(value.value())};
            }

            const Hash radix = hashed_value & mask;
            histogram[radix]++;
          }
          // reference_chunk_offset is only used for ReferenceSegments
          if constexpr (std::is_same_v<std::decay<decltype(typed_segment)>, ReferenceSegment>) {
            reference_chunk_offset++;
          }
        });
      });

      if constexpr (std::is_same_v<Partition<T>, uninitialized_vector<PartitionedElement<T>>>) {  // NOLINT
        // Because the vector is uninitialized, we need to manually fill up all slots that we did not use
        auto output_offset_end = chunk_id < chunk_offsets.size() - 1 ? chunk_offsets[chunk_id + 1] : elements->size();
        while (output_iterator != elements->begin() + output_offset_end) {
          *(output_iterator++) = PartitionedElement<T>{};
        }
      }

      histograms[chunk_id] = std::move(histogram);
    }));
    jobs.back()->schedule();
  }

  CurrentScheduler::wait_for_tasks(jobs);

  return elements;
}

template <typename T>
RadixContainer<T> partition_radix_parallel(const std::shared_ptr<Partition<T>>& materialized,
                                           const std::shared_ptr<std::vector<size_t>>& chunk_offsets,
                                           std::vector<std::vector<size_t>>& histograms, const size_t radix_bits,
                                           bool keep_nulls = false) {
  // fan-out
  const size_t num_partitions = 1ull << radix_bits;

  // currently, we just do one pass
  size_t pass = 0;
  size_t mask = static_cast<uint32_t>(pow(2, radix_bits * (pass + 1)) - 1);

  // allocate new (shared) output
  auto output = std::make_shared<Partition<T>>();
  output->resize(materialized->size());

  auto& offsets = static_cast<std::vector<size_t>&>(*chunk_offsets);

  RadixContainer<T> radix_output;
  radix_output.elements = output;
  radix_output.partition_offsets.resize(num_partitions + 1);

  // use histograms to calculate partition offsets
  size_t offset = 0;
  std::vector<std::vector<size_t>> output_offsets_by_chunk(offsets.size(), std::vector<size_t>(num_partitions));
  for (size_t partition_id = 0; partition_id < num_partitions; ++partition_id) {
    radix_output.partition_offsets[partition_id] = offset;
    for (ChunkID chunk_id{0}; chunk_id < offsets.size(); ++chunk_id) {
      output_offsets_by_chunk[chunk_id][partition_id] = offset;
      offset += histograms[chunk_id][partition_id];
    }
  }
  radix_output.partition_offsets[num_partitions] = offset;

  std::vector<std::shared_ptr<AbstractTask>> jobs;
  jobs.reserve(offsets.size());

  for (ChunkID chunk_id{0}; chunk_id < offsets.size(); ++chunk_id) {
    jobs.emplace_back(std::make_shared<JobTask>([&, chunk_id]() {
      size_t input_offset = offsets[chunk_id];
      auto& output_offsets = output_offsets_by_chunk[chunk_id];

      size_t input_size = 0;
      if (chunk_id < offsets.size() - 1) {
        input_size = offsets[chunk_id + 1] - input_offset;
      } else {
        input_size = materialized->size() - input_offset;
      }

      auto& out = static_cast<Partition<T>&>(*output);
      for (size_t chunk_offset = input_offset; chunk_offset < input_offset + input_size; ++chunk_offset) {
        auto& element = (*materialized)[chunk_offset];

        if (!keep_nulls && element.row_id.chunk_offset == INVALID_CHUNK_OFFSET) {
          continue;
        }

        const size_t radix = element.partition_hash & mask;

        out[output_offsets[radix]++] = element;
      }
    }));
    jobs.back()->schedule();
  }

  CurrentScheduler::wait_for_tasks(jobs);

  return radix_output;
}

/*
  In the probe phase we take all partitions from the right partition, iterate over them and compare each join candidate
  with the values in the hash table. Since Left and Right are hashed using the same hash function, we can reduce the
  number of hash tables that need to be looked into to just 1.
  */
template <typename RightType, typename HashedType>
void probe(const RadixContainer<RightType>& radix_container,
           const std::vector<std::optional<HashTable<HashedType>>>& hashtables, std::vector<PosList>& pos_lists_left,
           std::vector<PosList>& pos_lists_right, const JoinMode mode) {
  std::vector<std::shared_ptr<AbstractTask>> jobs;
  jobs.reserve(radix_container.partition_offsets.size() - 1);

  /*
    NUMA notes:
    At this point both input relations are partitioned using radix partitioning.
    Probing will be done per partition for both sides.
    Therefore, inputs for one partition should be located on the same NUMA node,
    and the job that probes that partition should also be on that NUMA node.
    */

  for (size_t current_partition_id = 0; current_partition_id < (radix_container.partition_offsets.size() - 1);
       ++current_partition_id) {
    const auto partition_begin = radix_container.partition_offsets[current_partition_id];
    const auto partition_end = radix_container.partition_offsets[current_partition_id + 1];

    // Skip empty partitions to avoid empty output chunks
    if (partition_begin == partition_end) {
      continue;
    }

    jobs.emplace_back(std::make_shared<JobTask>([&, partition_begin, partition_end, current_partition_id]() {
      // Get information from work queue
      auto& partition = static_cast<Partition<RightType>&>(*radix_container.elements);
      PosList pos_list_left_local;
      PosList pos_list_right_local;

      if (hashtables[current_partition_id].has_value()) {
        const auto& hashtable = hashtables.at(current_partition_id).value();

        // simple heuristic to estimate result size: half of the partition's rows will match
        // a more conservative pre-allocation would be the size of the left cluster
        const size_t expected_output_size = std::max(10.0, std::ceil((partition_end - partition_begin) / 2));
        pos_list_left_local.reserve(expected_output_size);
        pos_list_right_local.reserve(expected_output_size);

        for (size_t partition_offset = partition_begin; partition_offset < partition_end; ++partition_offset) {
          auto& row = partition[partition_offset];

          if (mode == JoinMode::Inner && row.row_id.chunk_offset == INVALID_CHUNK_OFFSET) {
            continue;
          }

          const auto& rows_iter = hashtable.find(type_cast<HashedType>(row.value));

          if (rows_iter != hashtable.end()) {
            // Key exists, thus we have at least one hit
            const auto& matching_rows = rows_iter->second;
            for (const auto& row_id : matching_rows) {
              if (row_id.chunk_offset != INVALID_CHUNK_OFFSET) {
                pos_list_left_local.emplace_back(row_id);
                pos_list_right_local.emplace_back(row.row_id);
              }
            }
            // We assume that the relations have been swapped previously,
            // so that the outer relation is the probing relation.
          } else if (mode == JoinMode::Left || mode == JoinMode::Right) {
            pos_list_left_local.emplace_back(NULL_ROW_ID);
            pos_list_right_local.emplace_back(row.row_id);
          }
        }
      } else if (mode == JoinMode::Left || mode == JoinMode::Right) {
        /*
          We assume that the relations have been swapped previously,
          so that the outer relation is the probing relation.

          Since we did not find a proper hash table,
          we know that there is no match in Left for this partition.
          Hence we are going to write NULL values for each row.
          */

        pos_list_left_local.reserve(partition_end - partition_begin);
        pos_list_right_local.reserve(partition_end - partition_begin);

        for (size_t partition_offset = partition_begin; partition_offset < partition_end; ++partition_offset) {
          auto& row = partition[partition_offset];
          pos_list_left_local.emplace_back(NULL_ROW_ID);
          pos_list_right_local.emplace_back(row.row_id);
        }
      }

      if (!pos_list_left_local.empty()) {
        pos_lists_left[current_partition_id] = std::move(pos_list_left_local);
        pos_lists_right[current_partition_id] = std::move(pos_list_right_local);
      }
    }));
    jobs.back()->schedule();
  }

  CurrentScheduler::wait_for_tasks(jobs);
}

template <typename RightType, typename HashedType>
void probe_semi_anti(const RadixContainer<RightType>& radix_container,
                     const std::vector<std::optional<HashTable<HashedType>>>& hashtables,
                     std::vector<PosList>& pos_lists, const JoinMode mode) {
  std::vector<std::shared_ptr<AbstractTask>> jobs;
  jobs.reserve(radix_container.partition_offsets.size() - 1);

  for (size_t current_partition_id = 0; current_partition_id < (radix_container.partition_offsets.size() - 1);
       ++current_partition_id) {
    const auto partition_begin = radix_container.partition_offsets[current_partition_id];
    const auto partition_end = radix_container.partition_offsets[current_partition_id + 1];

    // Skip empty partitions to avoid empty output chunks
    if (partition_begin == partition_end) {
      continue;
    }

    jobs.emplace_back(std::make_shared<JobTask>([&, partition_begin, partition_end, current_partition_id]() {
      // Get information from work queue
      auto& partition = static_cast<Partition<RightType>&>(*radix_container.elements);

      PosList pos_list_local;

      if (hashtables[current_partition_id].has_value()) {
        // Valid hashtable found, so there is at least one match in this partition

        for (size_t partition_offset = partition_begin; partition_offset < partition_end; ++partition_offset) {
          auto& row = partition[partition_offset];

          if (row.row_id.chunk_offset == INVALID_CHUNK_OFFSET) {
            continue;
          }

          const auto& hashtable = hashtables[current_partition_id].value();
          const auto it = hashtable.find(type_cast<HashedType>(row.value));

          if ((mode == JoinMode::Semi && it != hashtable.end()) || (mode == JoinMode::Anti && it == hashtable.end())) {
            // Semi: found at least one match for this row -> match
            // Anti: no matching rows found -> match
            pos_list_local.emplace_back(row.row_id);
          }
        }
      } else if (mode == JoinMode::Anti) {
        // no hashtable on other side, but we are in Anti mode
        pos_list_local.reserve(partition_end - partition_begin);
        for (size_t partition_offset = partition_begin; partition_offset < partition_end; ++partition_offset) {
          auto& row = partition[partition_offset];
          pos_list_local.emplace_back(row.row_id);
        }
      }

      if (!pos_list_local.empty()) {
        pos_lists[current_partition_id] = std::move(pos_list_local);
      }
    }));
    jobs.back()->schedule();
  }

  CurrentScheduler::wait_for_tasks(jobs);
}

using PosLists = std::vector<std::shared_ptr<const PosList>>;
using PosListsBySegment = std::vector<std::shared_ptr<PosLists>>;

// See usage in _on_execute() for doc.
PosListsBySegment setup_pos_lists_by_segment(const std::shared_ptr<const Table>& input_table) {
  DebugAssert(input_table->type() == TableType::References, "Function only works for reference tables");

  std::map<PosLists, std::shared_ptr<PosLists>> shared_pos_lists_by_pos_lists;

  PosListsBySegment pos_lists_by_segment(input_table->column_count());
  auto pos_lists_by_segment_it = pos_lists_by_segment.begin();

  const auto& input_chunks = input_table->chunks();

  for (ColumnID column_id{0}; column_id < input_table->column_count(); ++column_id) {
    // Get all the input pos lists so that we only have to pointer cast the segments once
    auto pos_list_ptrs = std::make_shared<PosLists>(input_table->chunk_count());
    auto pos_lists_iter = pos_list_ptrs->begin();

    for (ChunkID chunk_id{0}; chunk_id < input_table->chunk_count(); chunk_id++) {
      const auto& ref_segment_uncasted = input_chunks[chunk_id]->segments()[column_id];
      const auto ref_segment = std::static_pointer_cast<const ReferenceSegment>(ref_segment_uncasted);
      *pos_lists_iter = ref_segment->pos_list();
      ++pos_lists_iter;
    }

    auto iter = shared_pos_lists_by_pos_lists.emplace(*pos_list_ptrs, pos_list_ptrs).first;

    *pos_lists_by_segment_it = iter->second;
    ++pos_lists_by_segment_it;
  }

  return pos_lists_by_segment;
}

void write_output_segments(Segments& output_segments, const std::shared_ptr<const Table>& input_table,
                           const PosListsBySegment& input_pos_list_ptrs_sptrs_by_segments,
                           std::shared_ptr<PosList> pos_list) {
  std::map<std::shared_ptr<PosLists>, std::shared_ptr<PosList>> output_pos_list_cache;

  // We might use this later, but want to have it outside of the for loop
  std::shared_ptr<Table> dummy_table;

  // Add segments from input table to output chunk
  for (ColumnID column_id{0}; column_id < input_table->column_count(); ++column_id) {
    if (input_table->type() == TableType::References) {
      if (input_table->chunk_count() > 0) {
        const auto& input_table_pos_lists = input_pos_list_ptrs_sptrs_by_segments[column_id];

        auto iter = output_pos_list_cache.find(input_table_pos_lists);
        if (iter == output_pos_list_cache.end()) {
          // Get the row ids that are referenced
          auto new_pos_list = std::make_shared<PosList>(pos_list->size());
          auto new_pos_list_iter = new_pos_list->begin();
          for (const auto& row : *pos_list) {
            if (row.chunk_offset == INVALID_CHUNK_OFFSET) {
              *new_pos_list_iter = row;
            } else {
              const auto& referenced_pos_list = *(*input_table_pos_lists)[row.chunk_id];
              *new_pos_list_iter = referenced_pos_list[row.chunk_offset];
            }
            ++new_pos_list_iter;
          }

          iter = output_pos_list_cache.emplace(input_table_pos_lists, new_pos_list).first;
        }

        auto reference_segment = std::static_pointer_cast<const ReferenceSegment>(
            input_table->get_chunk(ChunkID{0})->get_segment(column_id));
        output_segments.push_back(std::make_shared<ReferenceSegment>(
            reference_segment->referenced_table(), reference_segment->referenced_column_id(), iter->second));
      } else {
        // If there are no Chunks in the input_table, we can't deduce the Table that input_table is referencing to.
        // pos_list will contain only NULL_ROW_IDs anyway, so it doesn't matter which Table the ReferenceSegment that
        // we output is referencing. HACK, but works fine: we create a dummy table and let the ReferenceSegment ref
        // it.
        if (!dummy_table) dummy_table = Table::create_dummy_table(input_table->column_definitions());
        output_segments.push_back(std::make_shared<ReferenceSegment>(dummy_table, column_id, pos_list));
      }
    } else {
      output_segments.push_back(std::make_shared<ReferenceSegment>(input_table, column_id, pos_list));
    }
  }
}

template <typename LeftType, typename RightType>
class JoinHash::JoinHashImpl : public AbstractJoinOperatorImpl {
 public:
  JoinHashImpl(const std::shared_ptr<const AbstractOperator>& left,
               const std::shared_ptr<const AbstractOperator>& right, const JoinMode mode,
               const ColumnIDPair& column_ids, const PredicateCondition predicate_condition, const bool inputs_swapped,
               const size_t radix_bits)
      : _left(left),
        _right(right),
        _mode(mode),
        _column_ids(column_ids),
        _predicate_condition(predicate_condition),
        _inputs_swapped(inputs_swapped) {
    /*
      Setting number of bits for radix clustering:
      The number of bits is used to create probe partitions with a size that can
      be expected to fit into the L2 cache.
      This should incorporate hardware knowledge, once available in Hyrise.
      As of now, we assume a L2 cache size of 256 KB.
      We estimate the size the following way:
        - we assume each key appears once (that is an overestimation space-wise, but we
        aim rather for a hash map that is slightly smaller than L2 than slightly larger)
        - each entry in the hash map is a data structure holding the actual value
        and the RowID
    */
    const auto build_relation_size = _left->get_output()->row_count();
    const auto probe_relation_size = _right->get_output()->row_count();

    if (build_relation_size > probe_relation_size) {
      /*
        Hash joins perform best for join relations with a small left join partner. In case the
        optimizer selects the hash join due to such a situation, but neglects that the
        input will be switched (e.g., due to the join type), the user will be warned.
      */
      std::string warning{"Left relation larger than right relation hash join"};
      warning += inputs_swapped ? " (input relations have been swapped)." : ".";
      PerformanceWarning(warning);
    }

    const auto l2_cache_size = 256'000;  // bytes

    // We assume an std::unordered_map with a linked list within the buckets.
    // To get a pessimistic estimation (ensure that the hash table fits within the cache), we assume
    // that each value maps to two RowIDs.
    const auto complete_hash_map_size =
        // hash map
        build_relation_size * (sizeof(LeftType) + sizeof(void*)) +
        // PosLists
        (build_relation_size / 2) * (sizeof(PosList) + 2 * sizeof(RowID));

    const auto adaption_factor = 2.0f;  // don't occupy the whole L2 cache
    const auto cluster_count = std::max(1.0f, (adaption_factor * complete_hash_map_size) / l2_cache_size);

    _radix_bits = std::ceil(std::log2(cluster_count));
  }

 protected:
  const std::shared_ptr<const AbstractOperator> _left, _right;
  const JoinMode _mode;
  const ColumnIDPair _column_ids;
  const PredicateCondition _predicate_condition;
  const bool _inputs_swapped;

  std::shared_ptr<Table> _output_table;

  const unsigned int _partitioning_seed = 17;
  size_t _radix_bits;

  // Determine correct type for hashing
  using HashedType = typename JoinHashTraits<LeftType, RightType>::HashType;

  std::shared_ptr<const Table> _on_execute() override {
    /*
    Preparing output table by adding columns from left table.
    */
    TableColumnDefinitions output_column_definitions;

    auto right_in_table = _right->get_output();
    auto left_in_table = _left->get_output();

    if (_inputs_swapped) {
      // Semi/Anti joins are always swapped but do not need the outer relation
      if (_mode == JoinMode::Semi || _mode == JoinMode::Anti) {
        output_column_definitions = right_in_table->column_definitions();
      } else {
        output_column_definitions =
            concatenated(right_in_table->column_definitions(), left_in_table->column_definitions());
      }
    } else {
      output_column_definitions =
          concatenated(left_in_table->column_definitions(), right_in_table->column_definitions());
    }

    _output_table = std::make_shared<Table>(output_column_definitions, TableType::References);

    /*
     * This flag is used in the materialization and probing phases.
     * When dealing with an OUTER join, we need to make sure that we keep the NULL values for the outer relation.
     * In the current implementation, the relation on the right is always the outer relation.
     */
    auto keep_nulls = (_mode == JoinMode::Left || _mode == JoinMode::Right);

    // Pre-partitioning
    // Save chunk offsets into the input relation
    size_t left_chunk_count = left_in_table->chunk_count();
    size_t right_chunk_count = right_in_table->chunk_count();

    auto left_chunk_offsets = std::make_shared<std::vector<size_t>>();
    auto right_chunk_offsets = std::make_shared<std::vector<size_t>>();

    left_chunk_offsets->resize(left_chunk_count);
    right_chunk_offsets->resize(right_chunk_count);

    size_t offset_left = 0;
    for (ChunkID i{0}; i < left_chunk_count; ++i) {
      left_chunk_offsets->operator[](i) = offset_left;
      offset_left += left_in_table->get_chunk(i)->size();
    }

    size_t offset_right = 0;
    for (ChunkID i{0}; i < right_chunk_count; ++i) {
      right_chunk_offsets->operator[](i) = offset_right;
      offset_right += right_in_table->get_chunk(i)->size();
    }

    Timer performance_timer;

    // Materialization phase
    std::vector<std::vector<size_t>> histograms_left;
    std::vector<std::vector<size_t>> histograms_right;
    /*
    NUMA notes:
    The materialized vectors don't have any strong NUMA preference because they haven't been partitioned yet.
    However, it would be a good idea to keep each materialized vector on one node if possible.
    This helps choosing a scheduler node for the radix phase (see below).
    */
    // Scheduler note: parallelize this at some point. Currently, the amount of jobs would be too high
    auto materialized_left = materialize_input<LeftType, HashedType>(left_in_table, _column_ids.first, histograms_left,
                                                                     _radix_bits, _partitioning_seed);
    // 'keep_nulls' makes sure that the relation on the right materializes NULL values when executing an OUTER join.
    auto materialized_right = materialize_input<RightType, HashedType>(
        right_in_table, _column_ids.second, histograms_right, _radix_bits, _partitioning_seed, keep_nulls);

    // Radix Partitioning phase
    /*
    NUMA notes:
    If the input vectors (the materialized vectors) reside on a specific node, the partitioning worker for
    this phase should be scheduled on the same node.
    Additionally, the output vectors in this phase are partitioned by a radix key. Therefore it would be good
    to pin the outputs from both sides on the same node for each radix partition. For example, if there are
    only two radix partitions A and B, the partitions leftA and rightA should be on the same node, and the
    partitions leftB and leftB should also be on the same node.
    */
    // Scheduler note: parallelize this at some point. Currently, the amount of jobs would be too high
    auto radix_left =
        partition_radix_parallel<LeftType>(materialized_left, left_chunk_offsets, histograms_left, _radix_bits);
    // 'keep_nulls' makes sure that the relation on the right keeps NULL values when executing an OUTER join.
    auto radix_right = partition_radix_parallel<RightType>(materialized_right, right_chunk_offsets, histograms_right,
                                                           _radix_bits, keep_nulls);

    // Build phase
    auto hashtables = build<LeftType, HashedType>(radix_left);

    // Probe phase
    std::vector<PosList> left_pos_lists;
    std::vector<PosList> right_pos_lists;
    const size_t partition_count = radix_right.partition_offsets.size() - 1;
    left_pos_lists.resize(partition_count);
    right_pos_lists.resize(partition_count);
    for (size_t i = 0; i < partition_count; i++) {
      // simple heuristic: half of the rows of the right relation will match
      const size_t result_rows_per_partition = _right->get_output()->row_count() / partition_count / 2;

      left_pos_lists[i].reserve(result_rows_per_partition);
      right_pos_lists[i].reserve(result_rows_per_partition);
    }
    /*
    NUMA notes:
    The workers for each radix partition P should be scheduled on the same node as the input data:
    leftP, rightP and hashtableP.
    */
    if (_mode == JoinMode::Semi || _mode == JoinMode::Anti) {
      probe_semi_anti<RightType, HashedType>(radix_right, hashtables, right_pos_lists, _mode);
    } else {
      probe<RightType, HashedType>(radix_right, hashtables, left_pos_lists, right_pos_lists, _mode);
    }

    auto only_output_right_input = _inputs_swapped && (_mode == JoinMode::Semi || _mode == JoinMode::Anti);

    /**
     * Two Caches to avoid redundant reference materialization for Reference input tables. As there might be
     *  quite a lot Partitions (>500 seen), input Chunks (>500 seen), and columns (>50 seen), this speeds up
     *  write_output_chunks a lot.
     *
     * They do two things:
     *      - Make it possible to re-use output pos lists if two segments in the input table have exactly the same
     *          PosLists Chunk by Chunk
     *      - Avoid creating the std::vector<const PosList*> for each Partition over and over again.
     *
     * They hold one entry per column in the table, not per BaseSegment in a single chunk
     */
    PosListsBySegment left_pos_lists_by_segment;
    PosListsBySegment right_pos_lists_by_segment;

    // left_pos_lists_by_segment will only be needed if left is a reference table and being output
    if (left_in_table->type() == TableType::References && !only_output_right_input) {
      left_pos_lists_by_segment = setup_pos_lists_by_segment(left_in_table);
    }

    // right_pos_lists_by_segment will only be needed if right is a reference table
    if (right_in_table->type() == TableType::References) {
      right_pos_lists_by_segment = setup_pos_lists_by_segment(right_in_table);
    }

    for (size_t partition_id = 0; partition_id < left_pos_lists.size(); ++partition_id) {
      // moving the values into a shared pos list saves us some work in write_output_segments. We know that
      // left_pos_lists and right_pos_lists will not be used again.
      auto left = std::make_shared<PosList>(std::move(left_pos_lists[partition_id]));
      auto right = std::make_shared<PosList>(std::move(right_pos_lists[partition_id]));

      if (left->empty() && right->empty()) {
        continue;
      }

      Segments output_segments;

      // we need to swap back the inputs, so that the order of the output columns is not harmed
      if (_inputs_swapped) {
        write_output_segments(output_segments, right_in_table, right_pos_lists_by_segment, right);

        // Semi/Anti joins are always swapped but do not need the outer relation
        if (!only_output_right_input) {
          write_output_segments(output_segments, left_in_table, left_pos_lists_by_segment, left);
        }
      } else {
        write_output_segments(output_segments, left_in_table, left_pos_lists_by_segment, left);
        write_output_segments(output_segments, right_in_table, right_pos_lists_by_segment, right);
      }

      _output_table->append_chunk(output_segments);
    }

    return _output_table;
  }
};

}  // namespace opossum<|MERGE_RESOLUTION|>--- conflicted
+++ resolved
@@ -248,15 +248,9 @@
             Instead, we use the index in the ReferenceSegment itself. This way we can later correctly dereference
             values from different inputs (important for Multi Joins).
             */
-<<<<<<< HEAD
-            if constexpr (std::is_same<std::decay<decltype(typed_segment)>, ReferenceSegment>::value) {
+            if constexpr (std::is_same_v<std::decay<decltype(typed_segment)>, ReferenceSegment>) {
               *(output_iterator++) = PartitionedElement<T>{RowID{chunk_id, reference_chunk_offset}, hashed_value,
                                                            promote_temp_type(value.value())};
-=======
-            if constexpr (std::is_same_v<std::decay<decltype(typed_segment)>, ReferenceSegment>) {
-              *(output_iterator++) =
-                  PartitionedElement<T>{RowID{chunk_id, reference_chunk_offset}, hashed_value, value.value()};
->>>>>>> 571ca09b
             } else {
               *(output_iterator++) = PartitionedElement<T>{RowID{chunk_id, value.chunk_offset()}, hashed_value,
                                                            promote_temp_type(value.value())};
