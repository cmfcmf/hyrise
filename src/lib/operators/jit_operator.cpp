--- conflicted
+++ resolved
@@ -11,14 +11,9 @@
 #endif
 
 JitOperator::JitOperator(const std::shared_ptr<const AbstractOperator> left,
-<<<<<<< HEAD
                          const bool use_jit,
-                         const std::vector<JitAbstractOperator::Ptr>& operators)
+                         const std::vector<std::shared_ptr<JitAbstractOperator>>& operators)
     : AbstractReadOnlyOperator{left}, _use_jit{use_jit}, _operators{operators} {}
-=======
-                         const std::vector<std::shared_ptr<JitAbstractOperator>>& operators)
-    : AbstractReadOnlyOperator{left}, _operators{operators} {}
->>>>>>> d9539f3d
 
 const std::string JitOperator::name() const { return "JitOperator"; }
 
@@ -82,15 +77,9 @@
     context.chunk_size = in_chunk.size();
     context.chunk_offset = 0;
 
-<<<<<<< HEAD
-    _source()->before_chunk(in_table, in_chunk, ctx);
-    execute_func(_source().get(), ctx);
-    _sink()->after_chunk(*out_table, ctx);
-=======
     _source()->before_chunk(in_table, in_chunk, context);
-    _source()->execute(context);
+    execute_func(_source().get(), context);
     _sink()->after_chunk(*out_table, context);
->>>>>>> d9539f3d
   }
 
   return out_table;
