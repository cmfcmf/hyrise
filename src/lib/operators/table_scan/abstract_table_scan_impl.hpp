#pragma once

#include <array>

#include "storage/pos_list.hpp"
#include "types.hpp"

namespace opossum {

/**
 * @brief the base class of all table scan impls
 */
class AbstractTableScanImpl {
 public:
  virtual ~AbstractTableScanImpl() = default;

  virtual std::string description() const = 0;

  virtual std::shared_ptr<PosList> scan_chunk(ChunkID chunk_id) const = 0;

 protected:
  /**
   * @defgroup The hot loop of the table scan
   * @{
   */

<<<<<<< HEAD
  template <bool CheckForNull, bool FunctorIsVectorizable, typename BinaryFunctor, typename LeftIterator>
  void __attribute__((noinline))
=======
  template <bool CheckForNull, typename BinaryFunctor, typename LeftIterator>
  static void __attribute__((noinline))
>>>>>>> 894d391e
  _scan_with_iterators(const BinaryFunctor func, LeftIterator left_it, const LeftIterator left_end,
                       const ChunkID chunk_id, PosList& matches_out) {
    // Can't use a default argument for this because default arguments are non-type deduced contexts
    auto false_type = std::false_type{};
    _scan_with_iterators<CheckForNull, FunctorIsVectorizable>(func, left_it, left_end, chunk_id, matches_out,
                                                              false_type);
  }

  template <bool CheckForNull, bool FunctorIsVectorizable, typename BinaryFunctor, typename LeftIterator,
            typename RightIterator>
  // noinline reduces compile time drastically
  static void __attribute__((noinline))
  _scan_with_iterators(const BinaryFunctor func, LeftIterator left_it, const LeftIterator left_end,
<<<<<<< HEAD
                       const ChunkID chunk_id, PosList& matches_out, [[maybe_unused]] RightIterator right_it) const {
    // SIMD has no benefit for iterators that are too complex (mostly iterators that do not operate on contiguous
    // storage). Currently, it is only enabled for std::vector (as used by FixedSizeByteAlignedVector). Also, the
    // AnySegmentIterator is not vectorizable because it relies on virtual method calls. While the check for `IS_DEBUG`
    // is redundant, it makes people aware of this. Because the sanitizers blow up the lambda to a point where they
    // can't be properly vectorized anymore, we deactivate the SIMD scan for sanitizer builds.
    //
    // Furthermore, we only use the vectorized scan for tables with a certain size. This is because firing up the
    // AVX units has some cost on current CPUs. The chosen boundary is just an educated guess - a machine-dependent
    // fine-tuning could find better values, but as long as scans with a handful of results are not vectorized, the
    // benefits of fine-tuning should not be too big.
    //
    // Unfortunately, vectorization is only really beneficial when we can use AVX-512VL. In some cases, running it
    // without AVX-512VL is slower than the straight-forward SISD version. To account for this while still making sure
    // that the scan can be developed and tested on non-AVX-512VL machines, we do at least one SIMD iteration even on
    // non-AVX512VL machines if the scan is eligible for vectorization.
    //
    // See the SIMD method for a comment on IsVectorizable.

#if !IS_DEBUG
    if constexpr (LeftIterator::IsVectorizable && FunctorIsVectorizable) {
      if (left_end - left_it > 10'000) {
        _simd_scan_with_iterators<CheckForNull>(func, left_it, left_end, chunk_id, matches_out, right_it);
      }
    }
#endif

    // Do the remainder the easy way. If we did not use the optimization above, left_it was not yet touched, so we
    // iterate over the entire input data.
=======
                       const ChunkID chunk_id, PosList& matches_out, [[maybe_unused]] RightIterator right_it) {
>>>>>>> 894d391e
    for (; left_it != left_end; ++left_it) {
      if constexpr (std::is_same_v<RightIterator, std::false_type>) {
        const auto left = *left_it;

        if ((!CheckForNull || !left.is_null()) && func(left)) {
          matches_out.emplace_back(RowID{chunk_id, left.chunk_offset()});
        }
      } else {
        const auto left = *left_it;
        const auto right = *right_it;
        if ((!CheckForNull || (!left.is_null() && !right.is_null())) && func(left, right)) {
          matches_out.emplace_back(RowID{chunk_id, left.chunk_offset()});
        }
        ++right_it;
      }
    }
  }

  template <bool CheckForNull, typename BinaryFunctor, typename LeftIterator, typename RightIterator>
  void _simd_scan_with_iterators(const BinaryFunctor func, LeftIterator& left_it, const LeftIterator left_end,
                                 const ChunkID chunk_id, PosList& matches_out,
                                 [[maybe_unused]] RightIterator& right_it) const {
#if defined(__has_feature)
#if __has_feature(thread_sanitizer) || __has_feature(address_sanitizer)
    return;
#endif
#endif

    // Concept: Partition the vector into blocks of BLOCK_SIZE entries. The remainder is handled by the caller without
    // optimization. For each row, we write 0 to `offsets` if the row does not match, or `chunk_offset + 1` if the row
    // matches. The reason why we need `+1` is given below. This can be parallelized using auto-vectorization/SIMD.
    // Afterwards, we add all matching rows into `matches_out`. There, we do not push_back/emplace_back values, but
    // resize the vector first and directly write values into the next position, given by matches_out_index. This
    // avoids calls into the stdlib from the hot loop.

    auto matches_out_index = matches_out.size();

    // Assuming a maximum SIMD register size of 512 bit. Smaller registers simply lead to the inner loop being unrolled
    // more than once.
    constexpr size_t SIMD_SIZE = 64;
    constexpr size_t BLOCK_SIZE = SIMD_SIZE / sizeof(ValueID);

    // Make sure that we have enough space for the first iteration. We might resize later on.
    matches_out.resize(matches_out.size() + BLOCK_SIZE, RowID{chunk_id, 0});

    alignas(SIMD_SIZE) std::array<ChunkOffset, SIMD_SIZE / sizeof(ChunkOffset)> offsets;
    offsets.fill(ChunkOffset{0});

    // Continue the following until we have too few rows left to run over a whole block
    while (static_cast<size_t>(left_end - left_it) > BLOCK_SIZE) {
      // The pragmas promise to the compiler that there are no data dependencies within the loop. If you run into any
      // issues with the optimization, make sure that you have only set IsVectorizable on iterators that use linear
      // storage and where the access methods do not change any state.
      //
      // Also, when using clang, this causes an error to be thrown if the loop could not be vectorized. Seeing no
      // error, however, just means that some part of the loop was vectorized - it does not mean that the loop has no
      // sequential components. For developing fast SIMD methods, you won't get around disassembling the respective
      // object file.
      //
      // Finally, a word on IsVectorizable: With the pragma giving the guarantee about no hidden dependencies, both
      // gcc and clang can identify cases where SIMD is beneficial. However, when `loop vectorize` is set for clang,
      // it throws errors for non-vectorized loops. To avoid these compiler errors, we don't even enter this method
      // if we know that a certain iterator or functor cannot be vectorized. Sometimes, clang also throws an error
      // even if the iterator itself is generally vectorizable. In that case, the functor (together with a potential
      // check for NULL values) is too complex. I (MD) have not yet fully understood at what point this happens. You
      // can avoid it by (a) reducing the number of instructions needed for your functor and (b) trying to make NULL
      // checks unnecessary.

      // NOLINTNEXTLINE
      ;  // clang-format off
      #pragma GCC ivdep
      #pragma clang loop vectorize(assume_safety)
      // clang-format on
      for (auto i = size_t{0}; i < BLOCK_SIZE; ++i) {
        const auto& left = *left_it;

        bool matches;
        if constexpr (std::is_same_v<RightIterator, std::false_type>) {
          matches = (!CheckForNull | !left.is_null()) & func(left);
        } else {
          const auto& right = *left_it;
          matches = (!CheckForNull | (!left.is_null() & !right.is_null())) & func(left, right);
        }

        // If the row matches, write its offset+1 into `offsets`, otherwise write 0. We need to increment the offset
        // because otherwise a zero would be written for both "no match" and "match at offset 0". This is safe because
        // the last possible chunk offset is defined as INVALID_CHUNK_OFFSET anyway. We later subtract from the offset
        // again.
        offsets[i] = matches * (left.chunk_offset() + 1);

        ++left_it;
        if constexpr (!std::is_same_v<RightIterator, std::false_type>) ++right_it;
      }

      // Now write the matches into matches_out.
#ifndef __AVX512VL__
      // "Slow" path for non-AVX512VL systems
      for (auto i = size_t{0}; i < BLOCK_SIZE; ++i) {
        if (offsets[i]) {
          matches_out[matches_out_index++].chunk_offset = offsets[i] - 1;
        }
      }

      // We have done one iteration. As described above, we stop the SIMD code here, because it won't be faster but
      // might be significantly slower.
      break;
#else
      // Fast path for AVX512VL systems
      auto& offsets_m512i = *reinterpret_cast<__m512i*>(&offsets);

      // Build a mask where a set bit indicates that the row in `offsets` matched the criterion.
      const auto mask = _mm512_cmpneq_epu32_mask(offsets_m512i, __m512i{});

      if (!mask) continue;

      // Compress `offsets`, i.e., move all values where the mask is set to 1 to the front. This is essentially
      // std::remove(offsets.begin(), offsets.end(), ChunkOffset{0});
      offsets_m512i = _mm512_maskz_compress_epi32(mask, offsets_m512i);

      // Copy all offsets into `matches_out` - even those that are set to 0. This does not matter because they will
      // be overwritten in the next round anyway. Copying more than necessary is better than stopping at the number
      // of matching rows because we do not need a branch for this. The loop will be vectorized automatically.
      for (auto i = size_t{0}; i < BLOCK_SIZE; ++i) {
        matches_out[matches_out_index + i].chunk_offset = offsets[i] - 1;
      }

      // Count the number of matches and increase the index of the next write to matches_out accordingly
      matches_out_index += __builtin_popcount(mask);
#endif

      // As we write directly into the matches_out vector, make sure that is has enough size. We grow the vector a bit
      // more aggressively than its default behavior would, because we the potentially wasted space is only ephemeral.
      if (matches_out_index + BLOCK_SIZE >= matches_out.size()) {
        matches_out.resize((BLOCK_SIZE + matches_out.size()) * 3, RowID{chunk_id, 0});
      }
    }

    // Remove all entries that we have overallocated
    matches_out.resize(matches_out_index);

    // The remainder is now done by the regular scan
  }

  /**@}*/
};

}  // namespace opossum<|MERGE_RESOLUTION|>--- conflicted
+++ resolved
@@ -24,13 +24,8 @@
    * @{
    */
 
-<<<<<<< HEAD
   template <bool CheckForNull, bool FunctorIsVectorizable, typename BinaryFunctor, typename LeftIterator>
-  void __attribute__((noinline))
-=======
-  template <bool CheckForNull, typename BinaryFunctor, typename LeftIterator>
   static void __attribute__((noinline))
->>>>>>> 894d391e
   _scan_with_iterators(const BinaryFunctor func, LeftIterator left_it, const LeftIterator left_end,
                        const ChunkID chunk_id, PosList& matches_out) {
     // Can't use a default argument for this because default arguments are non-type deduced contexts
@@ -44,8 +39,7 @@
   // noinline reduces compile time drastically
   static void __attribute__((noinline))
   _scan_with_iterators(const BinaryFunctor func, LeftIterator left_it, const LeftIterator left_end,
-<<<<<<< HEAD
-                       const ChunkID chunk_id, PosList& matches_out, [[maybe_unused]] RightIterator right_it) const {
+                       const ChunkID chunk_id, PosList& matches_out, [[maybe_unused]] RightIterator right_it) {
     // SIMD has no benefit for iterators that are too complex (mostly iterators that do not operate on contiguous
     // storage). Currently, it is only enabled for std::vector (as used by FixedSizeByteAlignedVector). Also, the
     // AnySegmentIterator is not vectorizable because it relies on virtual method calls. While the check for `IS_DEBUG`
@@ -74,9 +68,6 @@
 
     // Do the remainder the easy way. If we did not use the optimization above, left_it was not yet touched, so we
     // iterate over the entire input data.
-=======
-                       const ChunkID chunk_id, PosList& matches_out, [[maybe_unused]] RightIterator right_it) {
->>>>>>> 894d391e
     for (; left_it != left_end; ++left_it) {
       if constexpr (std::is_same_v<RightIterator, std::false_type>) {
         const auto left = *left_it;
@@ -96,9 +87,9 @@
   }
 
   template <bool CheckForNull, typename BinaryFunctor, typename LeftIterator, typename RightIterator>
-  void _simd_scan_with_iterators(const BinaryFunctor func, LeftIterator& left_it, const LeftIterator left_end,
-                                 const ChunkID chunk_id, PosList& matches_out,
-                                 [[maybe_unused]] RightIterator& right_it) const {
+  static void _simd_scan_with_iterators(const BinaryFunctor func, LeftIterator& left_it, const LeftIterator left_end,
+                                        const ChunkID chunk_id, PosList& matches_out,
+                                        [[maybe_unused]] RightIterator& right_it) {
 #if defined(__has_feature)
 #if __has_feature(thread_sanitizer) || __has_feature(address_sanitizer)
     return;
