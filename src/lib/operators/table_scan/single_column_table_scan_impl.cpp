#include "single_column_table_scan_impl.hpp"

#include <memory>
#include <utility>
#include <vector>

#include "storage/base_dictionary_segment.hpp"
#include "storage/create_iterable_from_segment.hpp"
#include "storage/resolve_encoded_segment_type.hpp"
#include "storage/segment_iterables/create_iterable_from_attribute_vector.hpp"

#include "resolve_type.hpp"
#include "type_comparison.hpp"

namespace opossum {

SingleColumnTableScanImpl::SingleColumnTableScanImpl(const std::shared_ptr<const Table>& in_table,
                                                     const ColumnID left_column_id,
                                                     const PredicateCondition& predicate_condition,
                                                     const AllTypeVariant& right_value)
    : BaseSingleColumnTableScanImpl{in_table, left_column_id, predicate_condition}, _right_value{right_value} {}

std::string SingleColumnTableScanImpl::description() const { return "SingleColumnScan"; }

std::shared_ptr<PosList> SingleColumnTableScanImpl::scan_chunk(ChunkID chunk_id) {
  // early outs for specific NULL semantics
  if (variant_is_null(_right_value)) {
    /**
     * Comparing anything with NULL (without using IS [NOT] NULL) will result in NULL.
     * Therefore, these scans will always return an empty position list.
     * Because OpIsNull/OpIsNotNull are handled separately in IsNullTableScanImpl,
     * we can assume that comparing with NULLs here will always return nothing.
     */
    return std::make_shared<PosList>();
  }

  return BaseSingleColumnTableScanImpl::scan_chunk(chunk_id);
}

void SingleColumnTableScanImpl::handle_segment(const BaseValueSegment& base_segment,
                                               std::shared_ptr<SegmentVisitorContext> base_context) {
  auto context = std::static_pointer_cast<Context>(base_context);
  auto& matches_out = context->_matches_out;
  const auto& position_filter = context->_position_filter;
  const auto chunk_id = context->_chunk_id;

  const auto left_column_type = _in_table->column_data_type(_left_column_id);

  resolve_data_type(left_column_type, [&](auto type) {
    using ColumnDataType = typename decltype(type)::type;

    auto& left_segment = static_cast<const ValueSegment<ColumnDataType>&>(base_segment);
    auto left_segment_iterable = create_iterable_from_segment(left_segment);

<<<<<<< HEAD
    auto typed_right_value = type_cast<ColumnDataType>(_right_value);

    with_comparator(_predicate_condition, [&](auto comparator) {
      auto comparator_with_value = [comparator, typed_right_value](auto value) {
        return comparator(value, typed_right_value);
      };
      left_segment_iterable.with_iterators(mapped_chunk_offsets.get(), [&](auto left_it, auto left_end) {
        if (left_segment.is_nullable()) {
          _scan<true>(comparator_with_value, left_it, left_end, chunk_id, matches_out, true);
        } else {
          _scan<false>(comparator_with_value, left_it, left_end, chunk_id, matches_out, true);
        }
=======
    left_segment_iterable.with_iterators(position_filter, [&](auto left_it, auto left_end) {
      with_comparator(_predicate_condition, [&](auto comparator) {
        _unary_scan_with_value(comparator, left_it, left_end, type_cast<ColumnDataType>(_right_value), chunk_id,
                               matches_out);
>>>>>>> fdc9add3
      });
    });
  });
}

void SingleColumnTableScanImpl::handle_segment(const BaseEncodedSegment& base_segment,
                                               std::shared_ptr<SegmentVisitorContext> base_context) {
  auto context = std::static_pointer_cast<Context>(base_context);
  auto& matches_out = context->_matches_out;
  const auto& position_filter = context->_position_filter;
  const auto chunk_id = context->_chunk_id;

  const auto left_column_type = _in_table->column_data_type(_left_column_id);

  resolve_data_type(left_column_type, [&](auto type) {
    using ColumnDataType = typename decltype(type)::type;

    resolve_encoded_segment_type<ColumnDataType>(base_segment, [&](const auto& typed_segment) {
      auto left_segment_iterable = create_iterable_from_segment(typed_segment);

<<<<<<< HEAD
      auto typed_right_value = type_cast<ColumnDataType>(_right_value);

      with_comparator(_predicate_condition, [&](auto comparator) {
        auto comparator_with_value = [comparator, typed_right_value](auto value) {
          return comparator(value, typed_right_value);
        };
        left_segment_iterable.with_iterators(mapped_chunk_offsets.get(), [&](auto left_it, auto left_end) {
          _scan<true>(comparator_with_value, left_it, left_end, chunk_id, matches_out, true);
=======
      left_segment_iterable.with_iterators(position_filter, [&](auto left_it, auto left_end) {
        with_comparator(_predicate_condition, [&](auto comparator) {
          _unary_scan_with_value(comparator, left_it, left_end, type_cast<Type>(_right_value), chunk_id, matches_out);
>>>>>>> fdc9add3
        });
      });
    });
  });
}

void SingleColumnTableScanImpl::handle_segment(const BaseDictionarySegment& base_segment,
                                               std::shared_ptr<SegmentVisitorContext> base_context) {
  auto context = std::static_pointer_cast<Context>(base_context);
  auto& matches_out = context->_matches_out;
  const auto chunk_id = context->_chunk_id;
  const auto& position_filter = context->_position_filter;

  /**
   * ValueID value_id; // left value id
   * Variant value; // right value
   *
   * A ValueID value_id from the attribute vector is included in the result iff
   *
   * Operator           |  Condition
   * value_id == value  |  dict.value_by_value_id(dict.lower_bound(value)) == value && value_id == dict.lower_bound(value)
   * value_id != value  |  dict.value_by_value_id(dict.lower_bound(value)) != value || value_id != dict.lower_bound(value)
   * value_id <  value  |  value_id < dict.lower_bound(value)
   * value_id <= value  |  value_id < dict.upper_bound(value)
   * value_id >  value  |  value_id >= dict.upper_bound(value)
   * value_id >= value  |  value_id >= dict.lower_bound(value)
   */

  const auto search_value_id = _get_search_value_id(base_segment);

  /**
   * Early Outs
   *
   * Operator          | All                                   | None
   * value_id == value | !None && unique_values_count == 1     | search_vid == dict.upper_bound(value)
   * value_id != value | search_vid == dict.upper_bound(value) | !All && unique_values_count == 1
   * value_id <  value | search_vid == INVALID_VALUE_ID        | search_vid == 0
   * value_id <= value | search_vid == INVALID_VALUE_ID        | search_vid == 0
   * value_id >  value | search_vid == 0                       | search_vid == INVALID_VALUE_ID
   * value_id >= value | search_vid == 0                       | search_vid == INVALID_VALUE_ID
   */

  auto left_iterable = create_iterable_from_attribute_vector(base_segment);

  if (_right_value_matches_all(base_segment, search_value_id)) {
    left_iterable.with_iterators(position_filter, [&](auto left_it, auto left_end) {
      static const auto always_true = [](const auto&) { return true; };
      this->_scan<false>(always_true, left_it, left_end, chunk_id, matches_out, true);
    });

    return;
  }

  if (_right_value_matches_none(base_segment, search_value_id)) {
    return;
  }

<<<<<<< HEAD
  this->_with_operator_for_dict_segment_scan(_predicate_condition, [&](auto comparator) {
    auto comparator_with_value = [comparator, search_value_id](auto value) {
      return comparator(value, search_value_id);
    };
    left_iterable.with_iterators(mapped_chunk_offsets.get(), [&](auto left_it, auto left_end) {
      if (_predicate_condition == PredicateCondition::GreaterThan ||
          _predicate_condition == PredicateCondition::GreaterThanEquals) {
        // For GreaterThan(Equals), INVALID_VALUE_ID would compare greater than the search_value_id, even though the
        // value is NULL. Thus, we need to check for is_null as well.
        this->_scan<true>(comparator_with_value, left_it, left_end, chunk_id, matches_out, true);
      } else {
        // No need for NULL checks here, because INVALID_VALUE_ID is always greater.
        this->_scan<false>(comparator_with_value, left_it, left_end, chunk_id, matches_out, true);
      }
=======
  left_iterable.with_iterators(position_filter, [&](auto left_it, auto left_end) {
    this->_with_operator_for_dict_segment_scan(_predicate_condition, [&](auto comparator) {
      this->_unary_scan_with_value(comparator, left_it, left_end, search_value_id, chunk_id, matches_out);
>>>>>>> fdc9add3
    });
  });
}

ValueID SingleColumnTableScanImpl::_get_search_value_id(const BaseDictionarySegment& segment) const {
  switch (_predicate_condition) {
    case PredicateCondition::Equals:
    case PredicateCondition::NotEquals:
    case PredicateCondition::LessThan:
    case PredicateCondition::GreaterThanEquals:
      return segment.lower_bound(_right_value);

    case PredicateCondition::LessThanEquals:
    case PredicateCondition::GreaterThan:
      return segment.upper_bound(_right_value);

    default:
      Fail("Unsupported comparison type encountered");
  }
}

bool SingleColumnTableScanImpl::_right_value_matches_all(const BaseDictionarySegment& segment,
                                                         const ValueID search_value_id) const {
  switch (_predicate_condition) {
    case PredicateCondition::Equals:
      return search_value_id != segment.upper_bound(_right_value) && segment.unique_values_count() == size_t{1u};

    case PredicateCondition::NotEquals:
      return search_value_id == segment.upper_bound(_right_value);

    case PredicateCondition::LessThan:
    case PredicateCondition::LessThanEquals:
      return search_value_id == INVALID_VALUE_ID;

    case PredicateCondition::GreaterThanEquals:
    case PredicateCondition::GreaterThan:
      return search_value_id == ValueID{0u};

    default:
      Fail("Unsupported comparison type encountered");
  }
}

bool SingleColumnTableScanImpl::_right_value_matches_none(const BaseDictionarySegment& segment,
                                                          const ValueID search_value_id) const {
  switch (_predicate_condition) {
    case PredicateCondition::Equals:
      return search_value_id == segment.upper_bound(_right_value);

    case PredicateCondition::NotEquals:
      return search_value_id == segment.upper_bound(_right_value) && segment.unique_values_count() == size_t{1u};

    case PredicateCondition::LessThan:
    case PredicateCondition::LessThanEquals:
      return search_value_id == ValueID{0u};

    case PredicateCondition::GreaterThan:
    case PredicateCondition::GreaterThanEquals:
      return search_value_id == INVALID_VALUE_ID;

    default:
      Fail("Unsupported comparison type encountered");
      return false;
  }
}

}  // namespace opossum<|MERGE_RESOLUTION|>--- conflicted
+++ resolved
@@ -52,25 +52,18 @@
     auto& left_segment = static_cast<const ValueSegment<ColumnDataType>&>(base_segment);
     auto left_segment_iterable = create_iterable_from_segment(left_segment);
 
-<<<<<<< HEAD
     auto typed_right_value = type_cast<ColumnDataType>(_right_value);
 
     with_comparator(_predicate_condition, [&](auto comparator) {
       auto comparator_with_value = [comparator, typed_right_value](auto value) {
         return comparator(value, typed_right_value);
       };
-      left_segment_iterable.with_iterators(mapped_chunk_offsets.get(), [&](auto left_it, auto left_end) {
+      left_segment_iterable.with_iterators(position_filter, [&](auto left_it, auto left_end) {
         if (left_segment.is_nullable()) {
           _scan<true>(comparator_with_value, left_it, left_end, chunk_id, matches_out, true);
         } else {
           _scan<false>(comparator_with_value, left_it, left_end, chunk_id, matches_out, true);
         }
-=======
-    left_segment_iterable.with_iterators(position_filter, [&](auto left_it, auto left_end) {
-      with_comparator(_predicate_condition, [&](auto comparator) {
-        _unary_scan_with_value(comparator, left_it, left_end, type_cast<ColumnDataType>(_right_value), chunk_id,
-                               matches_out);
->>>>>>> fdc9add3
       });
     });
   });
@@ -91,20 +84,14 @@
     resolve_encoded_segment_type<ColumnDataType>(base_segment, [&](const auto& typed_segment) {
       auto left_segment_iterable = create_iterable_from_segment(typed_segment);
 
-<<<<<<< HEAD
       auto typed_right_value = type_cast<ColumnDataType>(_right_value);
 
       with_comparator(_predicate_condition, [&](auto comparator) {
         auto comparator_with_value = [comparator, typed_right_value](auto value) {
           return comparator(value, typed_right_value);
         };
-        left_segment_iterable.with_iterators(mapped_chunk_offsets.get(), [&](auto left_it, auto left_end) {
+        left_segment_iterable.with_iterators(position_filter, [&](auto left_it, auto left_end) {
           _scan<true>(comparator_with_value, left_it, left_end, chunk_id, matches_out, true);
-=======
-      left_segment_iterable.with_iterators(position_filter, [&](auto left_it, auto left_end) {
-        with_comparator(_predicate_condition, [&](auto comparator) {
-          _unary_scan_with_value(comparator, left_it, left_end, type_cast<Type>(_right_value), chunk_id, matches_out);
->>>>>>> fdc9add3
         });
       });
     });
@@ -162,12 +149,11 @@
     return;
   }
 
-<<<<<<< HEAD
   this->_with_operator_for_dict_segment_scan(_predicate_condition, [&](auto comparator) {
     auto comparator_with_value = [comparator, search_value_id](auto value) {
       return comparator(value, search_value_id);
     };
-    left_iterable.with_iterators(mapped_chunk_offsets.get(), [&](auto left_it, auto left_end) {
+    left_iterable.with_iterators(position_filter, [&](auto left_it, auto left_end) {
       if (_predicate_condition == PredicateCondition::GreaterThan ||
           _predicate_condition == PredicateCondition::GreaterThanEquals) {
         // For GreaterThan(Equals), INVALID_VALUE_ID would compare greater than the search_value_id, even though the
@@ -177,11 +163,6 @@
         // No need for NULL checks here, because INVALID_VALUE_ID is always greater.
         this->_scan<false>(comparator_with_value, left_it, left_end, chunk_id, matches_out, true);
       }
-=======
-  left_iterable.with_iterators(position_filter, [&](auto left_it, auto left_end) {
-    this->_with_operator_for_dict_segment_scan(_predicate_condition, [&](auto comparator) {
-      this->_unary_scan_with_value(comparator, left_it, left_end, search_value_id, chunk_id, matches_out);
->>>>>>> fdc9add3
     });
   });
 }
