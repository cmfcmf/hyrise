--- conflicted
+++ resolved
@@ -90,13 +90,8 @@
 
   const auto dictionary_lookup = [&dictionary_matches](const ValueID& value) { return dictionary_matches[value]; };
 
-<<<<<<< HEAD
-  attribute_vector_iterable.with_iterators(mapped_chunk_offsets.get(), [&](auto left_it, auto left_end) {
+  attribute_vector_iterable.with_iterators(position_filter, [&](auto left_it, auto left_end) {
     this->_scan<true>(dictionary_lookup, left_it, left_end, chunk_id, matches_out, false);
-=======
-  attribute_vector_iterable.with_iterators(position_filter, [&](auto left_it, auto left_end) {
-    this->_unary_scan(dictionary_lookup, left_it, left_end, chunk_id, matches_out);
->>>>>>> fdc9add3
   });
 }
 
@@ -104,13 +99,8 @@
 void LikeTableScanImpl::_scan_iterable(const Iterable& iterable, const ChunkID chunk_id, PosList& matches_out,
                                        const std::shared_ptr<const PosList>& position_filter) {
   _matcher.resolve(_invert_results, [&](const auto& matcher) {
-<<<<<<< HEAD
-    iterable.with_iterators(mapped_chunk_offsets, [&](auto left_it, auto left_end) {
+    iterable.with_iterators(position_filter, [&](auto left_it, auto left_end) {
       this->_scan<true>(matcher, left_it, left_end, chunk_id, matches_out, false);
-=======
-    iterable.with_iterators(position_filter, [&](auto left_it, auto left_end) {
-      this->_unary_scan(matcher, left_it, left_end, chunk_id, matches_out);
->>>>>>> fdc9add3
     });
   });
 }
