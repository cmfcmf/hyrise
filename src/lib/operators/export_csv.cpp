#include "export_csv.hpp"

#include <memory>
#include <string>
#include <utility>
#include <vector>

#include "import_export/csv_meta.hpp"
#include "import_export/csv_writer.hpp"
#include "json.hpp"
#include "storage/deprecated_dictionary_column.hpp"
#include "storage/deprecated_dictionary_column/base_attribute_vector.hpp"
#include "storage/reference_column.hpp"
#include "storage/materialize.hpp"

#include "constant_mappings.hpp"
#include "resolve_type.hpp"

namespace opossum {

ExportCsv::ExportCsv(const std::shared_ptr<const AbstractOperator> in, const std::string& filename)
    : AbstractReadOnlyOperator(in), _filename(filename) {}

const std::string ExportCsv::name() const { return "ExportCSV"; }

std::shared_ptr<const Table> ExportCsv::_on_execute() {
  _generate_meta_info_file(_input_left->get_output(), _filename + CsvMeta::META_FILE_EXTENSION);
  _generate_content_file(_input_left->get_output(), _filename);

  return _input_left->get_output();
}

void ExportCsv::_generate_meta_info_file(const std::shared_ptr<const Table>& table, const std::string& meta_file_path) {
  CsvMeta meta{};
  meta.chunk_size = table->max_chunk_size();

  // Column Types
  for (ColumnID column_id{0}; column_id < table->column_count(); ++column_id) {
    ColumnMeta column_meta;
    column_meta.name = table->column_name(column_id);
    column_meta.type = data_type_to_string.left.at(table->column_data_type(column_id));
    column_meta.nullable = table->column_is_nullable(column_id);

    meta.columns.push_back(column_meta);
  }

  nlohmann::json meta_json = meta;

  std::ofstream meta_file_stream(meta_file_path);
  meta_file_stream << std::setw(4) << meta_json << std::endl;
}

void ExportCsv::_generate_content_file(const std::shared_ptr<const Table>& table, const std::string& csv_file) {
  /**
   * A naively exported csv file is a materialized file in row format.
   * This offers some advantages, but also disadvantages.
   * The advantages are that it is very straight forward to implement for any column type
   * as it does not care about representation of values. Also, probably, the main reason for this,
   * it makes is very easy to load this data into a different database.
   * The disadvantage is that it can be quite slow if the data has been compressed before.
   * Also, it does not involve the column-oriented style used in OpossumDB.
   */

  // Open file for writing
  CsvWriter writer(csv_file);

<<<<<<< HEAD
  // Create visitors for every column, so that we do not have to do that more than once.
  std::vector<std::shared_ptr<ColumnVisitable>> visitors(table->column_count());
  for (ColumnID column_id{0}; column_id < table->column_count(); ++column_id) {
    auto visitor = make_shared_by_data_type<ColumnVisitable, ExportCsvVisitor>(table->column_data_type(column_id));
    visitors[column_id] = std::move(visitor);
  }

  auto context = std::make_shared<ExportCsvContext>(writer);

  /* Multiple rows containing the values of each respective row are written.
   * Therefore we first iterate through the chunks, then through the rows in the chunks
   * and afterwards through the columns of the chunks.
   * This is a lot of iterating, but to convert a column-based table to a row-based representation
   * takes some effort.
=======
  /**
   * Multiple rows containing the values of each respective row are written.
   * Therefore we first iterate through the chunks, then through the rows
   * in the chunks and afterwards through the columns of the chunks.
   *
   * This is a lot of iterating, but to convert a column-based table to
   * a row-based representation takes some effort.
>>>>>>> 9805ac41
   */
  for (ChunkID chunk_id{0}; chunk_id < table->chunk_count(); ++chunk_id) {
    const auto chunk = table->get_chunk(chunk_id);

    for (ChunkOffset chunk_offset = 0; chunk_offset < chunk->size(); ++chunk_offset) {
      for (ColumnID column_id{0}; column_id < table->column_count(); ++column_id) {
        const auto column = chunk->get_column(column_id);

        // The previous implementation did a double dispatch (at least two virtual method calls)
        // So the subscript operator cannot be much slower.
        const auto value = (*column)[chunk_offset];
        writer.write(value);
      }

      writer.end_line();
    }
  }
}

}  // namespace opossum<|MERGE_RESOLUTION|>--- conflicted
+++ resolved
@@ -64,22 +64,6 @@
   // Open file for writing
   CsvWriter writer(csv_file);
 
-<<<<<<< HEAD
-  // Create visitors for every column, so that we do not have to do that more than once.
-  std::vector<std::shared_ptr<ColumnVisitable>> visitors(table->column_count());
-  for (ColumnID column_id{0}; column_id < table->column_count(); ++column_id) {
-    auto visitor = make_shared_by_data_type<ColumnVisitable, ExportCsvVisitor>(table->column_data_type(column_id));
-    visitors[column_id] = std::move(visitor);
-  }
-
-  auto context = std::make_shared<ExportCsvContext>(writer);
-
-  /* Multiple rows containing the values of each respective row are written.
-   * Therefore we first iterate through the chunks, then through the rows in the chunks
-   * and afterwards through the columns of the chunks.
-   * This is a lot of iterating, but to convert a column-based table to a row-based representation
-   * takes some effort.
-=======
   /**
    * Multiple rows containing the values of each respective row are written.
    * Therefore we first iterate through the chunks, then through the rows
@@ -87,7 +71,6 @@
    *
    * This is a lot of iterating, but to convert a column-based table to
    * a row-based representation takes some effort.
->>>>>>> 9805ac41
    */
   for (ChunkID chunk_id{0}; chunk_id < table->chunk_count(); ++chunk_id) {
     const auto chunk = table->get_chunk(chunk_id);
