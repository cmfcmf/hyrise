#pragma once

#include <memory>
#include <string>
#include <unordered_map>
#include <vector>

#include "all_parameter_variant.hpp"
#include "expression/parameter_expression.hpp"
#include "operator_performance_data.hpp"
#include "types.hpp"

namespace opossum {

class OperatorTask;
class Table;
class TransactionContext;

enum class OperatorType {
  Aggregate,
  Alias,
  Delete,
  Difference,
  ExportBinary,
  ExportCsv,
  GetTable,
  ImportBinary,
  ImportCsv,
  IndexScan,
  Insert,
  JitOperatorWrapper,
  JoinHash,
  JoinIndex,
  JoinMPSM,
  JoinNestedLoop,
  JoinSortMerge,
  Limit,
  Print,
  Product,
  Projection,
  Sort,
  TableScan,
  TableWrapper,
  UnionAll,
  UnionPositions,
  Update,
  Validate,
  CreateView,
  DropView,
  ShowColumns,
  ShowTables,

  Mock  // for Tests that need to Mock operators
};

extern const std::unordered_map<OperatorType, std::string> operator_type_to_string;

// AbstractOperator is the abstract super class for all operators.
// All operators have up to two input tables and one output table.
// Their lifecycle has three phases:
// 1. The operator is constructed. Previous operators are not guaranteed to have already executed, so operators must not
// call get_output in their execute method
// 2. The execute method is called from the outside (usually by the scheduler). This is where the heavy lifting is done.
// By now, the input operators have already executed.
// 3. The consumer (usually another operator) calls get_output. This should be very cheap. It is only guaranteed to
// succeed if execute was called before. Otherwise, a nullptr or an empty table could be returned.
//
// Operators shall not be executed twice.
//
// Find more information about operators in our Wiki: https://github.com/hyrise/hyrise/wiki/operator-concept

class AbstractOperator : public std::enable_shared_from_this<AbstractOperator>, private Noncopyable {
 public:
  AbstractOperator(
      const OperatorType type, const std::shared_ptr<const AbstractOperator>& left = nullptr,
      const std::shared_ptr<const AbstractOperator>& right = nullptr,
      std::unique_ptr<OperatorPerformanceData> performance_data = std::make_unique<OperatorPerformanceData>());

  virtual ~AbstractOperator() = default;

  OperatorType type() const;

  // Overriding implementations need to call on_operator_started/finished() on the _transaction_context as well
  virtual void execute();

  // returns the result of the operator
  // When using OperatorTasks, they automatically clear this once all successors are done. This reduces the number of
  // temporary tables.
  std::shared_ptr<const Table> get_output() const;

  // clears the output of this operator to free up space
  void clear_output();

  virtual const std::string name() const = 0;
  virtual const std::string description(DescriptionMode description_mode = DescriptionMode::SingleLine) const;

  // This only checks if the operator has/had a transaction context without having to convert the weak_ptr
  bool transaction_context_is_set() const;

  std::shared_ptr<TransactionContext> transaction_context() const;
  void set_transaction_context(const std::weak_ptr<TransactionContext>& transaction_context);

  // Calls set_transaction_context on itself and both input operators recursively
  void set_transaction_context_recursively(const std::weak_ptr<TransactionContext>& transaction_context);

  // Returns a new instance of the same operator with the same configuration.
  // Recursively copies the input operators.
  // An operator needs to implement this method in order to be cacheable.
  std::shared_ptr<AbstractOperator> deep_copy() const;

  // Get the input operators.
  std::shared_ptr<const AbstractOperator> input_left() const;
  std::shared_ptr<const AbstractOperator> input_right() const;

  // Return input operators.
  // Note: these methods cast away const for the return shared_ptr of AbstractOperator.
  std::shared_ptr<AbstractOperator> mutable_input_left() const;
  std::shared_ptr<AbstractOperator> mutable_input_right() const;

  // Return the output tables of the inputs
  std::shared_ptr<const Table> input_table_left() const;
  std::shared_ptr<const Table> input_table_right() const;

  // Return data about the operators performance (runtime, e.g.) AFTER it has been executed.
  const OperatorPerformanceData& performance_data() const;

  void print(std::ostream& stream = std::cout) const;

  // Set all specified parameters within this Operator's expressions and its inputs
  // Parameters can be ValuePlaceholders of prepared SQL statements, or external values in correlated subslects
  void set_parameters(const std::unordered_map<ParameterID, AllTypeVariant>& parameters);

 protected:
  // abstract method to actually execute the operator
  // execute and get_output are split into two methods to allow for easier
  // asynchronous execution
  virtual std::shared_ptr<const Table> _on_execute(std::shared_ptr<TransactionContext> context) = 0;
<<<<<<< HEAD
  virtual void _prepare() {};
=======
  virtual void _prepare() {}
>>>>>>> 0b1669c5

  // method that allows operator-specific cleanups for temporary data.
  // separate from _on_execute for readability and as a reminder to
  // clean up after execution (if it makes sense)
  virtual void _on_cleanup();

  // override this if the Operator uses Expressions and set the parameters within them
  virtual void _on_set_parameters(const std::unordered_map<ParameterID, AllTypeVariant>& parameters) = 0;

  // override this if the Operator uses Expressions and set the transaction context in the SubSelectExpressions
  virtual void _on_set_transaction_context(const std::weak_ptr<TransactionContext>& transaction_context);

  void _print_impl(std::ostream& out, std::vector<bool>& levels,
                   std::unordered_map<const AbstractOperator*, size_t>& id_by_operator, size_t& id_counter) const;

  // Looks itself up in @param copied_ops to support diamond shapes in PQPs, if not found calls _on_deep_copy()
  std::shared_ptr<AbstractOperator> _deep_copy_impl(
      std::unordered_map<const AbstractOperator*, std::shared_ptr<AbstractOperator>>& copied_ops) const;

  virtual std::shared_ptr<AbstractOperator> _on_deep_copy(
      const std::shared_ptr<AbstractOperator>& copied_input_left,
      const std::shared_ptr<AbstractOperator>& copied_input_right) const = 0;

  const OperatorType _type;

  // Shared pointers to input operators, can be nullptr.
  std::shared_ptr<const AbstractOperator> _input_left;
  std::shared_ptr<const AbstractOperator> _input_right;

  // Is nullptr until the operator is executed
  std::shared_ptr<const Table> _output;

  // Weak pointer breaks cyclical dependency between operators and context
  std::optional<std::weak_ptr<TransactionContext>> _transaction_context;

  const std::unique_ptr<OperatorPerformanceData> _performance_data;
};

}  // namespace opossum<|MERGE_RESOLUTION|>--- conflicted
+++ resolved
@@ -135,11 +135,7 @@
   // execute and get_output are split into two methods to allow for easier
   // asynchronous execution
   virtual std::shared_ptr<const Table> _on_execute(std::shared_ptr<TransactionContext> context) = 0;
-<<<<<<< HEAD
-  virtual void _prepare() {};
-=======
   virtual void _prepare() {}
->>>>>>> 0b1669c5
 
   // method that allows operator-specific cleanups for temporary data.
   // separate from _on_execute for readability and as a reminder to
