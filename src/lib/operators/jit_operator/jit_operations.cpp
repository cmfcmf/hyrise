#include "jit_operations.hpp"

namespace opossum {

// Returns the enum value (e.g., DataType::Int, DataType::String) of a data type defined in the DATA_TYPE_INFO sequence
#define JIT_GET_ENUM_VALUE(index, s) APPEND_ENUM_NAMESPACE(_, _, BOOST_PP_TUPLE_ELEM(3, 1, BOOST_PP_SEQ_ELEM(index, s)))

// Returns the data type (e.g., int32_t, std::string) of a data type defined in the DATA_TYPE_INFO sequence
#define JIT_GET_DATA_TYPE(index, s) BOOST_PP_TUPLE_ELEM(3, 0, BOOST_PP_SEQ_ELEM(index, s))

#define JIT_HASH_CASE(r, types)                      \
  case JIT_GET_ENUM_VALUE(0, types):                 \
    return std::hash<JIT_GET_DATA_TYPE(0, types)>()( \
        context.tuple.get<JIT_GET_DATA_TYPE(0, types)>(value.tuple_index()));

#define JIT_AGGREGATE_EQUALS_CASE(r, types) \
  case JIT_GET_ENUM_VALUE(0, types):        \
    return lhs.get<JIT_GET_DATA_TYPE(0, types)>(context) == rhs.get<JIT_GET_DATA_TYPE(0, types)>(rhs_index, context);

#define JIT_ASSIGN_CASE(r, types)    \
  case JIT_GET_ENUM_VALUE(0, types): \
    return to.set<JIT_GET_DATA_TYPE(0, types)>(from.get<JIT_GET_DATA_TYPE(0, types)>(context), to_index, context);

#define JIT_GROW_BY_ONE_CASE(r, types) \
  case JIT_GET_ENUM_VALUE(0, types):   \
    return context.hashmap.columns[value.column_index()].grow_by_one<JIT_GET_DATA_TYPE(0, types)>(initial_value);

void jit_not(const JitTupleValue& lhs, const JitTupleValue& result, JitRuntimeContext& context) {
  // If the input value is computed by a non-jit operator, its data type is int but it can be read as a bool value.
  DebugAssert(
      (lhs.data_type() == DataType::Bool || lhs.data_type() == DataType::Int) && result.data_type() == DataType::Bool,
      "invalid type for jit operation not");
  result.set<bool>(!lhs.get<bool>(context), context);
  result.set_is_null(lhs.is_null(context), context);
}

#if JIT_LOGICAL_PRUNING
void jit_and(const JitTupleValue& lhs, const JitTupleValue& rhs, const JitTupleValue& result,
             JitRuntimeContext& context, const bool prune_right_side) {
  // If the input values are computed by non-jit operators, their data type is int but they can be read as bool values.
  DebugAssert((lhs.data_type() == DataType::Bool || lhs.data_type() == DataType::Int) &&
                  (rhs.data_type() == DataType::Bool || rhs.data_type() == DataType::Int) &&
                  result.data_type() == DataType::Bool,
              "invalid type for jit operation and");

  // three-valued logic AND
  if (prune_right_side) {  // result is false
    result.set<bool>(false, context);
    result.set_is_null(false, context);
  } else if (lhs.is_null(context)) {
    result.set<bool>(false, context);
    result.set_is_null(rhs.is_null(context) || rhs.get<bool>(context), context);
  } else {
    result.set<bool>(rhs.get<bool>(context), context);
    result.set_is_null(rhs.is_null(context), context);
  }
}

void jit_or(const JitTupleValue& lhs, const JitTupleValue& rhs, const JitTupleValue& result, JitRuntimeContext& context,
            const bool prune_right_side) {
  // If the input values are computed by non-jit operators, their data type is int but they can be read as bool values.
  DebugAssert((lhs.data_type() == DataType::Bool || lhs.data_type() == DataType::Int) &&
                  (rhs.data_type() == DataType::Bool || rhs.data_type() == DataType::Int) &&
                  result.data_type() == DataType::Bool,
              "invalid type for jit operation or");

  // three-valued logic OR
  if (prune_right_side) {  // result is true
    result.set<bool>(true, context);
    result.set_is_null(false, context);
  } else if (lhs.is_null(context)) {
    result.set<bool>(true, context);
    result.set_is_null(rhs.is_null(context) || !rhs.get<bool>(context), context);
  } else {
    result.set<bool>(rhs.get<bool>(context), context);
    result.set_is_null(rhs.is_null(context), context);
  }
}

#else
void jit_and(const JitTupleValue& lhs, const JitTupleValue& rhs, const JitTupleValue& result,
             JitRuntimeContext& context) {
  DebugAssert(
<<<<<<< HEAD
          lhs.data_type() == DataType::Bool && rhs.data_type() == DataType::Bool && result.data_type() == DataType::Bool,
          "invalid type for operation");
=======
      lhs.data_type() == DataType::Bool && rhs.data_type() == DataType::Bool && result.data_type() == DataType::Bool,
      "invalid type for operation");
>>>>>>> 197d4dfb

  // three-valued logic AND
  if (lhs.is_null(context)) {
    result.set<bool>(false, context);
    result.set_is_null(rhs.is_null(context) || rhs.get<bool>(context), context);
  } else {
    result.set<bool>(lhs.get<bool>(context) && rhs.get<bool>(context), context);
    result.set_is_null(lhs.get<bool>(context) && rhs.is_null(context), context);
  }
}

void jit_or(const JitTupleValue& lhs, const JitTupleValue& rhs, const JitTupleValue& result,
            JitRuntimeContext& context) {
  DebugAssert(
<<<<<<< HEAD
          lhs.data_type() == DataType::Bool && rhs.data_type() == DataType::Bool && result.data_type() == DataType::Bool,
          "invalid type for operation");
=======
      lhs.data_type() == DataType::Bool && rhs.data_type() == DataType::Bool && result.data_type() == DataType::Bool,
      "invalid type for operation");
>>>>>>> 197d4dfb

  // three-valued logic OR
  if (lhs.is_null(context)) {
    result.set<bool>(true, context);
    result.set_is_null(rhs.is_null(context) || !rhs.get<bool>(context), context);
  } else {
    result.set<bool>(lhs.get<bool>(context) || rhs.get<bool>(context), context);
    result.set_is_null(!lhs.get<bool>(context) && rhs.is_null(context), context);
  }
}
#endif

bool jit_like(const std::string& a, const std::string& b) {
  const auto regex_string = LikeMatcher::sql_like_to_regex(b);
  const auto regex = std::regex{regex_string, std::regex_constants::icase};
  return std::regex_match(a, regex);
}

bool jit_not_like(const std::string& a, const std::string& b) {
  const auto regex_string = LikeMatcher::sql_like_to_regex(b);
  const auto regex = std::regex{regex_string, std::regex_constants::icase};
  return !std::regex_match(a, regex);
}

void jit_is_null(const JitTupleValue& lhs, const JitTupleValue& result, JitRuntimeContext& context) {
  result.set_is_null(false, context);
  result.set<bool>(lhs.is_null(context), context);
}

void jit_is_not_null(const JitTupleValue& lhs, const JitTupleValue& result, JitRuntimeContext& context) {
  result.set_is_null(false, context);
  result.set<bool>(!lhs.is_null(context), context);
}

uint64_t jit_hash(const JitTupleValue& value, JitRuntimeContext& context) {
  // NULL values hash to 0.
  if (value.is_null(context)) {
    return 0;
  }

  // For all other values the hash is computed by the corresponding std::hash function
  switch (value.data_type()) {
    BOOST_PP_SEQ_FOR_EACH_PRODUCT(JIT_HASH_CASE, (JIT_DATA_TYPE_INFO))
    default:
      Fail("unreachable");
  }
}

bool jit_aggregate_equals(const JitTupleValue& lhs, const JitHashmapValue& rhs, const size_t rhs_index,
                          JitRuntimeContext& context) {
  // NULL == NULL when grouping tuples in the aggregate operator
  if (lhs.is_null(context) && rhs.is_null(rhs_index, context)) {
    return true;
  }

  if (lhs.is_null(context) || rhs.is_null(rhs_index, context)) {
    return false;
  }

  DebugAssert(lhs.data_type() == rhs.data_type(), "Data types don't match in jit_aggregate_equals.");

  switch (lhs.data_type()) {
    BOOST_PP_SEQ_FOR_EACH_PRODUCT(JIT_AGGREGATE_EQUALS_CASE, (JIT_DATA_TYPE_INFO))
    default:
      Fail("unreachable");
  }
}

void jit_assign(const JitTupleValue& from, const JitHashmapValue& to, const size_t to_index,
                JitRuntimeContext& context) {
  // jit_assign only supports identical data types. This is sufficient for the current JitAggregate implementation.
  // However, this function could easily be extended to support cross-data type assignment in a fashion similar to the
  // jit_compute function.
  DebugAssert(from.data_type() == to.data_type(), "Data types don't match in jit_assign.");

  if (to.is_nullable()) {
    const bool is_null = from.is_null(context);
    to.set_is_null(is_null, to_index, context);
    // The value is NULL - our work is done here.
    if (is_null) {
      return;
    }
  }

  switch (from.data_type()) {
    BOOST_PP_SEQ_FOR_EACH_PRODUCT(JIT_ASSIGN_CASE, (JIT_DATA_TYPE_INFO))
    default:
      break;
  }
}

size_t jit_grow_by_one(const JitHashmapValue& value, const JitVariantVector::InitialValue initial_value,
                       JitRuntimeContext& context) {
  switch (value.data_type()) {
    BOOST_PP_SEQ_FOR_EACH_PRODUCT(JIT_GROW_BY_ONE_CASE, (JIT_DATA_TYPE_INFO))
    default:
      return 0;
  }
}

// cleanup
#undef JIT_GET_ENUM_VALUE
#undef JIT_GET_DATA_TYPE
#undef JIT_HASH_CASE
#undef JIT_AGGREGATE_EQUALS_CASE
#undef JIT_ASSIGN_CASE
#undef JIT_GROW_BY_ONE_CASE

}  // namespace opossum<|MERGE_RESOLUTION|>--- conflicted
+++ resolved
@@ -81,13 +81,8 @@
 void jit_and(const JitTupleValue& lhs, const JitTupleValue& rhs, const JitTupleValue& result,
              JitRuntimeContext& context) {
   DebugAssert(
-<<<<<<< HEAD
-          lhs.data_type() == DataType::Bool && rhs.data_type() == DataType::Bool && result.data_type() == DataType::Bool,
-          "invalid type for operation");
-=======
       lhs.data_type() == DataType::Bool && rhs.data_type() == DataType::Bool && result.data_type() == DataType::Bool,
       "invalid type for operation");
->>>>>>> 197d4dfb
 
   // three-valued logic AND
   if (lhs.is_null(context)) {
@@ -102,13 +97,8 @@
 void jit_or(const JitTupleValue& lhs, const JitTupleValue& rhs, const JitTupleValue& result,
             JitRuntimeContext& context) {
   DebugAssert(
-<<<<<<< HEAD
-          lhs.data_type() == DataType::Bool && rhs.data_type() == DataType::Bool && result.data_type() == DataType::Bool,
-          "invalid type for operation");
-=======
       lhs.data_type() == DataType::Bool && rhs.data_type() == DataType::Bool && result.data_type() == DataType::Bool,
       "invalid type for operation");
->>>>>>> 197d4dfb
 
   // three-valued logic OR
   if (lhs.is_null(context)) {
