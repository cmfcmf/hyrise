#include "jit_operations.hpp"

namespace opossum {

// Returns the enum value (e.g., DataType::Int, DataType::String) of a data type defined in the DATA_TYPE_INFO sequence
#define JIT_GET_ENUM_VALUE(index, s) APPEND_ENUM_NAMESPACE(_, _, BOOST_PP_TUPLE_ELEM(3, 1, BOOST_PP_SEQ_ELEM(index, s)))

// Returns the data type (e.g., int32_t, std::string) of a data type defined in the DATA_TYPE_INFO sequence
#define JIT_GET_DATA_TYPE(index, s) BOOST_PP_TUPLE_ELEM(3, 0, BOOST_PP_SEQ_ELEM(index, s))

#define JIT_HASH_CASE(r, types)      \
  case JIT_GET_ENUM_VALUE(0, types): \
    return _jit_hash(context.tuple.get<JIT_GET_DATA_TYPE(0, types)>(value.tuple_index()));

#define JIT_AGGREGATE_EQUALS_CASE(r, types)                          \
  case JIT_GET_ENUM_VALUE(0, types):                                 \
    return jit_equals(lhs.get<JIT_GET_DATA_TYPE(0, types)>(context), \
                      rhs.get<JIT_GET_DATA_TYPE(0, types)>(rhs_index, context));

#define JIT_ASSIGN_CASE(r, types)    \
  case JIT_GET_ENUM_VALUE(0, types): \
    return to.set<JIT_GET_DATA_TYPE(0, types)>(from.get<JIT_GET_DATA_TYPE(0, types)>(context), to_index, context);

#define JIT_GROW_BY_ONE_CASE(r, types) \
  case JIT_GET_ENUM_VALUE(0, types):   \
    return context.hashmap.columns[value.column_index()].grow_by_one<JIT_GET_DATA_TYPE(0, types)>(initial_value);

void jit_not(const JitTupleValue& lhs, const JitTupleValue& result, JitRuntimeContext& context) {
  // If the input value is computed by a non-jit operator, its data type is int but it can be read as a bool value.
  DebugAssert(
      (lhs.data_type() == DataType::Bool || lhs.data_type() == DataType::Int) && result.data_type() == DataType::Bool,
      "invalid type for jit operation not");
  result.set<bool>(!lhs.get<bool>(context), context);
  result.set_is_null(lhs.is_null(context), context);
}

void jit_and(const JitTupleValue& lhs, const JitTupleValue& rhs, const JitTupleValue& result,
<<<<<<< HEAD
             JitRuntimeContext& context, const bool prune_right_side) {
  DebugAssert(
      lhs.data_type() == DataType::Bool && rhs.data_type() == DataType::Bool && result.data_type() == DataType::Bool,
      "invalid type for operation");
=======
             JitRuntimeContext& context) {
  // If the input values are computed by non-jit operators, their data type is int but they can be read as bool values.
  DebugAssert((lhs.data_type() == DataType::Bool || lhs.data_type() == DataType::Int) &&
                  (rhs.data_type() == DataType::Bool || rhs.data_type() == DataType::Int) &&
                  result.data_type() == DataType::Bool,
              "invalid type for jit operation and");
>>>>>>> ac56ffdd

  // three-valued logic AND
  if (prune_right_side) {  // result is false
    result.set<bool>(false, context);
    result.set_is_null(false, context);
  } else if (lhs.is_null(context)) {
    result.set<bool>(false, context);
    result.set_is_null(rhs.is_null(context) || rhs.get<bool>(context), context);
  } else {
    result.set<bool>(rhs.get<bool>(context), context);
    result.set_is_null(rhs.is_null(context), context);
  }
}

<<<<<<< HEAD
void jit_or(const JitTupleValue& lhs, const JitTupleValue& rhs, const JitTupleValue& result, JitRuntimeContext& context,
            const bool prune_right_side) {
  DebugAssert(
      lhs.data_type() == DataType::Bool && rhs.data_type() == DataType::Bool && result.data_type() == DataType::Bool,
      "invalid type for operation");
=======
void jit_or(const JitTupleValue& lhs, const JitTupleValue& rhs, const JitTupleValue& result,
            JitRuntimeContext& context) {
  // If the input values are computed by non-jit operators, their data type is int but they can be read as bool values.
  DebugAssert((lhs.data_type() == DataType::Bool || lhs.data_type() == DataType::Int) &&
                  (rhs.data_type() == DataType::Bool || rhs.data_type() == DataType::Int) &&
                  result.data_type() == DataType::Bool,
              "invalid type for jit operation or");
>>>>>>> ac56ffdd

  // three-valued logic OR
  if (prune_right_side) {  // result is true
    result.set<bool>(true, context);
    result.set_is_null(false, context);
  } else if (lhs.is_null(context)) {
    result.set<bool>(true, context);
    result.set_is_null(rhs.is_null(context) || !rhs.get<bool>(context), context);
  } else {
    result.set<bool>(rhs.get<bool>(context), context);
    result.set_is_null(rhs.is_null(context), context);
  }
}

bool jit_like(const std::string& a, const std::string& b) {
  const auto regex_string = LikeMatcher::sql_like_to_regex(b);
  const auto regex = std::regex{regex_string, std::regex_constants::icase};
  return std::regex_match(a, regex);
}

bool jit_not_like(const std::string& a, const std::string& b) {
  const auto regex_string = LikeMatcher::sql_like_to_regex(b);
  const auto regex = std::regex{regex_string, std::regex_constants::icase};
  return !std::regex_match(a, regex);
}

void jit_is_null(const JitTupleValue& lhs, const JitTupleValue& result, JitRuntimeContext& context) {
  result.set_is_null(false, context);
  result.set<bool>(lhs.is_null(context), context);
}

void jit_is_not_null(const JitTupleValue& lhs, const JitTupleValue& result, JitRuntimeContext& context) {
  result.set_is_null(false, context);
  result.set<bool>(!lhs.is_null(context), context);
}

uint64_t jit_hash(const JitTupleValue& value, JitRuntimeContext& context) {
  // NULL values hash to 0.
  if (value.is_null(context)) {
    return 0;
  }

  // For all other values the hash is computed by the corresponding std::hash function
  switch (value.data_type()) {
    BOOST_PP_SEQ_FOR_EACH_PRODUCT(JIT_HASH_CASE, (JIT_DATA_TYPE_INFO))
    default: {
      return 0;
      // Fail("unreachable");
    }
  }
}

bool jit_aggregate_equals(const JitTupleValue& lhs, const JitHashmapValue& rhs, const size_t rhs_index,
                          JitRuntimeContext& context) {
  // NULL == NULL when grouping tuples in the aggregate operator
  if (lhs.is_null(context) && rhs.is_null(rhs_index, context)) {
    return true;
  }

  if (lhs.is_null(context) || rhs.is_null(rhs_index, context)) {
    return false;
  }

  // DebugAssert(lhs.data_type() == rhs.data_type(), "Data types don't match in jit_aggregate_equals.");

  switch (lhs.data_type()) {
    BOOST_PP_SEQ_FOR_EACH_PRODUCT(JIT_AGGREGATE_EQUALS_CASE, (JIT_DATA_TYPE_INFO))
    default:
      Fail("unreachable");
  }
}

void jit_assign(const JitTupleValue& from, const JitHashmapValue& to, const size_t to_index,
                JitRuntimeContext& context) {
  // jit_assign only supports identical data types. This is sufficient for the current JitAggregate implementation.
  // However, this function could easily be extended to support cross-data type assignment in a fashion similar to the
  // jit_compute function.

  // DebugAssert(from.data_type() == to.data_type(), "Data types don't match in jit_assign.");

  if (to.is_nullable()) {
    const bool is_null = from.is_null(context);
    to.set_is_null(is_null, to_index, context);
    // The value is NULL - our work is done here.
    if (is_null) {
      return;
    }
  }

  switch (from.data_type()) {
    BOOST_PP_SEQ_FOR_EACH_PRODUCT(JIT_ASSIGN_CASE, (JIT_DATA_TYPE_INFO))
    default:
      break;
  }
}

size_t jit_grow_by_one(const JitHashmapValue& value, const JitVariantVector::InitialValue initial_value,
                       JitRuntimeContext& context) {
  switch (value.data_type()) {
    BOOST_PP_SEQ_FOR_EACH_PRODUCT(JIT_GROW_BY_ONE_CASE, (JIT_DATA_TYPE_INFO))
    default:
      return 0;
  }
}

// cleanup
#undef JIT_GET_ENUM_VALUE
#undef JIT_GET_DATA_TYPE
#undef JIT_HASH_CASE
#undef JIT_AGGREGATE_EQUALS_CASE
#undef JIT_ASSIGN_CASE
#undef JIT_GROW_BY_ONE_CASE

}  // namespace opossum<|MERGE_RESOLUTION|>--- conflicted
+++ resolved
@@ -8,14 +8,14 @@
 // Returns the data type (e.g., int32_t, std::string) of a data type defined in the DATA_TYPE_INFO sequence
 #define JIT_GET_DATA_TYPE(index, s) BOOST_PP_TUPLE_ELEM(3, 0, BOOST_PP_SEQ_ELEM(index, s))
 
-#define JIT_HASH_CASE(r, types)      \
-  case JIT_GET_ENUM_VALUE(0, types): \
-    return _jit_hash(context.tuple.get<JIT_GET_DATA_TYPE(0, types)>(value.tuple_index()));
+#define JIT_HASH_CASE(r, types)                      \
+  case JIT_GET_ENUM_VALUE(0, types):                 \
+    return std::hash<JIT_GET_DATA_TYPE(0, types)>()( \
+        context.tuple.get<JIT_GET_DATA_TYPE(0, types)>(value.tuple_index()));
 
-#define JIT_AGGREGATE_EQUALS_CASE(r, types)                          \
-  case JIT_GET_ENUM_VALUE(0, types):                                 \
-    return jit_equals(lhs.get<JIT_GET_DATA_TYPE(0, types)>(context), \
-                      rhs.get<JIT_GET_DATA_TYPE(0, types)>(rhs_index, context));
+#define JIT_AGGREGATE_EQUALS_CASE(r, types) \
+  case JIT_GET_ENUM_VALUE(0, types):        \
+    return lhs.get<JIT_GET_DATA_TYPE(0, types)>(context) == rhs.get<JIT_GET_DATA_TYPE(0, types)>(rhs_index, context);
 
 #define JIT_ASSIGN_CASE(r, types)    \
   case JIT_GET_ENUM_VALUE(0, types): \
@@ -35,19 +35,12 @@
 }
 
 void jit_and(const JitTupleValue& lhs, const JitTupleValue& rhs, const JitTupleValue& result,
-<<<<<<< HEAD
              JitRuntimeContext& context, const bool prune_right_side) {
-  DebugAssert(
-      lhs.data_type() == DataType::Bool && rhs.data_type() == DataType::Bool && result.data_type() == DataType::Bool,
-      "invalid type for operation");
-=======
-             JitRuntimeContext& context) {
   // If the input values are computed by non-jit operators, their data type is int but they can be read as bool values.
   DebugAssert((lhs.data_type() == DataType::Bool || lhs.data_type() == DataType::Int) &&
                   (rhs.data_type() == DataType::Bool || rhs.data_type() == DataType::Int) &&
                   result.data_type() == DataType::Bool,
               "invalid type for jit operation and");
->>>>>>> ac56ffdd
 
   // three-valued logic AND
   if (prune_right_side) {  // result is false
@@ -62,21 +55,13 @@
   }
 }
 
-<<<<<<< HEAD
 void jit_or(const JitTupleValue& lhs, const JitTupleValue& rhs, const JitTupleValue& result, JitRuntimeContext& context,
             const bool prune_right_side) {
-  DebugAssert(
-      lhs.data_type() == DataType::Bool && rhs.data_type() == DataType::Bool && result.data_type() == DataType::Bool,
-      "invalid type for operation");
-=======
-void jit_or(const JitTupleValue& lhs, const JitTupleValue& rhs, const JitTupleValue& result,
-            JitRuntimeContext& context) {
   // If the input values are computed by non-jit operators, their data type is int but they can be read as bool values.
   DebugAssert((lhs.data_type() == DataType::Bool || lhs.data_type() == DataType::Int) &&
                   (rhs.data_type() == DataType::Bool || rhs.data_type() == DataType::Int) &&
                   result.data_type() == DataType::Bool,
               "invalid type for jit operation or");
->>>>>>> ac56ffdd
 
   // three-valued logic OR
   if (prune_right_side) {  // result is true
@@ -122,10 +107,8 @@
   // For all other values the hash is computed by the corresponding std::hash function
   switch (value.data_type()) {
     BOOST_PP_SEQ_FOR_EACH_PRODUCT(JIT_HASH_CASE, (JIT_DATA_TYPE_INFO))
-    default: {
-      return 0;
-      // Fail("unreachable");
-    }
+    default:
+      Fail("unreachable");
   }
 }
 
@@ -140,7 +123,7 @@
     return false;
   }
 
-  // DebugAssert(lhs.data_type() == rhs.data_type(), "Data types don't match in jit_aggregate_equals.");
+  DebugAssert(lhs.data_type() == rhs.data_type(), "Data types don't match in jit_aggregate_equals.");
 
   switch (lhs.data_type()) {
     BOOST_PP_SEQ_FOR_EACH_PRODUCT(JIT_AGGREGATE_EQUALS_CASE, (JIT_DATA_TYPE_INFO))
@@ -154,8 +137,7 @@
   // jit_assign only supports identical data types. This is sufficient for the current JitAggregate implementation.
   // However, this function could easily be extended to support cross-data type assignment in a fashion similar to the
   // jit_compute function.
-
-  // DebugAssert(from.data_type() == to.data_type(), "Data types don't match in jit_assign.");
+  DebugAssert(from.data_type() == to.data_type(), "Data types don't match in jit_assign.");
 
   if (to.is_nullable()) {
     const bool is_null = from.is_null(context);
