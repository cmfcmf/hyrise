#pragma once

#include "abstract_jittable.hpp"
#include "concurrency/transaction_context.hpp"
#include "types.hpp"

namespace opossum {

/* The JitValidate operator validates visibility of tuples
 * within the context of a given transaction
 */
class JitValidate : public AbstractJittable {
 public:
<<<<<<< HEAD
  JitValidate(const TableType input_table_type = TableType::Data);
=======
  explicit JitValidate(const TableType input_table_type = TableType::Data);
>>>>>>> 541306b7

  std::string description() const final;

  void set_input_table_type(const TableType input_table_type);

 protected:
  void _consume(JitRuntimeContext& context) const final;

<<<<<<< HEAD
 public:
  // Function not optmized due to specialization issues with atomic
  __attribute__((optnone)) static TransactionID load_atomic_value(const copyable_atomic<TransactionID>& transaction_id);
=======
 private:
  // Function not optimized due to specialization issues with atomic
  __attribute__((optnone)) static TransactionID _load_atomic_value(
      const copyable_atomic<TransactionID>& transaction_id);
>>>>>>> 541306b7

  TableType _input_table_type;
};

}  // namespace opossum<|MERGE_RESOLUTION|>--- conflicted
+++ resolved
@@ -11,11 +11,7 @@
  */
 class JitValidate : public AbstractJittable {
  public:
-<<<<<<< HEAD
-  JitValidate(const TableType input_table_type = TableType::Data);
-=======
   explicit JitValidate(const TableType input_table_type = TableType::Data);
->>>>>>> 541306b7
 
   std::string description() const final;
 
@@ -24,16 +20,10 @@
  protected:
   void _consume(JitRuntimeContext& context) const final;
 
-<<<<<<< HEAD
- public:
-  // Function not optmized due to specialization issues with atomic
-  __attribute__((optnone)) static TransactionID load_atomic_value(const copyable_atomic<TransactionID>& transaction_id);
-=======
  private:
   // Function not optimized due to specialization issues with atomic
   __attribute__((optnone)) static TransactionID _load_atomic_value(
       const copyable_atomic<TransactionID>& transaction_id);
->>>>>>> 541306b7
 
   TableType _input_table_type;
 };
