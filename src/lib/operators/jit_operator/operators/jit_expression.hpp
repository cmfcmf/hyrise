--- conflicted
+++ resolved
@@ -40,14 +40,10 @@
    */
   void compute(JitRuntimeContext& context) const;
 
-<<<<<<< HEAD
-  void set_load_column(const std::shared_ptr<BaseJitSegmentReaderWrapper> input_segment_wrapper) const {
-=======
   template <typename T>
   Value<T> compute_and_get(JitRuntimeContext& context) const;
 
-  void set_load_column(const size_t input_column_index) const {
->>>>>>> 0fdfac91
+  void set_load_column(const std::shared_ptr<BaseJitSegmentReaderWrapper> input_segment_wrapper) const {
 #if JIT_LAZY_LOAD
     const_cast<bool&>(_load_column) = true;
     const_cast<std::shared_ptr<BaseJitSegmentReaderWrapper>&>(_input_segment_wrapper) = input_segment_wrapper;
