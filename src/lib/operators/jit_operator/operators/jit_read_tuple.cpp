--- conflicted
+++ resolved
@@ -93,11 +93,8 @@
     return it->tuple_value;
   }
 
-<<<<<<< HEAD
-=======
   const auto data_type = table.column_type(column_id);
   const auto is_nullable = table.column_is_nullable(column_id);
->>>>>>> 53804838
   const auto tuple_value = JitTupleValue(data_type, is_nullable, _num_tuple_values++);
   _input_columns.push_back({column_id, tuple_value});
   return tuple_value;
