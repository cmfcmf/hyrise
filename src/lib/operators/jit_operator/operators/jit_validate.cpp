#include "jit_validate.hpp"

#include "operators/jit_operator/jit_types.hpp"
#include "operators/validate.hpp"

namespace opossum {

namespace {
bool is_row_visible(const CommitID our_tid, const TransactionID row_tid, const CommitID snapshot_commit_id,
<<<<<<< HEAD
                                     const ChunkOffset chunk_offset, const MvccData& mvcc_data) {
=======
                    const ChunkOffset chunk_offset, const MvccData& mvcc_data) {
>>>>>>> 541306b7
  const auto begin_cid = mvcc_data.begin_cids[chunk_offset];
  const auto end_cid = mvcc_data.end_cids[chunk_offset];
  return Validate::is_row_visible(our_tid, snapshot_commit_id, row_tid, begin_cid, end_cid);
}
<<<<<<< HEAD
} // namespace

JitValidate::JitValidate(const TableType input_table_type) : AbstractJittable(JitOperatorType::Validate),
                                                             _input_table_type(input_table_type) {}

std::string JitValidate::description() const {
  return "[Validate]";
}

void JitValidate::set_input_table_type(const TableType input_table_type) {
  _input_table_type = input_table_type;
}

=======
}  // namespace

JitValidate::JitValidate(const TableType input_table_type) : _input_table_type(input_table_type) {}

std::string JitValidate::description() const { return "[Validate]"; }

void JitValidate::set_input_table_type(const TableType input_table_type) { _input_table_type = input_table_type; }

>>>>>>> 541306b7
void JitValidate::_consume(JitRuntimeContext& context) const {
  if (_input_table_type == TableType::References) {
    const auto row_id = (*context.pos_list)[context.chunk_offset];
    const auto referenced_chunk = context.referenced_table->get_chunk(row_id.chunk_id);
    const auto mvcc_data = referenced_chunk->mvcc_data();
<<<<<<< HEAD
    const auto row_tid = load_atomic_value(mvcc_data->tids[row_id.chunk_offset]);
=======
    const auto row_tid = _load_atomic_value(mvcc_data->tids[row_id.chunk_offset]);
>>>>>>> 541306b7
    if (is_row_visible(context.transaction_id, row_tid, context.snapshot_commit_id, row_id.chunk_offset, *mvcc_data)) {
      _emit(context);
    }
  } else {
<<<<<<< HEAD
    const auto row_tid = context.transaction_ids[context.chunk_offset];
    if (is_row_visible(context.transaction_id, row_tid, context.snapshot_commit_id, context.chunk_offset,
                                        *context.mvcc_data)) {
      _emit(context);
    }
  }

=======
    const auto row_tid = context.row_tids[context.chunk_offset];
    if (is_row_visible(context.transaction_id, row_tid, context.snapshot_commit_id, context.chunk_offset,
                       *context.mvcc_data)) {
      _emit(context);
    }
  }
>>>>>>> 541306b7
#if JIT_MEASURE
  _end(context);
#endif
}

<<<<<<< HEAD
TransactionID JitValidate::load_atomic_value(const copyable_atomic<TransactionID>& transaction_id) {
=======
TransactionID JitValidate::_load_atomic_value(const copyable_atomic<TransactionID>& transaction_id) {
>>>>>>> 541306b7
  return transaction_id.load();
}

}  // namespace opossum<|MERGE_RESOLUTION|>--- conflicted
+++ resolved
@@ -7,79 +7,42 @@
 
 namespace {
 bool is_row_visible(const CommitID our_tid, const TransactionID row_tid, const CommitID snapshot_commit_id,
-<<<<<<< HEAD
-                                     const ChunkOffset chunk_offset, const MvccData& mvcc_data) {
-=======
                     const ChunkOffset chunk_offset, const MvccData& mvcc_data) {
->>>>>>> 541306b7
   const auto begin_cid = mvcc_data.begin_cids[chunk_offset];
   const auto end_cid = mvcc_data.end_cids[chunk_offset];
   return Validate::is_row_visible(our_tid, snapshot_commit_id, row_tid, begin_cid, end_cid);
 }
-<<<<<<< HEAD
-} // namespace
+}  // namespace
 
 JitValidate::JitValidate(const TableType input_table_type) : AbstractJittable(JitOperatorType::Validate),
                                                              _input_table_type(input_table_type) {}
-
-std::string JitValidate::description() const {
-  return "[Validate]";
-}
-
-void JitValidate::set_input_table_type(const TableType input_table_type) {
-  _input_table_type = input_table_type;
-}
-
-=======
-}  // namespace
-
-JitValidate::JitValidate(const TableType input_table_type) : _input_table_type(input_table_type) {}
 
 std::string JitValidate::description() const { return "[Validate]"; }
 
 void JitValidate::set_input_table_type(const TableType input_table_type) { _input_table_type = input_table_type; }
 
->>>>>>> 541306b7
 void JitValidate::_consume(JitRuntimeContext& context) const {
   if (_input_table_type == TableType::References) {
     const auto row_id = (*context.pos_list)[context.chunk_offset];
     const auto referenced_chunk = context.referenced_table->get_chunk(row_id.chunk_id);
     const auto mvcc_data = referenced_chunk->mvcc_data();
-<<<<<<< HEAD
-    const auto row_tid = load_atomic_value(mvcc_data->tids[row_id.chunk_offset]);
-=======
     const auto row_tid = _load_atomic_value(mvcc_data->tids[row_id.chunk_offset]);
->>>>>>> 541306b7
     if (is_row_visible(context.transaction_id, row_tid, context.snapshot_commit_id, row_id.chunk_offset, *mvcc_data)) {
       _emit(context);
     }
   } else {
-<<<<<<< HEAD
-    const auto row_tid = context.transaction_ids[context.chunk_offset];
-    if (is_row_visible(context.transaction_id, row_tid, context.snapshot_commit_id, context.chunk_offset,
-                                        *context.mvcc_data)) {
-      _emit(context);
-    }
-  }
-
-=======
     const auto row_tid = context.row_tids[context.chunk_offset];
     if (is_row_visible(context.transaction_id, row_tid, context.snapshot_commit_id, context.chunk_offset,
                        *context.mvcc_data)) {
       _emit(context);
     }
   }
->>>>>>> 541306b7
 #if JIT_MEASURE
   _end(context);
 #endif
 }
 
-<<<<<<< HEAD
-TransactionID JitValidate::load_atomic_value(const copyable_atomic<TransactionID>& transaction_id) {
-=======
 TransactionID JitValidate::_load_atomic_value(const copyable_atomic<TransactionID>& transaction_id) {
->>>>>>> 541306b7
   return transaction_id.load();
 }
 
