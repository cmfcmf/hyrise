--- conflicted
+++ resolved
@@ -8,16 +8,12 @@
 class JitReadValue : public AbstractJittable {
  public:
   explicit JitReadValue(const JitInputColumn input_column, const size_t input_column_index)
-<<<<<<< HEAD
-      : AbstractJittable(JitOperatorType::ReadValue), _input_column(input_column), _input_column_index(input_column_index) {}
-=======
 #if JIT_LAZY_LOAD
       : _input_column(input_column),
         _input_column_index(input_column_index)
 #endif
   {
   }
->>>>>>> 197d4dfb
 
   std::string description() const final;
 
