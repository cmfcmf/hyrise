#pragma once

#include "abstract_jittable.hpp"
#include "jit_read_tuples.hpp"

namespace opossum {

class BaseJitSegmentReaderWrapper;

class JitReadValue : public AbstractJittable {
 public:
<<<<<<< HEAD
  explicit JitReadValue(const JitInputColumn input_column,
          std::shared_ptr<BaseJitSegmentReaderWrapper> input_segment_wrapper)
#if JIT_LAZY_LOAD
      : _input_column(input_column),
        _input_segment_wrapper(input_segment_wrapper)
=======
  explicit JitReadValue(const JitInputColumn input_column, const size_t input_column_index)
      : AbstractJittable(JitOperatorType::ReadValue)
#if JIT_LAZY_LOAD
        ,
        _input_column(input_column),
        _input_column_index(input_column_index)
>>>>>>> 72ca9454
#endif
  {
  }

  std::string description() const final;

 private:
  void _consume(JitRuntimeContext& context) const final;
#if JIT_LAZY_LOAD
  const JitInputColumn _input_column;
  const std::shared_ptr<BaseJitSegmentReaderWrapper> _input_segment_wrapper;
#endif
};

}  // namespace opossum<|MERGE_RESOLUTION|>--- conflicted
+++ resolved
@@ -9,20 +9,12 @@
 
 class JitReadValue : public AbstractJittable {
  public:
-<<<<<<< HEAD
   explicit JitReadValue(const JitInputColumn input_column,
           std::shared_ptr<BaseJitSegmentReaderWrapper> input_segment_wrapper)
+          : AbstractJittable(JitOperatorType::ReadValue)
 #if JIT_LAZY_LOAD
-      : _input_column(input_column),
+      , _input_column(input_column),
         _input_segment_wrapper(input_segment_wrapper)
-=======
-  explicit JitReadValue(const JitInputColumn input_column, const size_t input_column_index)
-      : AbstractJittable(JitOperatorType::ReadValue)
-#if JIT_LAZY_LOAD
-        ,
-        _input_column(input_column),
-        _input_column_index(input_column_index)
->>>>>>> 72ca9454
 #endif
   {
   }
