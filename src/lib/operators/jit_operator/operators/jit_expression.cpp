#include "jit_compute.hpp"

#include "../jit_constant_mappings.hpp"
#include "../jit_operations.hpp"
<<<<<<< HEAD
#include "constant_mappings.hpp"
#include "jit_read_tuples.hpp"
=======
>>>>>>> ac56ffdd

namespace opossum {

JitExpression::JitExpression(const JitTupleValue& tuple_value)
    : _expression_type{JitExpressionType::Column},
      _result_value{tuple_value},
      _load_column{false},
      _input_column_index{} {}

JitExpression::JitExpression(const std::shared_ptr<const JitExpression>& child, const JitExpressionType expression_type,
                             const size_t result_tuple_index)
    : _left_child{child},
      _expression_type{expression_type},
      _result_value{JitTupleValue(_compute_result_type(), result_tuple_index)},
      _load_column{false},
      _input_column_index{} {}

JitExpression::JitExpression(const std::shared_ptr<const JitExpression>& left_child,
                             const JitExpressionType expression_type,
                             const std::shared_ptr<const JitExpression>& right_child, const size_t result_tuple_index)
    : _left_child{left_child},
      _right_child{right_child},
      _expression_type{expression_type},
      _result_value{JitTupleValue(_compute_result_type(), result_tuple_index)},
      _load_column{false},
      _input_column_index{} {}

std::string JitExpression::to_string() const {
  if (_expression_type == JitExpressionType::Column) {
    std::string load_column = _load_column ? " (Using input reader #" + std::to_string(_input_column_index) + ")" : "";
    return "x" + std::to_string(_result_value.tuple_index()) + load_column;
  }

  const auto left = _left_child->to_string() + " ";
  const auto right = _right_child ? _right_child->to_string() + " " : "";
  return "(" + left + jit_expression_type_to_string.left.at(_expression_type) + " " + right + ")";
}

void JitExpression::compute(JitRuntimeContext& context) const {
  // We are dealing with an already computed value here, so there is nothing to do.
  if (_expression_type == JitExpressionType::Column) {
    if (_load_column) context.inputs[_input_column_index]->read_value(context);
    return;
  }

  _left_child->compute(context);

  if (!jit_expression_is_binary(_expression_type)) {
    switch (_expression_type) {
      case JitExpressionType::Not:
        jit_not(_left_child->result(), _result_value, context);
        break;
      case JitExpressionType::IsNull:
        jit_is_null(_left_child->result(), _result_value, context);
        break;
      case JitExpressionType::IsNotNull:
        jit_is_not_null(_left_child->result(), _result_value, context);
        break;
      default:
        Fail("Expression type is not supported.");
    }
    return;
  }

  // Check, whether right side can be pruned
  // AND: false and true/false/null = false
  // OR:  true  or  true/false/null = true
  if (_expression_type == JitExpressionType::And && !_left_child->result().is_null(context) &&
      !_left_child->result().get<bool>(context)) {
    return jit_and(_left_child->result(), _right_child->result(), _result_value, context, true);
  } else if (_expression_type == JitExpressionType::Or && !_left_child->result().is_null(context) &&
             _left_child->result().get<bool>(context)) {
    return jit_or(_left_child->result(), _right_child->result(), _result_value, context, true);
  }

  _right_child->compute(context);

  const JitTupleValue& lhs = _left_child->result();
  const JitTupleValue& rhs = _right_child->result();

  switch (_expression_type) {
    case JitExpressionType::Addition:
      jit_compute(jit_addition, lhs, rhs, _result_value, context);
      break;
    case JitExpressionType::Subtraction:
      jit_compute(jit_subtraction, lhs, rhs, _result_value, context);
      break;
    case JitExpressionType::Multiplication:
      jit_compute(jit_multiplication, lhs, rhs, _result_value, context);
      break;
    case JitExpressionType::Division:
      jit_compute(jit_division, lhs, rhs, _result_value, context);
      break;
    case JitExpressionType::Modulo:
      jit_compute(jit_modulo, lhs, rhs, _result_value, context);
      break;
    case JitExpressionType::Power:
      jit_compute(jit_power, lhs, rhs, _result_value, context);
      break;

    case JitExpressionType::Equals:
      jit_compute(jit_equals, lhs, rhs, _result_value, context);
      break;
    case JitExpressionType::NotEquals:
      jit_compute(jit_not_equals, lhs, rhs, _result_value, context);
      break;
    case JitExpressionType::GreaterThan:
      jit_compute(jit_greater_than, lhs, rhs, _result_value, context);
      break;
    case JitExpressionType::GreaterThanEquals:
      jit_compute(jit_greater_than_equals, lhs, rhs, _result_value, context);
      break;
    case JitExpressionType::LessThan:
      jit_compute(jit_less_than, lhs, rhs, _result_value, context);
      break;
    case JitExpressionType::LessThanEquals:
      jit_compute(jit_less_than_equals, lhs, rhs, _result_value, context);
      break;
    case JitExpressionType::Like:
      jit_compute(jit_like, lhs, rhs, _result_value, context);
      break;
    case JitExpressionType::NotLike:
      jit_compute(jit_not_like, lhs, rhs, _result_value, context);
      break;

    case JitExpressionType::And:
      jit_and(lhs, rhs, _result_value, context, false);
      break;
    case JitExpressionType::Or:
      jit_or(lhs, rhs, _result_value, context, false);
      break;
    default:
      Fail("Expression type is not supported.");
  }
}

std::pair<const DataType, const bool> JitExpression::_compute_result_type() {
  if (!jit_expression_is_binary(_expression_type)) {
    switch (_expression_type) {
      case JitExpressionType::Not:
        return std::make_pair(DataType::Bool, _left_child->result().is_nullable());
      case JitExpressionType::IsNull:
      case JitExpressionType::IsNotNull:
        return std::make_pair(DataType::Bool, false);
      default:
        Fail("Expression type not supported.");
    }
  }

  DataType result_data_type;
  switch (_expression_type) {
    case JitExpressionType::Addition:
      result_data_type =
          jit_compute_type(jit_addition, _left_child->result().data_type(), _right_child->result().data_type());
      break;
    case JitExpressionType::Subtraction:
      result_data_type =
          jit_compute_type(jit_subtraction, _left_child->result().data_type(), _right_child->result().data_type());
      break;
    case JitExpressionType::Multiplication:
      result_data_type =
          jit_compute_type(jit_multiplication, _left_child->result().data_type(), _right_child->result().data_type());
      break;
    case JitExpressionType::Division:
      result_data_type =
          jit_compute_type(jit_division, _left_child->result().data_type(), _right_child->result().data_type());
      break;
    case JitExpressionType::Modulo:
      result_data_type =
          jit_compute_type(jit_modulo, _left_child->result().data_type(), _right_child->result().data_type());
      break;
    case JitExpressionType::Power:
      result_data_type =
          jit_compute_type(jit_power, _left_child->result().data_type(), _right_child->result().data_type());
      break;
    case JitExpressionType::Equals:
    case JitExpressionType::NotEquals:
    case JitExpressionType::GreaterThan:
    case JitExpressionType::GreaterThanEquals:
    case JitExpressionType::LessThan:
    case JitExpressionType::LessThanEquals:
    case JitExpressionType::Like:
    case JitExpressionType::NotLike:
    case JitExpressionType::And:
    case JitExpressionType::Or:
      result_data_type = DataType::Bool;
      break;
    default:
      Fail("Expression type not supported.");
  }

  const bool input_is_null =
      _left_child->result().data_type() == DataType::Null || _right_child->result().data_type() == DataType::Null;

  return std::make_pair(result_data_type,
                        input_is_null || (_left_child->result().is_nullable() || _right_child->result().is_nullable()));
}

}  // namespace opossum<|MERGE_RESOLUTION|>--- conflicted
+++ resolved
@@ -2,11 +2,7 @@
 
 #include "../jit_constant_mappings.hpp"
 #include "../jit_operations.hpp"
-<<<<<<< HEAD
-#include "constant_mappings.hpp"
 #include "jit_read_tuples.hpp"
-=======
->>>>>>> ac56ffdd
 
 namespace opossum {
 
@@ -84,59 +80,56 @@
 
   _right_child->compute(context);
 
-  const JitTupleValue& lhs = _left_child->result();
-  const JitTupleValue& rhs = _right_child->result();
-
   switch (_expression_type) {
     case JitExpressionType::Addition:
-      jit_compute(jit_addition, lhs, rhs, _result_value, context);
+      jit_compute(jit_addition, _left_child->result(), _right_child->result(), _result_value, context);
       break;
     case JitExpressionType::Subtraction:
-      jit_compute(jit_subtraction, lhs, rhs, _result_value, context);
+      jit_compute(jit_subtraction, _left_child->result(), _right_child->result(), _result_value, context);
       break;
     case JitExpressionType::Multiplication:
-      jit_compute(jit_multiplication, lhs, rhs, _result_value, context);
+      jit_compute(jit_multiplication, _left_child->result(), _right_child->result(), _result_value, context);
       break;
     case JitExpressionType::Division:
-      jit_compute(jit_division, lhs, rhs, _result_value, context);
+      jit_compute(jit_division, _left_child->result(), _right_child->result(), _result_value, context);
       break;
     case JitExpressionType::Modulo:
-      jit_compute(jit_modulo, lhs, rhs, _result_value, context);
+      jit_compute(jit_modulo, _left_child->result(), _right_child->result(), _result_value, context);
       break;
     case JitExpressionType::Power:
-      jit_compute(jit_power, lhs, rhs, _result_value, context);
+      jit_compute(jit_power, _left_child->result(), _right_child->result(), _result_value, context);
       break;
 
     case JitExpressionType::Equals:
-      jit_compute(jit_equals, lhs, rhs, _result_value, context);
+      jit_compute(jit_equals, _left_child->result(), _right_child->result(), _result_value, context);
       break;
     case JitExpressionType::NotEquals:
-      jit_compute(jit_not_equals, lhs, rhs, _result_value, context);
+      jit_compute(jit_not_equals, _left_child->result(), _right_child->result(), _result_value, context);
       break;
     case JitExpressionType::GreaterThan:
-      jit_compute(jit_greater_than, lhs, rhs, _result_value, context);
+      jit_compute(jit_greater_than, _left_child->result(), _right_child->result(), _result_value, context);
       break;
     case JitExpressionType::GreaterThanEquals:
-      jit_compute(jit_greater_than_equals, lhs, rhs, _result_value, context);
+      jit_compute(jit_greater_than_equals, _left_child->result(), _right_child->result(), _result_value, context);
       break;
     case JitExpressionType::LessThan:
-      jit_compute(jit_less_than, lhs, rhs, _result_value, context);
+      jit_compute(jit_less_than, _left_child->result(), _right_child->result(), _result_value, context);
       break;
     case JitExpressionType::LessThanEquals:
-      jit_compute(jit_less_than_equals, lhs, rhs, _result_value, context);
+      jit_compute(jit_less_than_equals, _left_child->result(), _right_child->result(), _result_value, context);
       break;
     case JitExpressionType::Like:
-      jit_compute(jit_like, lhs, rhs, _result_value, context);
+      jit_compute(jit_like, _left_child->result(), _right_child->result(), _result_value, context);
       break;
     case JitExpressionType::NotLike:
-      jit_compute(jit_not_like, lhs, rhs, _result_value, context);
+      jit_compute(jit_not_like, _left_child->result(), _right_child->result(), _result_value, context);
       break;
 
     case JitExpressionType::And:
-      jit_and(lhs, rhs, _result_value, context, false);
+      jit_and(_left_child->result(), _right_child->result(), _result_value, context, false);
       break;
     case JitExpressionType::Or:
-      jit_or(lhs, rhs, _result_value, context, false);
+      jit_or(_left_child->result(), _right_child->result(), _result_value, context, false);
       break;
     default:
       Fail("Expression type is not supported.");
