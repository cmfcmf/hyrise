--- conflicted
+++ resolved
@@ -8,25 +8,13 @@
 
 JitExpression::JitExpression(const JitTupleValue& tuple_value)
     : _expression_type{JitExpressionType::Column},
-<<<<<<< HEAD
-      _result_value{tuple_value} /*,
-      _load_column{false},
-      _input_column_index{} */ {}
-=======
       _result_value{tuple_value} {}
->>>>>>> ef246567
 
 JitExpression::JitExpression(const std::shared_ptr<const JitExpression>& child, const JitExpressionType expression_type,
                              const size_t result_tuple_index)
     : _left_child{child},
       _expression_type{expression_type},
-<<<<<<< HEAD
-      _result_value{JitTupleValue(_compute_result_type(), result_tuple_index)} /*,
-      _load_column{false},
-      _input_column_index{} */ {}
-=======
       _result_value{JitTupleValue(_compute_result_type(), result_tuple_index)} {}
->>>>>>> ef246567
 
 JitExpression::JitExpression(const std::shared_ptr<const JitExpression>& left_child,
                              const JitExpressionType expression_type,
@@ -34,15 +22,6 @@
     : _left_child{left_child},
       _right_child{right_child},
       _expression_type{expression_type},
-<<<<<<< HEAD
-      _result_value{JitTupleValue(_compute_result_type(), result_tuple_index)} /*,
-      _load_column{false},
-      _input_column_index{} */ {}
-
-std::string JitExpression::to_string() const {
-  if (_expression_type == JitExpressionType::Column) {
-    std::string load_column = "";  // _load_column ? " (Using input reader #" + std::to_string(_input_column_index) + ")" : "";
-=======
       _result_value{JitTupleValue(_compute_result_type(), result_tuple_index)} {}
 
 std::string JitExpression::to_string() const {
@@ -51,7 +30,6 @@
 #if JIT_LAZY_LOAD
     load_column = _load_column ? " (Using input reader #" + std::to_string(_input_column_index) + ")" : "";
 #endif
->>>>>>> ef246567
     return "x" + std::to_string(_result_value.tuple_index()) + load_column;
   }
 
@@ -100,10 +78,6 @@
     return jit_or(_left_child->result(), _right_child->result(), _result_value, context, true);
   }
 #endif
-<<<<<<< HEAD
-
-=======
->>>>>>> ef246567
 
   _right_child->compute(context);
 
