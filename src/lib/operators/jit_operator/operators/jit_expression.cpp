--- conflicted
+++ resolved
@@ -239,13 +239,13 @@
                         input_is_null || (_left_child->result().is_nullable() || _right_child->result().is_nullable()));
 }
 
-<<<<<<< HEAD
-=======
 template <typename T>
 Value<T> JitExpression::compute_and_get(JitRuntimeContext& context) const {
   if (_expression_type == JitExpressionType::Column) {
 #if JIT_LAZY_LOAD
-    if (_load_column) context.inputs[_input_column_index]->read_value(context);
+    if (_load_column) {
+      return _input_segment_wrapper->read_and_get_value(context, T());
+    }
 #endif
     if (_result_value.is_nullable()) {
       return {_result_value.is_null(context), _result_value.get<T>(context)};
@@ -278,6 +278,5 @@
 #define INSTANTIATE_FUNCTION(r, d, type) \
    template Value<BOOST_PP_TUPLE_ELEM(3, 0, type)> JitExpression::compute_and_get<BOOST_PP_TUPLE_ELEM(3, 0, type)>(JitRuntimeContext& context) const;
 BOOST_PP_SEQ_FOR_EACH(INSTANTIATE_FUNCTION, _, JIT_DATA_TYPE_INFO)
->>>>>>> 0fdfac91
 
 }  // namespace opossum