#include "jit_aggregate.hpp"

#include "constant_mappings.hpp"
#include "operators/jit_operator/jit_operations.hpp"
#include "resolve_type.hpp"
#include "storage/value_segment.hpp"

namespace opossum {

std::string JitAggregate::description() const { return "[Aggregate] " + aggregate_description(); }

std::string JitAggregate::aggregate_description() const {
  std::stringstream desc;
  desc << "GroupBy: ";
  for (const auto& groupby_column : _groupby_columns) {
    desc << groupby_column.column_name << " = x" << groupby_column.tuple_value.tuple_index() << ", ";
  }
  desc << " Aggregates: ";
  for (const auto& aggregate_column : _aggregate_columns) {
    desc << aggregate_column.column_name << " = " << aggregate_function_to_string.left.at(aggregate_column.function)
         << "(x" << aggregate_column.tuple_value.tuple_index() << "), ";
  }
  return desc.str();
}

std::shared_ptr<Table> JitAggregate::create_output_table(const ChunkOffset input_table_chunk_size) const {
  auto num_columns = _aggregate_columns.size() + _groupby_columns.size();
  TableColumnDefinitions column_definitions(num_columns);

  // Add each groupby column to the output table
  for (const auto& column : _groupby_columns) {
    const auto data_type = column.hashmap_value.data_type();
    const auto is_nullable = column.hashmap_value.is_nullable();
    column_definitions[column.position_in_table] = {column.column_name, data_type, is_nullable};
  }

  // Add each aggregate to the output table
  for (const auto& column : _aggregate_columns) {
    // Computed averages are always of type double. The hashmap_value, however, is used to compute a SUM aggregate
    // (that is later used to produce averages in a post-processing step) and may thus have a different data type.
    const auto data_type =
        column.function == AggregateFunction::Avg ? DataType::Double : column.hashmap_value.data_type();
    const auto is_nullable = column.hashmap_value.is_nullable();
    column_definitions[column.position_in_table] = {column.column_name, data_type, is_nullable};
  }

  return std::make_shared<Table>(column_definitions, TableType::Data);
}

void JitAggregate::before_query(const Table& in_table, Table& out_table, JitRuntimeContext& context) const {
  // Resize the hashmap data structure.
  context.hashmap.columns.resize(_num_hashmap_columns);
}

// Performs the post-processing step for average aggregates.
// This operation is only possible for numeric data types, since averages on strings make no sense.
// However, the compiler does not understand that and requires an implementation for all data types.
// We thus rely on the SFINAE pattern to provide a fallback implementation that throws an exception.
// This is why this operation must be performed in a separate function.
template <typename ColumnDataType>
std::enable_if_t<std::is_arithmetic_v<ColumnDataType>, void> compute_averages(
    const std::vector<ColumnDataType>& sum_values, const std::vector<int64_t>& count_values,
    std::vector<double>& avg_values) {
  for (auto i = 0u; i < sum_values.size(); ++i) {
    // Avoid division by 0.
    // The COUNT of an average aggregate can only be 0, if only NULL values have been encountered as inputs to the
    // aggregate.
    // In this case the resulting average aggregate will also be NULL and there is no need to perform any division.
    if (count_values[i] > 0) {
      avg_values[i] = static_cast<double>(sum_values[i]) / static_cast<double>(count_values[i]);
    }
  }
}

// Fallback implementation for non-numeric data types to make the compiler happy (see above).
template <typename ColumnDataType>
std::enable_if_t<!std::is_arithmetic_v<ColumnDataType>, void> compute_averages(
    const std::vector<ColumnDataType>& sum_values, const std::vector<int64_t>& count_values,
    std::vector<double>& avg_values) {
  Fail("Invalid aggregate");
}

void JitAggregate::after_query(Table& out_table, JitRuntimeContext& context) const {
  auto num_columns = _aggregate_columns.size() + _groupby_columns.size();
  Segments segments(num_columns);

  // If the operator did not consume a single tuple and there are no groupby columns, we create a single row in the
  // output with uninitialized aggregate values (0 for count, NULL for sum, max, min, avg).
  if (context.hashmap.indices.empty() && _groupby_columns.empty()) {
    std::vector<AllTypeVariant> values;
    values.reserve(_aggregate_columns.size());

    for (const auto& column : _aggregate_columns) {
      if (column.function == AggregateFunction::Count) {
        values.emplace_back(int64_t{0});
      } else {
        values.emplace_back(NullValue{});
      }
    }

    out_table.append(values);
    return;
  }

  // Add each groupby column to the output table
  for (const auto& column : _groupby_columns) {
    const auto data_type = column.hashmap_value.data_type();

    resolve_data_type(data_type, [&](auto type) {
      using ColumnDataType = typename decltype(type)::type;
      // Get the std::vector containing the raw values (and conditionally, also get the is_null values).
      // We then create a ValueSegment of the appropriate data type from these values. Since value segments use a
      // pmr_concurrent_vector internally, this operation copies all values to a new vector of this type.
      // However, using this type of vector within the operator in the first place is also suboptimal, since the
      // pmr_concurrent_vector performs a lot of synchronization. It is thus better to use the faster std::vector and
      // perform a single copy in the end.
      auto& values = context.hashmap.columns[column.hashmap_value.column_index()].template get_vector<ColumnDataType>();
      if (column.hashmap_value.is_nullable()) {
        auto& null_values = context.hashmap.columns[column.hashmap_value.column_index()].get_is_null_vector();
        segments[column.position_in_table] = std::make_shared<ValueSegment<ColumnDataType>>(values, null_values);
      } else {
        segments[column.position_in_table] = std::make_shared<ValueSegment<ColumnDataType>>(values);
      }
    });
  }

  for (const auto& column : _aggregate_columns) {
    const auto data_type = column.hashmap_value.data_type();

    if (column.function == AggregateFunction::Avg) {
      // Perform the post-processing for average aggregates.
      resolve_data_type(data_type, [&](auto type) {
        using ColumnDataType = typename decltype(type)::type;

        // First get the vectors for both internal aggregates (SUM and COUNT).
        DebugAssert(column.hashmap_count_for_avg, "Invalid avg aggregate column.");
        auto sum_column_index = column.hashmap_value.column_index();
        auto& sum_values = context.hashmap.columns[sum_column_index].template get_vector<ColumnDataType>();
        auto count_column_index = column.hashmap_count_for_avg.value().column_index();
        auto& count_values = context.hashmap.columns[count_column_index].get_vector<int64_t>();

        // Then compute the averages.
        auto avg_values = std::vector<double>(sum_values.size());
        compute_averages(sum_values, count_values, avg_values);

        if (column.hashmap_value.is_nullable()) {
          auto& null_values = context.hashmap.columns[column.hashmap_value.column_index()].get_is_null_vector();
          segments[column.position_in_table] = std::make_shared<ValueSegment<double>>(avg_values, null_values);
        } else {
          segments[column.position_in_table] = std::make_shared<ValueSegment<double>>(avg_values);
        }
      });
    } else {
      // All other types of aggregate vectors can be handled just like value segments.
      resolve_data_type(data_type, [&](auto type) {
        using ColumnDataType = typename decltype(type)::type;
        auto column_index = column.hashmap_value.column_index();
        auto& values = context.hashmap.columns[column_index].template get_vector<ColumnDataType>();
        if (column.hashmap_value.is_nullable()) {
          auto& null_values = context.hashmap.columns[column.hashmap_value.column_index()].get_is_null_vector();
          segments[column.position_in_table] = std::make_shared<ValueSegment<ColumnDataType>>(values, null_values);
        } else {
          segments[column.position_in_table] = std::make_shared<ValueSegment<ColumnDataType>>(values);
        }
      });
    }
  }

  out_table.append_chunk(segments);
}

namespace {

// The intermediary result of sum is always stored in a 64 bit data type. The same behaviour is implemented by non-jit
// operators.
<<<<<<< HEAD
DataType resolve_sum_data_type(const DataType data_type) {
=======
DataType get_sum_data_type(const DataType data_type) {
>>>>>>> e25072aa
  switch (data_type) {
    case DataType::Int:
      return DataType::Long;
    case DataType::Float:
      return DataType::Double;
    default:
      return data_type;
  }
}

}  // namespace

void JitAggregate::add_aggregate_column(const std::string& column_name, const JitTupleValue& value,
                                        const AggregateFunction function) {
  auto column_position = _aggregate_columns.size() + _groupby_columns.size();

  switch (function) {
    case AggregateFunction::Count:
      // Count aggregates always produce a non-nullable long column.
      _aggregate_columns.emplace_back(
          JitAggregateColumn{column_name, column_position, function, value,
                             JitHashmapValue(DataType::Long, false, _num_hashmap_columns++)});
      break;
    case AggregateFunction::Sum:
      DebugAssert(value.data_type() != DataType::String, "Invalid data type string for aggregate function sum.");
    case AggregateFunction::Max:
    case AggregateFunction::Min: {
      DebugAssert(value.data_type() != DataType::Null, "Invalid data type null for aggregate function.");
      // The data type depends on the input value.
      const auto data_type =
<<<<<<< HEAD
          function == AggregateFunction::Sum ? resolve_sum_data_type(value.data_type()) : value.data_type();
=======
          function == AggregateFunction::Sum ? get_sum_data_type(value.data_type()) : value.data_type();
>>>>>>> e25072aa
      _aggregate_columns.emplace_back(JitAggregateColumn{column_name, column_position, function, value,
                                                         JitHashmapValue(data_type, true, _num_hashmap_columns++)});
      break;
    }
    case AggregateFunction::Avg:
      DebugAssert(value.data_type() != DataType::String && value.data_type() != DataType::Null,
                  "Invalid data type for aggregate function average.");
      // Average aggregates are computed by first computing two aggregates: a SUM and a COUNT
      _aggregate_columns.emplace_back(
          JitAggregateColumn{column_name, column_position, function, value,
<<<<<<< HEAD
                             JitHashmapValue(resolve_sum_data_type(value.data_type()), true, _num_hashmap_columns++),
=======
                             JitHashmapValue(get_sum_data_type(value.data_type()), true, _num_hashmap_columns++),
>>>>>>> e25072aa
                             JitHashmapValue(DataType::Long, false, _num_hashmap_columns++)});
      break;
    case AggregateFunction::CountDistinct:
      Fail("Aggregate function count distinct not supported");
  }
}

void JitAggregate::add_groupby_column(const std::string& column_name, const JitTupleValue& value) {
  auto column_position = _aggregate_columns.size() + _groupby_columns.size();
  _groupby_columns.emplace_back(
      JitGroupByColumn{column_name, column_position, value,
                       JitHashmapValue(value.data_type(), value.is_nullable(), _num_hashmap_columns++)});
}

const std::vector<JitAggregateColumn> JitAggregate::aggregate_columns() const { return _aggregate_columns; }

const std::vector<JitGroupByColumn> JitAggregate::groupby_columns() const { return _groupby_columns; }

std::map<size_t, bool> JitAggregate::accessed_column_ids() const {
  std::map<size_t, bool> column_ids;
  for (const auto& column : _groupby_columns) {
    column_ids.insert_or_assign(column.tuple_value.tuple_index(), false);
  }
  for (const auto& column : _aggregate_columns) {
    column_ids.insert_or_assign(column.tuple_value.tuple_index(), false);
  }
  return column_ids;
}

void JitAggregate::_consume(JitRuntimeContext& context) const {
  // We use index-based for loops in this function, since the LLVM optimizer is not able to properly unroll range-based
  // loops, and we need the unrolling for proper specialization.

  const auto num_groupby_columns = _groupby_columns.size();
  const auto num_aggregate_columns = _aggregate_columns.size();

  // Step 1: Compute hash value of the input tuple
  uint64_t hash_value = 0;

  // Compute a hash for each groupby column and combine the resulting hashes.
  for (uint32_t i = 0; i < num_groupby_columns; ++i) {
    hash_value = (hash_value << 5u) ^ jit_hash(_groupby_columns[i].tuple_value, context);
  }

  // Step 2: Look up the rows with this hash in the hashmap.
  auto& hash_bucket = context.hashmap.indices[hash_value];

  bool found_match = false;
  uint64_t row_index;
  // Iterate over each row that produces this hash. Unless there is a hash collision, there should only be at most one
  // entry for each hash. We do not need an index-based for loop here, since the number of items in each hash bucket
  // depends on runtime hash collisions and the loop is thus not specializable (i.e., not unrollable).
  for (const auto& index : hash_bucket) {
    // Compare all values of the row to the currently consumed tuple.
    bool all_values_equal = true;
    for (uint32_t i = 0; i < num_groupby_columns; ++i) {
      if (!jit_aggregate_equals(_groupby_columns[i].tuple_value, _groupby_columns[i].hashmap_value, index, context)) {
        all_values_equal = false;
        break;
      }
    }
    // If all values match, we have identified the group the current tuple belongs to.
    if (all_values_equal) {
      found_match = true;
      row_index = index;
      break;
    }
  }

  // If no row matches, a new tuple group must be created.
  // This requires adding a row to each output vector.
  // For groupby columns, this new row contains the value from the current tuple.
  // Aggregates are initialized with a value that is specific to their aggregate function.
  // The it_grow_by_one function appends an element to the end of an output vector and returns the index of that newly
  // added value in the vector.
  if (!found_match) {
    if (_limit_reached(context)) {
      return;
    }

    for (uint32_t i = 0; i < num_groupby_columns; ++i) {
      // Grow each groupby column vector and copy the value from the current tuple.
      row_index = jit_grow_by_one(_groupby_columns[i].hashmap_value, JitVariantVector::InitialValue::Zero, context);
      jit_assign(_groupby_columns[i].tuple_value, _groupby_columns[i].hashmap_value, row_index, context);
    }
    for (uint32_t i = 0; i < num_aggregate_columns; ++i) {
      // Grow each aggregate column vector and initialize the aggregate with a proper initial value.
      switch (_aggregate_columns[i].function) {
        case AggregateFunction::Count:
        case AggregateFunction::Sum:
          row_index =
              jit_grow_by_one(_aggregate_columns[i].hashmap_value, JitVariantVector::InitialValue::Zero, context);
          break;
        case AggregateFunction::Max:
          row_index =
              jit_grow_by_one(_aggregate_columns[i].hashmap_value, JitVariantVector::InitialValue::MinValue, context);
          break;
        case AggregateFunction::Min:
          row_index =
              jit_grow_by_one(_aggregate_columns[i].hashmap_value, JitVariantVector::InitialValue::MaxValue, context);
          break;
        case AggregateFunction::Avg:
          row_index =
              jit_grow_by_one(_aggregate_columns[i].hashmap_value, JitVariantVector::InitialValue::Zero, context);
          DebugAssert(_aggregate_columns[i].hashmap_count_for_avg, "Invalid avg aggregate column.");
          jit_grow_by_one(_aggregate_columns[i].hashmap_count_for_avg.value(), JitVariantVector::InitialValue::Zero,
                          context);
          break;
        case AggregateFunction::CountDistinct: {
          Fail("Aggregate function count distinct not supported");
        }
      }
    }

    // Add the index of the new tuple group to the hashmap.
    hash_bucket.emplace_back(row_index);
  }

  // Step 3: Update the aggregate values by calling jit_aggregate_compute with appropriate operation lambdas.
  for (uint32_t i = 0; i < num_aggregate_columns; ++i) {
    switch (_aggregate_columns[i].function) {
      case AggregateFunction::Count:
        jit_aggregate_compute(jit_increment, _aggregate_columns[i].tuple_value, _aggregate_columns[i].hashmap_value,
                              row_index, context);
        break;
      case AggregateFunction::Sum:
        jit_aggregate_compute(jit_addition, _aggregate_columns[i].tuple_value, _aggregate_columns[i].hashmap_value,
                              row_index, context);
        break;
      case AggregateFunction::Max:
        jit_aggregate_compute(jit_maximum, _aggregate_columns[i].tuple_value, _aggregate_columns[i].hashmap_value,
                              row_index, context);
        break;
      case AggregateFunction::Min:
        jit_aggregate_compute(jit_minimum, _aggregate_columns[i].tuple_value, _aggregate_columns[i].hashmap_value,
                              row_index, context);
        break;

      case AggregateFunction::Avg:
        // In case of an average aggregate, the two auxiliary aggregates need to be updated.
        jit_aggregate_compute(jit_addition, _aggregate_columns[i].tuple_value, _aggregate_columns[i].hashmap_value,
                              row_index, context);
        DebugAssert(_aggregate_columns[i].hashmap_count_for_avg, "Invalid avg aggregate column.");
        jit_aggregate_compute(jit_increment, _aggregate_columns[i].tuple_value,
                              _aggregate_columns[i].hashmap_count_for_avg.value(), row_index, context);
        break;
      case AggregateFunction::CountDistinct: {
        Fail("Aggregate function count distinct not supported");
      }
    }
  }
}

bool JitAggregate::_limit_reached(JitRuntimeContext& context) const { return false; }

std::string JitLimitAggregate::description() const { return "[LimitAggregate] " + aggregate_description(); }

bool JitLimitAggregate::_limit_reached(JitRuntimeContext& context) const { return context.limit_rows-- <= 0; }

}  // namespace opossum<|MERGE_RESOLUTION|>--- conflicted
+++ resolved
@@ -173,11 +173,7 @@
 
 // The intermediary result of sum is always stored in a 64 bit data type. The same behaviour is implemented by non-jit
 // operators.
-<<<<<<< HEAD
-DataType resolve_sum_data_type(const DataType data_type) {
-=======
 DataType get_sum_data_type(const DataType data_type) {
->>>>>>> e25072aa
   switch (data_type) {
     case DataType::Int:
       return DataType::Long;
@@ -208,11 +204,7 @@
       DebugAssert(value.data_type() != DataType::Null, "Invalid data type null for aggregate function.");
       // The data type depends on the input value.
       const auto data_type =
-<<<<<<< HEAD
-          function == AggregateFunction::Sum ? resolve_sum_data_type(value.data_type()) : value.data_type();
-=======
           function == AggregateFunction::Sum ? get_sum_data_type(value.data_type()) : value.data_type();
->>>>>>> e25072aa
       _aggregate_columns.emplace_back(JitAggregateColumn{column_name, column_position, function, value,
                                                          JitHashmapValue(data_type, true, _num_hashmap_columns++)});
       break;
@@ -223,11 +215,7 @@
       // Average aggregates are computed by first computing two aggregates: a SUM and a COUNT
       _aggregate_columns.emplace_back(
           JitAggregateColumn{column_name, column_position, function, value,
-<<<<<<< HEAD
-                             JitHashmapValue(resolve_sum_data_type(value.data_type()), true, _num_hashmap_columns++),
-=======
                              JitHashmapValue(get_sum_data_type(value.data_type()), true, _num_hashmap_columns++),
->>>>>>> e25072aa
                              JitHashmapValue(DataType::Long, false, _num_hashmap_columns++)});
       break;
     case AggregateFunction::CountDistinct:
