--- conflicted
+++ resolved
@@ -58,17 +58,10 @@
 
   std::string description() const final;
 
-<<<<<<< HEAD
-  virtual void before_query(const Table& in_table, JitRuntimeContext& context);
-  virtual bool before_chunk(const Table& in_table, const ChunkID chunk_id, JitRuntimeContext& context);
-
-  void create_default_input_wrappers();
-=======
   virtual void before_query(const Table& in_table, const std::vector<AllTypeVariant>& parameter_values,
-                            JitRuntimeContext& context) const;
-  virtual void before_chunk(const Table& in_table, const ChunkID chunk_id,
-                            const std::vector<AllTypeVariant>& parameter_values, JitRuntimeContext& context) const;
->>>>>>> 26ea2847
+                            JitRuntimeContext& context);
+  virtual bool before_chunk(const Table& in_table, const ChunkID chunk_id,
+                            const std::vector<AllTypeVariant>& parameter_values, JitRuntimeContext& context);
 
   JitTupleValue add_input_column(const DataType data_type, const bool is_nullable, const ColumnID column_id,
                                  const bool use_value_id = false);
@@ -80,18 +73,13 @@
 
   void set_parameters(const std::unordered_map<ParameterID, AllTypeVariant>& parameters);
 
-<<<<<<< HEAD
-  std::vector<JitInputColumn> input_columns() const;
-  std::vector<std::shared_ptr<BaseJitSegmentReaderWrapper>> input_wrappers() const;
-  std::vector<JitInputLiteral> input_literals() const;
-  std::vector<JitInputParameter> input_parameters() const;
-  std::vector<JitValueIDPredicate> value_id_predicates() const;
-=======
+  const std::vector<std::shared_ptr<BaseJitSegmentReaderWrapper>>& input_wrappers() const;
   const std::vector<JitInputColumn>& input_columns() const;
   const std::vector<JitInputLiteral>& input_literals() const;
   const std::vector<JitInputParameter>& input_parameters() const;
   const std::vector<JitValueIDPredicate>& value_id_predicates() const;
->>>>>>> 26ea2847
+
+  void create_default_input_wrappers();
 
   std::optional<ColumnID> find_input_column(const JitTupleValue& tuple_value) const;
   std::optional<AllTypeVariant> find_literal_value(const JitTupleValue& tuple_value) const;
