#pragma once

#include "../jit_types.hpp"
#include "abstract_jittable.hpp"
#include "storage/chunk.hpp"
#include "storage/segment_iterables/create_iterable_from_attribute_vector.hpp"
#include "storage/table.hpp"

namespace opossum {

class AbstractExpression;
class JitExpression;

/* Base class for all segment readers.
 * We need this class, so we can store a number of JitSegmentReaders with different template
 * specializations in a common data structure.
 */
class BaseJitSegmentReader {
 public:
  virtual ~BaseJitSegmentReader() = default;
  virtual void read_value(JitRuntimeContext& context) = 0;  // const
  // virtual void increment() = 0;
};

// data_type and tuple_value._data_type are different for value id columns as data_type describes the actual type of the
// column and tuple_value._data_type describes the data type in the jit code which is DataTypeValueID for value ids.
struct JitInputColumn {
  ColumnID column_id;
  DataType data_type;
  JitTupleValue tuple_value;
  bool use_value_id;
};

struct JitInputLiteral {
  AllTypeVariant value;
  JitTupleValue tuple_value;
  bool use_value_id;
};

struct JitInputParameter {
  ParameterID parameter_id;
  JitTupleValue tuple_value;
  std::optional<AllTypeVariant> value;
  bool use_value_id;
};

struct JitValueIDPredicate {
  const size_t input_column_index;
  const JitExpressionType expression_type;
  const std::optional<size_t> input_literal_index;
  const std::optional<size_t> input_parameter_index;
};

/* JitReadTuples must be the first operator in any chain of jit operators.
 * It is responsible for:
 * 1) storing literal values to the runtime tuple before the query is executed
 * 2) reading data from the the input table to the runtime tuple
 * 3) advancing the segment iterators
 * 4) keeping track of the number of values in the runtime tuple. Whenever
 *    another operator needs to store a temporary value in the runtime tuple,
 *    it can request a slot in the tuple from JitReadTuples.
 */
class JitReadTuples : public AbstractJittable {
  /* JitSegmentReaders wrap the segment iterable interface used by most operators and makes it accessible
   * to the JitOperatorWrapper.
   *
   * Why we need this wrapper:
   * Most operators access data by creating a fixed number (usually one or two) of segment iterables and
   * then immediately use those iterators in a lambda. The JitOperatorWrapper, on the other hand, processes
   * data in a tuple-at-a-time fashion and thus needs access to an arbitrary number of segment iterators
   * at the same time.
   *
   * We solve this problem by introducing a template-free super class to all segment iterators. This allows us to
   * create an iterator for each input segment (before processing each chunk) and store these iterators in a
   * common vector in the runtime context.
   * We then use JitSegmentReader instances to access these iterators. JitSegmentReaders are templated with the
   * type of iterator they are supposed to handle. They are initialized with an input_index and a tuple value.
   * When requested to read a value, they will access the iterator from the runtime context corresponding to their
   * input_index and copy the value to their JitTupleValue.
   *
   * All segment readers have a common template-free base class. That allows us to store the segment readers in a
   * vector as well and access all types of segments with a single interface.
   */
  template <typename Iterator, typename DataType, bool Nullable>
  class JitSegmentReader : public BaseJitSegmentReader {
   public:
    JitSegmentReader(const Iterator& iterator, const JitTupleValue& tuple_value)
        : _iterator{iterator}, _tuple_index{tuple_value.tuple_index()} {}

    // Reads a value from the _iterator into the _tuple_value and increments the _iterator.
<<<<<<< HEAD
    void read_value(JitRuntimeContext& context) {
      const auto value = *_iterator;
=======
    void read_value(JitRuntimeContext& context) const final {
      const auto& value = *_iterator;
>>>>>>> 5f1de90e
      // clang-format off
      if constexpr (Nullable) {
        context.tuple.set_is_null(_tuple_index, value.is_null());
        if (!value.is_null()) {
          context.tuple.set<DataType>(_tuple_index, value.value());
        }
      } else {
        context.tuple.set<DataType>(_tuple_index, value.value());
      }
      // clang-format on
      ++_iterator;
    }

<<<<<<< HEAD
    // void increment() { ++_iterator; }
=======
    void increment() final { ++_iterator; }
>>>>>>> 5f1de90e

   private:
    Iterator _iterator;
    const size_t _tuple_index;
  };

 public:
  explicit JitReadTuples(const bool has_validate = false,
                         const std::shared_ptr<AbstractExpression>& row_count_expression = nullptr);

  std::string description() const final;

  virtual void before_query(const Table& in_table, JitRuntimeContext& context) const;
  virtual void before_chunk(const Table& in_table, const ChunkID chunk_id, JitRuntimeContext& context) const;

  JitTupleValue add_input_column(const DataType data_type, const bool is_nullable, const ColumnID column_id,
                                 const bool use_value_id = false);
  JitTupleValue add_literal_value(const AllTypeVariant& value, const bool use_value_id = false);
  JitTupleValue add_parameter_value(const DataType data_type, const bool is_nullable, const ParameterID parameter_id,
                                    const bool use_value_id = false);
  void add_value_id_predicate(const JitExpression& jit_expression);
  size_t add_temporary_value();

  void set_parameters(const std::unordered_map<ParameterID, AllTypeVariant>& parameters);

  std::vector<JitInputColumn> input_columns() const;
  std::vector<JitInputLiteral> input_literals() const;
  std::vector<JitInputParameter> input_parameters() const;
  std::vector<JitValueIDPredicate> value_id_predicates() const;

  std::optional<ColumnID> find_input_column(const JitTupleValue& tuple_value) const;
  std::optional<AllTypeVariant> find_literal_value(const JitTupleValue& tuple_value) const;

  void execute(JitRuntimeContext& context) const;

  std::shared_ptr<AbstractExpression> row_count_expression() const;

 protected:
  uint32_t _num_tuple_values{0};
  std::vector<JitInputColumn> _input_columns;
  std::vector<JitInputLiteral> _input_literals;
  std::vector<JitInputParameter> _input_parameters;
  std::vector<JitValueIDPredicate> _value_id_predicates;

 private:
  void _consume(JitRuntimeContext& context) const final {}
  const bool _has_validate;
  const std::shared_ptr<AbstractExpression> _row_count_expression;
};

}  // namespace opossum<|MERGE_RESOLUTION|>--- conflicted
+++ resolved
@@ -18,8 +18,12 @@
 class BaseJitSegmentReader {
  public:
   virtual ~BaseJitSegmentReader() = default;
-  virtual void read_value(JitRuntimeContext& context) = 0;  // const
-  // virtual void increment() = 0;
+#if JIT_LAZY_LOAD
+  virtual void read_value(JitRuntimeContext& context) const = 0;
+  virtual void increment() = 0;
+#else
+  virtual void read_value(JitRuntimeContext& context) = 0;
+#endif
 };
 
 // data_type and tuple_value._data_type are different for value id columns as data_type describes the actual type of the
@@ -88,13 +92,12 @@
         : _iterator{iterator}, _tuple_index{tuple_value.tuple_index()} {}
 
     // Reads a value from the _iterator into the _tuple_value and increments the _iterator.
-<<<<<<< HEAD
-    void read_value(JitRuntimeContext& context) {
-      const auto value = *_iterator;
-=======
+#if JIT_LAZY_LOAD
     void read_value(JitRuntimeContext& context) const final {
+#else
+    void read_value(JitRuntimeContext& context) const {
+#endif
       const auto& value = *_iterator;
->>>>>>> 5f1de90e
       // clang-format off
       if constexpr (Nullable) {
         context.tuple.set_is_null(_tuple_index, value.is_null());
@@ -105,14 +108,14 @@
         context.tuple.set<DataType>(_tuple_index, value.value());
       }
       // clang-format on
+#if !JIT_LAZY_LOAD
       ++_iterator;
+#endif
     }
 
-<<<<<<< HEAD
-    // void increment() { ++_iterator; }
-=======
+#if JIT_LAZY_LOAD
     void increment() final { ++_iterator; }
->>>>>>> 5f1de90e
+#endif
 
    private:
     Iterator _iterator;
