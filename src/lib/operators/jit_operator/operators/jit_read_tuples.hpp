#pragma once

#include "../jit_types.hpp"
#include "abstract_jittable.hpp"
#include "storage/chunk.hpp"
#include "storage/table.hpp"

namespace opossum {

class AbstractExpression;

/* Base class for all segment readers.
 * We need this class, so we can store a number of JitSegmentReaders with different template
 * specializations in a common data structure.
 */
class BaseJitSegmentReader {
 public:
<<<<<<< HEAD
  virtual ~BaseJitColumnReader() = default;
  virtual void read_value(JitRuntimeContext& context) = 0;
  // virtual void increment() = 0;
=======
  virtual ~BaseJitSegmentReader() = default;
  virtual void read_value(JitRuntimeContext& context) const = 0;
  virtual void increment() = 0;
>>>>>>> 0b1669c5
};

struct JitInputColumn {
  ColumnID column_id;
  JitTupleValue tuple_value;
};

struct JitInputLiteral {
  AllTypeVariant value;
  JitTupleValue tuple_value;
};

struct JitInputParameter {
  ParameterID parameter_id;
  JitTupleValue tuple_value;
  std::optional<AllTypeVariant> value;
};

/* JitReadTuples must be the first operator in any chain of jit operators.
 * It is responsible for:
 * 1) storing literal values to the runtime tuple before the query is executed
 * 2) reading data from the the input table to the runtime tuple
 * 3) advancing the segment iterators
 * 4) keeping track of the number of values in the runtime tuple. Whenever
 *    another operator needs to store a temporary value in the runtime tuple,
 *    it can request a slot in the tuple from JitReadTuples.
 */
class JitReadTuples : public AbstractJittable {
  /* JitSegmentReaders wrap the segment iterable interface used by most operators and makes it accessible
   * to the JitOperatorWrapper.
   *
   * Why we need this wrapper:
   * Most operators access data by creating a fixed number (usually one or two) of segment iterables and
   * then immediately use those iterators in a lambda. The JitOperatorWrapper, on the other hand, processes
   * data in a tuple-at-a-time fashion and thus needs access to an arbitrary number of segment iterators
   * at the same time.
   *
   * We solve this problem by introducing a template-free super class to all segment iterators. This allows us to
   * create an iterator for each input segment (before processing each chunk) and store these iterators in a
   * common vector in the runtime context.
   * We then use JitSegmentReader instances to access these iterators. JitSegmentReaders are templated with the
   * type of iterator they are supposed to handle. They are initialized with an input_index and a tuple value.
   * When requested to read a value, they will access the iterator from the runtime context corresponding to their
   * input_index and copy the value to their JitTupleValue.
   *
   * All segment readers have a common template-free base class. That allows us to store the segment readers in a
   * vector as well and access all types of segments with a single interface.
   */
  template <typename Iterator, typename DataType, bool Nullable>
  class JitSegmentReader : public BaseJitSegmentReader {
   public:
<<<<<<< HEAD
    JitColumnReader(const Iterator& iterator, const JitTupleValue& tuple_value)
=======
    JitSegmentReader(const Iterator& iterator, const JitTupleValue& tuple_value)
>>>>>>> 0b1669c5
        : _iterator{iterator}, _tuple_index{tuple_value.tuple_index()} {}

    // Reads a value from the _iterator into the _tuple_value and increments the _iterator.
    void read_value(JitRuntimeContext& context) {
      const auto value = *_iterator;
      // clang-format off
      if constexpr (Nullable) {
        context.tuple.set_is_null(_tuple_index, value.is_null());
        if (!value.is_null()) {
          context.tuple.set<DataType>(_tuple_index, value.value());
        }
      } else {
        context.tuple.set<DataType>(_tuple_index, value.value());
<<<<<<< HEAD
      }
      // Non-jit operators store bool values as int values
      /*
      if constexpr (std::is_same_v<DataType, Bool>) {
        context.tuple.set<bool>(_tuple_index, value.value());
=======
>>>>>>> 0b1669c5
      }
      */
      // clang-format on
      ++_iterator;
    }

    // void increment() { ++_iterator; }

   private:
    Iterator _iterator;
    const size_t _tuple_index;
  };

 public:
  explicit JitReadTuples(const bool has_validate = false,
                         const std::shared_ptr<AbstractExpression>& row_count_expression = nullptr);

  std::string description() const final;

  virtual void before_query(const Table& in_table, JitRuntimeContext& context) const;
  virtual void before_chunk(const Table& in_table, const ChunkID chunk_id, JitRuntimeContext& context) const;

  JitTupleValue add_input_column(const DataType data_type, const bool is_nullable, const ColumnID column_id);
  JitTupleValue add_literal_value(const AllTypeVariant& value);
  JitTupleValue add_parameter_value(const DataType data_type, const bool is_nullable, const ParameterID parameter_id);
  size_t add_temporary_value();

  void set_parameters(const std::unordered_map<ParameterID, AllTypeVariant>& parameters);

  std::vector<JitInputColumn> input_columns() const;
  std::vector<JitInputLiteral> input_literals() const;
  std::vector<JitInputParameter> input_parameters() const;

  std::optional<ColumnID> find_input_column(const JitTupleValue& tuple_value) const;
  std::optional<AllTypeVariant> find_literal_value(const JitTupleValue& tuple_value) const;

  void execute(JitRuntimeContext& context) const;

  std::shared_ptr<AbstractExpression> row_count_expression() const;

 protected:
  uint32_t _num_tuple_values{0};
  std::vector<JitInputColumn> _input_columns;
  std::vector<JitInputLiteral> _input_literals;
  std::vector<JitInputParameter> _input_parameters;

 private:
  void _consume(JitRuntimeContext& context) const final {}
  const bool _has_validate;
  const std::shared_ptr<AbstractExpression> _row_count_expression;
};

}  // namespace opossum<|MERGE_RESOLUTION|>--- conflicted
+++ resolved
@@ -15,15 +15,9 @@
  */
 class BaseJitSegmentReader {
  public:
-<<<<<<< HEAD
-  virtual ~BaseJitColumnReader() = default;
-  virtual void read_value(JitRuntimeContext& context) = 0;
+  virtual ~BaseJitSegmentReader() = default;
+  virtual void read_value(JitRuntimeContext& context) = 0;  // const
   // virtual void increment() = 0;
-=======
-  virtual ~BaseJitSegmentReader() = default;
-  virtual void read_value(JitRuntimeContext& context) const = 0;
-  virtual void increment() = 0;
->>>>>>> 0b1669c5
 };
 
 struct JitInputColumn {
@@ -75,11 +69,7 @@
   template <typename Iterator, typename DataType, bool Nullable>
   class JitSegmentReader : public BaseJitSegmentReader {
    public:
-<<<<<<< HEAD
-    JitColumnReader(const Iterator& iterator, const JitTupleValue& tuple_value)
-=======
     JitSegmentReader(const Iterator& iterator, const JitTupleValue& tuple_value)
->>>>>>> 0b1669c5
         : _iterator{iterator}, _tuple_index{tuple_value.tuple_index()} {}
 
     // Reads a value from the _iterator into the _tuple_value and increments the _iterator.
@@ -93,16 +83,7 @@
         }
       } else {
         context.tuple.set<DataType>(_tuple_index, value.value());
-<<<<<<< HEAD
       }
-      // Non-jit operators store bool values as int values
-      /*
-      if constexpr (std::is_same_v<DataType, Bool>) {
-        context.tuple.set<bool>(_tuple_index, value.value());
-=======
->>>>>>> 0b1669c5
-      }
-      */
       // clang-format on
       ++_iterator;
     }
