#pragma once

#include "../jit_types.hpp"
#include "abstract_jittable.hpp"
#include "storage/chunk.hpp"
#include "storage/table.hpp"

namespace opossum {

<<<<<<< HEAD
class AbstractExpression;

/* Base class for all column readers.
 * We need this class, so we can store a number of JitColumnReaders with different template
=======
/* Base class for all segment readers.
 * We need this class, so we can store a number of JitSegmentReaders with different template
>>>>>>> 6771da1c
 * specializations in a common data structure.
 */
class BaseJitSegmentReader {
 public:
<<<<<<< HEAD
  virtual ~BaseJitColumnReader() = default;
  virtual void read_value(JitRuntimeContext& context) const = 0;
  virtual void increment() = 0;
=======
  virtual ~BaseJitSegmentReader() = default;
  virtual void read_value(JitRuntimeContext& context) = 0;
>>>>>>> 6771da1c
};

struct JitInputColumn {
  ColumnID column_id;
  JitTupleValue tuple_value;
};

struct JitInputLiteral {
  AllTypeVariant value;
  JitTupleValue tuple_value;
};

struct JitInputParameter {
  ParameterID parameter_id;
  JitTupleValue tuple_value;
  std::optional<AllTypeVariant> value;
};

/* JitReadTuples must be the first operator in any chain of jit operators.
 * It is responsible for:
 * 1) storing literal values to the runtime tuple before the query is executed
 * 2) reading data from the the input table to the runtime tuple
 * 3) advancing the segment iterators
 * 4) keeping track of the number of values in the runtime tuple. Whenever
 *    another operator needs to store a temporary value in the runtime tuple,
 *    it can request a slot in the tuple from JitReadTuples.
 */
class JitReadTuples : public AbstractJittable {
  /* JitSegmentReaders wrap the segment iterable interface used by most operators and makes it accessible
   * to the JitOperatorWrapper.
   *
   * Why we need this wrapper:
   * Most operators access data by creating a fixed number (usually one or two) of segment iterables and
   * then immediately use those iterators in a lambda. The JitOperatorWrapper, on the other hand, processes
   * data in a tuple-at-a-time fashion and thus needs access to an arbitrary number of segment iterators
   * at the same time.
   *
   * We solve this problem by introducing a template-free super class to all segment iterators. This allows us to
   * create an iterator for each input segment (before processing each chunk) and store these iterators in a
   * common vector in the runtime context.
   * We then use JitSegmentReader instances to access these iterators. JitSegmentReaders are templated with the
   * type of iterator they are supposed to handle. They are initialized with an input_index and a tuple value.
   * When requested to read a value, they will access the iterator from the runtime context corresponding to their
   * input_index and copy the value to their JitTupleValue.
   *
   * All segment readers have a common template-free base class. That allows us to store the segment readers in a
   * vector as well and access all types of segments with a single interface.
   */
  template <typename Iterator, typename DataType, bool Nullable>
  class JitSegmentReader : public BaseJitSegmentReader {
   public:
<<<<<<< HEAD
    JitColumnReader(const Iterator& iterator, const JitTupleValue& tuple_value)
        : _iterator{iterator}, _tuple_index{tuple_value.tuple_index()} {}
=======
    JitSegmentReader(const Iterator& iterator, const JitTupleValue& tuple_value)
        : _iterator{iterator}, _tuple_value{tuple_value} {}
>>>>>>> 6771da1c

    // Reads a value from the _iterator into the _tuple_value and increments the _iterator.
    void read_value(JitRuntimeContext& context) const {
      const auto& value = *_iterator;
      // clang-format off
      if constexpr (Nullable) {
        context.tuple.set_is_null(_tuple_index, value.is_null());
        if (!value.is_null()) {
          context.tuple.set<DataType>(_tuple_index, value.value());
        }
      } else {
        context.tuple.set<DataType>(_tuple_index, value.value());
      }
      // Non-jit operators store bool values as int values
      if constexpr (std::is_same_v<DataType, Bool>) {
        context.tuple.set<bool>(_tuple_value.tuple_index(), value.value());
      }
      // clang-format on
    }

    void increment() { ++_iterator; }

   private:
    Iterator _iterator;
    const size_t _tuple_index;
  };

 public:
  explicit JitReadTuples(const bool has_validate = false,
                         const std::shared_ptr<AbstractExpression>& row_count_expression = nullptr);

  std::string description() const final;

  virtual void before_query(const Table& in_table, JitRuntimeContext& context) const;
  virtual void before_chunk(const Table& in_table, const ChunkID chunk_id, JitRuntimeContext& context) const;

  JitTupleValue add_input_column(const DataType data_type, const bool is_nullable, const ColumnID column_id);
  JitTupleValue add_literal_value(const AllTypeVariant& value);
  JitTupleValue add_parameter_value(const DataType data_type, const bool is_nullable, const ParameterID parameter_id);
  size_t add_temporary_value();

  void set_parameters(const std::unordered_map<ParameterID, AllTypeVariant>& parameters);

  std::vector<JitInputColumn> input_columns() const;
  std::vector<JitInputLiteral> input_literals() const;
  std::vector<JitInputParameter> input_parameters() const;

  std::optional<ColumnID> find_input_column(const JitTupleValue& tuple_value) const;
  std::optional<AllTypeVariant> find_literal_value(const JitTupleValue& tuple_value) const;

  void execute(JitRuntimeContext& context) const;

  std::shared_ptr<AbstractExpression> row_count_expression() const;

 protected:
  uint32_t _num_tuple_values{0};
  std::vector<JitInputColumn> _input_columns;
  std::vector<JitInputLiteral> _input_literals;
  std::vector<JitInputParameter> _input_parameters;

 private:
  void _consume(JitRuntimeContext& context) const final {}
  const bool _has_validate;
  const std::shared_ptr<AbstractExpression> _row_count_expression;
};

}  // namespace opossum<|MERGE_RESOLUTION|>--- conflicted
+++ resolved
@@ -7,27 +7,17 @@
 
 namespace opossum {
 
-<<<<<<< HEAD
 class AbstractExpression;
 
-/* Base class for all column readers.
- * We need this class, so we can store a number of JitColumnReaders with different template
-=======
 /* Base class for all segment readers.
  * We need this class, so we can store a number of JitSegmentReaders with different template
->>>>>>> 6771da1c
  * specializations in a common data structure.
  */
 class BaseJitSegmentReader {
  public:
-<<<<<<< HEAD
-  virtual ~BaseJitColumnReader() = default;
+  virtual ~BaseJitSegmentReader() = default;
   virtual void read_value(JitRuntimeContext& context) const = 0;
   virtual void increment() = 0;
-=======
-  virtual ~BaseJitSegmentReader() = default;
-  virtual void read_value(JitRuntimeContext& context) = 0;
->>>>>>> 6771da1c
 };
 
 struct JitInputColumn {
@@ -79,13 +69,8 @@
   template <typename Iterator, typename DataType, bool Nullable>
   class JitSegmentReader : public BaseJitSegmentReader {
    public:
-<<<<<<< HEAD
-    JitColumnReader(const Iterator& iterator, const JitTupleValue& tuple_value)
+    JitSegmentReader(const Iterator& iterator, const JitTupleValue& tuple_value)
         : _iterator{iterator}, _tuple_index{tuple_value.tuple_index()} {}
-=======
-    JitSegmentReader(const Iterator& iterator, const JitTupleValue& tuple_value)
-        : _iterator{iterator}, _tuple_value{tuple_value} {}
->>>>>>> 6771da1c
 
     // Reads a value from the _iterator into the _tuple_value and increments the _iterator.
     void read_value(JitRuntimeContext& context) const {
@@ -98,10 +83,6 @@
         }
       } else {
         context.tuple.set<DataType>(_tuple_index, value.value());
-      }
-      // Non-jit operators store bool values as int values
-      if constexpr (std::is_same_v<DataType, Bool>) {
-        context.tuple.set<bool>(_tuple_value.tuple_index(), value.value());
       }
       // clang-format on
     }
