#include "jit_write_tuples.hpp"

#include "../jit_types.hpp"
#include "constant_mappings.hpp"
#include "resolve_type.hpp"
#include "storage/base_value_segment.hpp"
#include "storage/value_segment.hpp"

namespace opossum {

std::string JitWriteTuples::description() const {
  std::stringstream desc;
  desc << "[WriteTuple] ";
  for (const auto& output_column : _output_columns) {
    desc << output_column.column_name << " = x" << output_column.tuple_value.tuple_index() << ", ";
  }
  return desc.str();
}

std::shared_ptr<Table> JitWriteTuples::create_output_table(const ChunkOffset input_table_chunk_size) const {
  TableColumnDefinitions column_definitions;

  for (const auto& output_column : _output_columns) {
    // Add a column definition for each output column
    const auto data_type = output_column.tuple_value.data_type();
    const auto output_column_type = data_type == DataType::Bool ? DataTypeBool : data_type;
    const auto is_nullable = output_column.tuple_value.is_nullable();
    column_definitions.emplace_back(output_column.column_name, output_column_type, is_nullable);
  }

  return std::make_shared<Table>(column_definitions, TableType::Data, input_table_chunk_size);
}

void JitWriteTuples::before_query(const Table& in_table, Table& out_table, JitRuntimeContext& context) const {
  _create_output_chunk(context);
}

void JitWriteTuples::after_chunk(const std::shared_ptr<const Table>& in_table, Table& out_table,
                                 JitRuntimeContext& context) const {
  if (!context.out_chunk.empty() && context.out_chunk[0]->size() > 0) {
    out_table.append_chunk(context.out_chunk);
    _create_output_chunk(context);
  }
}

void JitWriteTuples::add_output_column(const std::string& column_name, const JitTupleValue& value) {
  _output_columns.push_back({column_name, value});
}

std::vector<JitOutputColumn> JitWriteTuples::output_columns() const { return _output_columns; }

std::map<size_t, bool> JitWriteTuples::accessed_column_ids() const {
  std::map<size_t, bool> column_ids;
  for (const auto& column : _output_columns) {
    column_ids.insert_or_assign(column.tuple_value.tuple_index(), false);
  }
  return column_ids;
}

void JitWriteTuples::_consume(JitRuntimeContext& context) const {
  for (const auto& output : context.outputs) {
    output->write_value(context);
  }
}

void JitWriteTuples::_create_output_chunk(JitRuntimeContext& context) const {
  context.out_chunk.clear();
  context.outputs.clear();

  // Create new value segments and add them to the runtime context to make them accessible by the segment writers
  for (const auto& output_column : _output_columns) {
    const auto data_type = output_column.tuple_value.data_type();
    const auto is_nullable = output_column.tuple_value.is_nullable();

<<<<<<< HEAD
    // Create the appropriate column writer for the output column
    if (data_type == DataType::Bool) {
      // Data type bool is a special jit data type and not an opossum data type
      // Therefore, bools needs to be handled separately as they are transformed to opossum int types
      auto column = std::make_shared<ValueColumn<Bool>>(output_column.tuple_value.is_nullable());
      context.out_chunk.push_back(column);
      if (is_nullable) {
        context.outputs.push_back(
            std::make_shared<JitColumnWriter<ValueColumn<Bool>, bool, true>>(column, output_column.tuple_value));
      } else {
        context.outputs.push_back(
            std::make_shared<JitColumnWriter<ValueColumn<Bool>, bool, false>>(column, output_column.tuple_value));
=======
    // Create the appropriate segment writer for the output segment
    if (data_type == DataType::Bool) {
      // Data type bool is a special jit data type and not an opossum data type
      // Therefore, bools needs to be handled separately as they are transformed to opossum int types
      auto segment = std::make_shared<ValueSegment<Bool>>(output_column.tuple_value.is_nullable());
      context.out_chunk.push_back(segment);
      if (is_nullable) {
        context.outputs.push_back(
            std::make_shared<JitSegmentWriter<ValueSegment<Bool>, bool, true>>(segment, output_column.tuple_value));
      } else {
        context.outputs.push_back(
            std::make_shared<JitSegmentWriter<ValueSegment<Bool>, bool, false>>(segment, output_column.tuple_value));
>>>>>>> 6771da1c
      }
    } else {
      // Opossum data types
      resolve_data_type(data_type, [&](auto type) {
        using ColumnDataType = typename decltype(type)::type;
<<<<<<< HEAD
        auto column = std::make_shared<ValueColumn<ColumnDataType>>(output_column.tuple_value.is_nullable());
        context.out_chunk.push_back(column);

        if (is_nullable) {
          context.outputs.push_back(
              std::make_shared<JitColumnWriter<ValueColumn<ColumnDataType>, ColumnDataType, true>>(
                  column, output_column.tuple_value));
        } else {
          context.outputs.push_back(
              std::make_shared<JitColumnWriter<ValueColumn<ColumnDataType>, ColumnDataType, false>>(
                  column, output_column.tuple_value));
=======
        auto segment = std::make_shared<ValueSegment<ColumnDataType>>(output_column.tuple_value.is_nullable());
        context.out_chunk.push_back(segment);

        if (is_nullable) {
          context.outputs.push_back(
              std::make_shared<JitSegmentWriter<ValueSegment<ColumnDataType>, ColumnDataType, true>>(
                  segment, output_column.tuple_value));
        } else {
          context.outputs.push_back(
              std::make_shared<JitSegmentWriter<ValueSegment<ColumnDataType>, ColumnDataType, false>>(
                  segment, output_column.tuple_value));
>>>>>>> 6771da1c
        }
      });
    }
  }
}

}  // namespace opossum<|MERGE_RESOLUTION|>--- conflicted
+++ resolved
@@ -72,20 +72,6 @@
     const auto data_type = output_column.tuple_value.data_type();
     const auto is_nullable = output_column.tuple_value.is_nullable();
 
-<<<<<<< HEAD
-    // Create the appropriate column writer for the output column
-    if (data_type == DataType::Bool) {
-      // Data type bool is a special jit data type and not an opossum data type
-      // Therefore, bools needs to be handled separately as they are transformed to opossum int types
-      auto column = std::make_shared<ValueColumn<Bool>>(output_column.tuple_value.is_nullable());
-      context.out_chunk.push_back(column);
-      if (is_nullable) {
-        context.outputs.push_back(
-            std::make_shared<JitColumnWriter<ValueColumn<Bool>, bool, true>>(column, output_column.tuple_value));
-      } else {
-        context.outputs.push_back(
-            std::make_shared<JitColumnWriter<ValueColumn<Bool>, bool, false>>(column, output_column.tuple_value));
-=======
     // Create the appropriate segment writer for the output segment
     if (data_type == DataType::Bool) {
       // Data type bool is a special jit data type and not an opossum data type
@@ -98,25 +84,11 @@
       } else {
         context.outputs.push_back(
             std::make_shared<JitSegmentWriter<ValueSegment<Bool>, bool, false>>(segment, output_column.tuple_value));
->>>>>>> 6771da1c
       }
     } else {
       // Opossum data types
       resolve_data_type(data_type, [&](auto type) {
         using ColumnDataType = typename decltype(type)::type;
-<<<<<<< HEAD
-        auto column = std::make_shared<ValueColumn<ColumnDataType>>(output_column.tuple_value.is_nullable());
-        context.out_chunk.push_back(column);
-
-        if (is_nullable) {
-          context.outputs.push_back(
-              std::make_shared<JitColumnWriter<ValueColumn<ColumnDataType>, ColumnDataType, true>>(
-                  column, output_column.tuple_value));
-        } else {
-          context.outputs.push_back(
-              std::make_shared<JitColumnWriter<ValueColumn<ColumnDataType>, ColumnDataType, false>>(
-                  column, output_column.tuple_value));
-=======
         auto segment = std::make_shared<ValueSegment<ColumnDataType>>(output_column.tuple_value.is_nullable());
         context.out_chunk.push_back(segment);
 
@@ -128,7 +100,6 @@
           context.outputs.push_back(
               std::make_shared<JitSegmentWriter<ValueSegment<ColumnDataType>, ColumnDataType, false>>(
                   segment, output_column.tuple_value));
->>>>>>> 6771da1c
         }
       });
     }
