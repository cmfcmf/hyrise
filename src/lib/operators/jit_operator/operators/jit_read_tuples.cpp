#include "jit_read_tuples.hpp"

<<<<<<< HEAD
#include <chrono>
=======
#include <string>
>>>>>>> 5f1de90e

#include "../jit_types.hpp"
#include "../jit_utils.hpp"
#include "constant_mappings.hpp"
#include "expression/evaluation/expression_evaluator.hpp"
#include "jit_expression.hpp"
#include "resolve_type.hpp"
#include "storage/create_iterable_from_segment.hpp"
#include "../jit_utils.hpp"
// #include "utils/tracing/probes.hpp"

namespace opossum {

JitReadTuples::JitReadTuples(const bool has_validate, const std::shared_ptr<AbstractExpression>& row_count_expression)
    : AbstractJittable(JitOperatorType::Read), _has_validate(has_validate), _row_count_expression(row_count_expression) {}

std::string JitReadTuples::description() const {
  std::stringstream desc;
  desc << "[ReadTuple] ";
  for (const auto& input_column : _input_columns) {
    desc << "(" << (input_column.use_value_id ? "(V) " : "")
         << (input_column.data_type == DataType::Bool ? "Bool" : data_type_to_string.left.at(input_column.data_type))
         << " x" << input_column.tuple_value.tuple_index() << " = Column#" << input_column.column_id << "), ";
  }
  for (const auto& input_literal : _input_literals) {
    desc << (input_literal.use_value_id ? "(V) " : "")
         << (input_literal.tuple_value.data_type() == DataType::Null
                 ? "null"
                 : data_type_to_string.left.at(input_literal.tuple_value.data_type()))
         << " x" << input_literal.tuple_value.tuple_index() << " = " << input_literal.value << ", ";
  }
  for (const auto& input_parameter : _input_parameters) {
    desc << (input_parameter.use_value_id ? "(V) " : "")
         << (input_parameter.tuple_value.data_type() == DataType::Null
                 ? "null"
                 : data_type_to_string.left.at(input_parameter.tuple_value.data_type()))
         << " x" << input_parameter.tuple_value.tuple_index() << " = Par#" << input_parameter.parameter_id
         << " with val=" << (input_parameter.value ? *input_parameter.value : "not set") << ", ";
  }
  return desc.str();
}

void JitReadTuples::before_query(const Table& in_table, JitRuntimeContext& context) const {
  // Create a runtime tuple of the appropriate size
  context.tuple.resize(_num_tuple_values);
#if JIT_MEASURE
  for (size_t index = 0; index < JitOperatorType::Size; ++index) {
    context.times[index] = std::chrono::nanoseconds::zero();
  }
#endif
  if (_row_count_expression) {
    const auto num_rows_expression_result =
        ExpressionEvaluator{}.evaluate_expression_to_result<int64_t>(*_row_count_expression);
    context.limit_rows = num_rows_expression_result->value(0);
  }

  const auto set_value_from_input = [&context](const JitTupleValue& tuple_value, const AllTypeVariant& value) {
    auto data_type = tuple_value.data_type();
    // If data_type is null, there is nothing to do as is_null() check on null check will always return true
    if (data_type != DataType::Null) {
      resolve_data_type(data_type, [&](auto type) {
        using DataType = typename decltype(type)::type;
        context.tuple.set<DataType>(tuple_value.tuple_index(), boost::get<DataType>(value));
        if (tuple_value.is_nullable()) {
          context.tuple.set_is_null(tuple_value.tuple_index(), variant_is_null(value));
        }
        // Non-jit operators store bool values as int values
        if constexpr (std::is_same_v<DataType, Bool>) {
          context.tuple.set<bool>(tuple_value.tuple_index(), boost::get<DataType>(value));
        }
      });
    }
  };

  // Copy all input literals to the runtime tuple
  for (const auto& input_literal : _input_literals) {
    if (!input_literal.use_value_id) set_value_from_input(input_literal.tuple_value, input_literal.value);
  }
  // Copy all parameter values to the runtime tuple
  for (const auto& input_parameter : _input_parameters) {
    DebugAssert(input_parameter.value,
                "Value for parameter with id #" + std::to_string(input_parameter.parameter_id) + " has not been set.");
    if (!input_parameter.use_value_id) set_value_from_input(input_parameter.tuple_value, *input_parameter.value);
  }
}

void JitReadTuples::before_chunk(const Table& in_table, const ChunkID chunk_id, JitRuntimeContext& context) const {
  const auto& in_chunk = *in_table.get_chunk(chunk_id);
  context.inputs.clear();
  context.chunk_offset = 0;
  context.chunk_size = in_chunk.size();
  context.chunk_id = chunk_id;
  if (_has_validate) {
    if (in_chunk.has_mvcc_data()) {
      auto mvcc_data = in_chunk.mvcc_data();
      context.mvcc_data = &(*mvcc_data);
    } else {
      DebugAssert(in_chunk.references_exactly_one_table(),
                  "Input to Validate contains a Chunk referencing more than one table.");
      const auto& ref_col_in = std::dynamic_pointer_cast<const ReferenceSegment>(in_chunk.get_segment(ColumnID{0}));
      context.referenced_table = ref_col_in->referenced_table();
      context.pos_list = ref_col_in->pos_list();
    }
  }

  // Create the segment iterator for each input segment and store them to the runtime context
  for (const auto& input_column : _input_columns) {
    const auto column_id = input_column.column_id;
    const auto segment = in_chunk.get_segment(column_id);
    const auto is_nullable = in_table.column_is_nullable(column_id);
    if (input_column.use_value_id) {
      const auto dictionary_segment = std::dynamic_pointer_cast<BaseDictionarySegment>(segment);
      DebugAssert(dictionary_segment, "Segment is not a dictionary");
      create_iterable_from_attribute_vector(*dictionary_segment).with_iterators([&](auto it, auto end) {
        using IteratorType = decltype(it);
        if (is_nullable) {
          context.inputs.push_back(
              std::make_shared<JitSegmentReader<IteratorType, JitValueID, true>>(it, input_column.tuple_value));
        } else {
          context.inputs.push_back(
              std::make_shared<JitSegmentReader<IteratorType, JitValueID, false>>(it, input_column.tuple_value));
        }
      });
    } else {
      if (input_column.tuple_value.data_type() == DataType::Bool) {
        DebugAssert(!is_nullable, "Bool column is null");
        resolve_segment_type<Bool>(*segment, [&](auto& typed_segment) {
          create_iterable_from_segment<Bool>(typed_segment).with_iterators([&](auto it, auto end) {
            using IteratorType = decltype(it);
            // If Data type is bool, the input column is a compute non-null int column
            context.inputs.push_back(
                std::make_shared<JitSegmentReader<IteratorType, bool, false>>(it, input_column.tuple_value));
          });
        });
      } else {
        resolve_data_and_segment_type(*segment, [&](auto type, auto& typed_segment) {
          using ColumnDataType = typename decltype(type)::type;
          create_iterable_from_segment<ColumnDataType>(typed_segment).with_iterators([&](auto it, auto end) {
            using IteratorType = decltype(it);
            if (is_nullable) {
              context.inputs.push_back(
                  std::make_shared<JitSegmentReader<IteratorType, ColumnDataType, true>>(it, input_column.tuple_value));
            } else {
              context.inputs.push_back(std::make_shared<JitSegmentReader<IteratorType, ColumnDataType, false>>(
                  it, input_column.tuple_value));
            }
          });
        });
      }
    }
  }

  for (const auto& value_id_predicate : _value_id_predicates) {
    const auto& input_column = _input_columns[value_id_predicate.input_column_index];
    const auto segment = in_chunk.get_segment(input_column.column_id);
    const auto dictionary = std::dynamic_pointer_cast<BaseDictionarySegment>(segment);
    AllTypeVariant value;
    size_t tuple_index;
    if (value_id_predicate.input_literal_index) {
      const auto& literal = _input_literals[*value_id_predicate.input_literal_index];
      value = literal.value;
      tuple_index = literal.tuple_value.tuple_index();
    } else {
      DebugAssert(value_id_predicate.input_parameter_index, "Neither input literal nor parameter index have been set.")
          const auto& parameter = _input_parameters[*value_id_predicate.input_parameter_index];
      DebugAssert(parameter.value, "Value for parameter with id #" + std::to_string(parameter.parameter_id) +
                                       " has not been set.") value = *parameter.value;
      tuple_index = parameter.tuple_value.tuple_index();
    }
    const auto casted_value = cast_all_type_variant_to_type(value, input_column.data_type);

    ValueID value_id;
    switch (value_id_predicate.expression_type) {
      case JitExpressionType::Equals:
      case JitExpressionType::NotEquals:
        // check if value exists in segment
        if (dictionary->lower_bound(casted_value) == dictionary->upper_bound(casted_value)) {
          value_id = INVALID_VALUE_ID;
          break;
        }
      case JitExpressionType::LessThan:
      case JitExpressionType::GreaterThanEquals:
        value_id = dictionary->lower_bound(casted_value);
        break;
      case JitExpressionType::LessThanEquals:
      case JitExpressionType::GreaterThan:
        value_id = dictionary->upper_bound(casted_value);
        break;
      default:
        Fail("Unsupported expression type for binary value id predicate");
    }
    if (value_id == INVALID_VALUE_ID) {
      value_id = std::numeric_limits<JitValueID>::max();
    } else if (static_cast<ValueID::base_type>(value_id) >= std::numeric_limits<JitValueID>::max()) {
      Fail("ValueID used too high.");
    }
    context.tuple.set<JitValueID>(tuple_index, value_id);
  }
}

void JitReadTuples::execute(JitRuntimeContext& context) const {
#if JIT_MEASURE
  context.begin_operator = std::chrono::high_resolution_clock::now();
#endif
  for (; context.chunk_offset < context.chunk_size; ++context.chunk_offset) {
    /*
    _emit(context);
    // We advance all segment iterators, after processing the tuple with the next operators.
    for (const auto& input : context.inputs) {
      input->increment();
    }
     */
    // DTRACE_PROBE1(HYRISE, JIT_OPERATOR_STARTED, std::string("ReadTuple").c_str());
    jit_start_operator();
    for (const auto& input : context.inputs) {
      input->read_value(context);
    }
    jit_end_operator_read();
    // DTRACE_PROBE1(HYRISE, JIT_OPERATOR_EXECUTED, std::string("ReadTuple").c_str());
    _emit(context);
  }
}

std::shared_ptr<AbstractExpression> JitReadTuples::row_count_expression() const { return _row_count_expression; }

JitTupleValue JitReadTuples::add_input_column(const DataType data_type, const bool is_nullable,
                                              const ColumnID column_id, const bool use_value_id) {
  // There is no need to add the same input column twice.
  // If the same column is requested for the second time, we return the JitTupleValue created previously.
  const auto it =
      std::find_if(_input_columns.begin(), _input_columns.end(), [column_id, use_value_id](const auto& input_column) {
        return input_column.column_id == column_id && input_column.use_value_id == use_value_id;
      });
  if (it != _input_columns.end()) {
    return it->tuple_value;
  }

  const auto tuple_value = JitTupleValue(use_value_id ? DataTypeValueID : data_type, is_nullable, _num_tuple_values++);
  _input_columns.push_back({column_id, data_type, tuple_value, use_value_id});
  return tuple_value;
}

JitTupleValue JitReadTuples::add_literal_value(const AllTypeVariant& value, const bool use_value_id) {
  // Somebody needs a literal value. We assign it a position in the runtime tuple and store the literal value,
  // so we can initialize the corresponding tuple value to the correct literal value later.
  const auto it = std::find_if(_input_literals.begin(), _input_literals.end(), [&value](const auto& literal_value) {
    return literal_value.value == value && !literal_value.use_value_id;
  });
  if (it != _input_literals.end()) {
    return it->tuple_value;
  }

  const auto data_type = data_type_from_all_type_variant(value);
  const auto tuple_value = JitTupleValue(use_value_id ? DataTypeValueID : data_type, false, _num_tuple_values++);
  _input_literals.push_back({value, tuple_value, use_value_id});
  return tuple_value;
}

JitTupleValue JitReadTuples::add_parameter_value(const DataType data_type, const bool is_nullable,
                                                 const ParameterID parameter_id, const bool use_value_id) {
  const auto it =
      std::find_if(_input_parameters.begin(), _input_parameters.end(), [&parameter_id](const auto& parameter) {
        return parameter.parameter_id == parameter_id && !parameter.use_value_id;
      });
  if (it != _input_parameters.end()) {
    return it->tuple_value;
  }

  const auto tuple_value = JitTupleValue(use_value_id ? DataTypeValueID : data_type, is_nullable, _num_tuple_values++);
  _input_parameters.push_back({parameter_id, tuple_value, std::nullopt, use_value_id});
  return tuple_value;
}

void JitReadTuples::add_value_id_predicate(const JitExpression& jit_expression) {
  DebugAssert(jit_expression_is_binary(jit_expression.expression_type()), "Only binary predicates should be added");

  const auto find = [](const auto& vector, const JitTupleValue& tuple_value) -> std::optional<size_t> {
    // iterate backwards as the to be found items should have been inserted last
    const auto itr = std::find_if(vector.crbegin(), vector.crend(), [&tuple_value](const auto& item) {
      return item.tuple_value == tuple_value && item.use_value_id;
    });
    if (itr != vector.crend()) {
      return std::distance(itr, vector.crend()) - 1;
    } else {
      return {};
    }
  };
  std::optional<size_t> column_id = find(_input_columns, jit_expression.left_child()->result());
  const bool swap = !column_id;
  if (swap) column_id = find(_input_columns, jit_expression.right_child()->result());

  auto& non_column_tuple_value = swap ? jit_expression.left_child()->result() : jit_expression.right_child()->result();
  std::optional<size_t> literal_id = find(_input_literals, non_column_tuple_value);
  std::optional<size_t> parameter_id;
  if (!literal_id) parameter_id = find(_input_parameters, non_column_tuple_value);

  auto expression = swap ? swap_expression_type(jit_expression.expression_type()) : jit_expression.expression_type();

  DebugAssert(literal_id || parameter_id, "Neither input literal nor parameter index have been set.");

  if (expression == JitExpressionType::GreaterThan) {
    jit_expression.set_expression_type(swap ? JitExpressionType::LessThan : JitExpressionType::GreaterThanEquals);
  } else if (expression == JitExpressionType::LessThanEquals) {
    jit_expression.set_expression_type(swap ? JitExpressionType::GreaterThanEquals : JitExpressionType::LessThan);
  }

  _value_id_predicates.push_back({*column_id, expression, literal_id, parameter_id});
}

void JitReadTuples::set_parameters(const std::unordered_map<ParameterID, AllTypeVariant>& parameters) {
  for (auto& parameter : _input_parameters) {
    auto search = parameters.find(parameter.parameter_id);
    if (search != parameters.end()) parameter.value = search->second;
  }
}

size_t JitReadTuples::add_temporary_value() {
  // Somebody wants to store a temporary value in the runtime tuple. We don't really care about the value itself,
  // but have to remember to make some space for it when we create the runtime tuple.
  return _num_tuple_values++;
}

std::vector<JitInputColumn> JitReadTuples::input_columns() const { return _input_columns; }

std::vector<JitInputLiteral> JitReadTuples::input_literals() const { return _input_literals; }

std::vector<JitInputParameter> JitReadTuples::input_parameters() const { return _input_parameters; }

std::vector<JitValueIDPredicate> JitReadTuples::value_id_predicates() const { return _value_id_predicates; }

std::optional<ColumnID> JitReadTuples::find_input_column(const JitTupleValue& tuple_value) const {
  const auto it = std::find_if(_input_columns.begin(), _input_columns.end(), [&tuple_value](const auto& input_column) {
    return input_column.tuple_value == tuple_value;
  });

  if (it != _input_columns.end()) {
    return it->column_id;
  } else {
    return {};
  }
}

std::optional<AllTypeVariant> JitReadTuples::find_literal_value(const JitTupleValue& tuple_value) const {
  const auto it = std::find_if(_input_literals.begin(), _input_literals.end(), [&tuple_value](const auto& literal) {
    return literal.tuple_value.tuple_index() == tuple_value.tuple_index();
  });

  if (it != _input_literals.end()) {
    return it->value;
  } else {
    return {};
  }
}

}  // namespace opossum<|MERGE_RESOLUTION|>--- conflicted
+++ resolved
@@ -1,10 +1,7 @@
 #include "jit_read_tuples.hpp"
 
-<<<<<<< HEAD
 #include <chrono>
-=======
 #include <string>
->>>>>>> 5f1de90e
 
 #include "../jit_types.hpp"
 #include "../jit_utils.hpp"
@@ -210,21 +207,20 @@
   context.begin_operator = std::chrono::high_resolution_clock::now();
 #endif
   for (; context.chunk_offset < context.chunk_size; ++context.chunk_offset) {
-    /*
+#if JIT_LAZY_LOAD
     _emit(context);
     // We advance all segment iterators, after processing the tuple with the next operators.
     for (const auto& input : context.inputs) {
       input->increment();
     }
-     */
+#else
     // DTRACE_PROBE1(HYRISE, JIT_OPERATOR_STARTED, std::string("ReadTuple").c_str());
-    jit_start_operator();
     for (const auto& input : context.inputs) {
       input->read_value(context);
     }
-    jit_end_operator_read();
     // DTRACE_PROBE1(HYRISE, JIT_OPERATOR_EXECUTED, std::string("ReadTuple").c_str());
     _emit(context);
+#endif
   }
 }
 
