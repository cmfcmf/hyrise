--- conflicted
+++ resolved
@@ -1,6 +1,5 @@
 #include "jit_read_tuples.hpp"
 
-<<<<<<< HEAD
 #include <string>
 
 #include "../jit_types.hpp"
@@ -8,20 +7,13 @@
 #include "constant_mappings.hpp"
 #include "expression/evaluation/expression_evaluator.hpp"
 #include "jit_expression.hpp"
-=======
-#include "../jit_types.hpp"
->>>>>>> e25072aa
 #include "resolve_type.hpp"
 #include "storage/create_iterable_from_segment.hpp"
 
 namespace opossum {
 
-<<<<<<< HEAD
 JitReadTuples::JitReadTuples(const bool has_validate, const std::shared_ptr<AbstractExpression>& row_count_expression)
     : _has_validate(has_validate), _row_count_expression(row_count_expression) {}
-=======
-JitReadTuples::JitReadTuples(const bool has_validate) : _has_validate(has_validate) {}
->>>>>>> e25072aa
 
 std::string JitReadTuples::description() const {
   std::stringstream desc;
@@ -64,14 +56,14 @@
       tuple_value.set_is_null(true, context);
     } else {
       resolve_data_type(data_type, [&](auto type) {
-        using DataType = typename decltype(type)::type;
-        tuple_value.set<DataType>(boost::get<DataType>(value), context);
+        using TupleDataType = typename decltype(type)::type;
+        tuple_value.set<TupleDataType>(boost::get<TupleDataType>(value), context);
         if (tuple_value.is_nullable()) {
           tuple_value.set_is_null(variant_is_null(value), context);
         }
         // Non-jit operators store bool values as int values
-        if constexpr (std::is_same_v<DataType, Bool>) {
-          tuple_value.set<bool>(boost::get<DataType>(value), context);
+        if constexpr (std::is_same_v<TupleDataType, Bool>) {
+          tuple_value.set<bool>(boost::get<TupleDataType>(value), context);
         }
       });
     }
@@ -79,7 +71,6 @@
 
   // Copy all input literals to the runtime tuple
   for (const auto& input_literal : _input_literals) {
-<<<<<<< HEAD
     if (!input_literal.use_value_id) set_value_from_input(input_literal.tuple_value, input_literal.value);
   }
   // Copy all parameter values to the runtime tuple
@@ -87,21 +78,6 @@
   auto parameter_value_itr = parameter_values.cbegin();
   for (const auto& input_parameter : _input_parameters) {
     if (!input_parameter.use_value_id) set_value_from_input(input_parameter.tuple_value, *parameter_value_itr++);
-=======
-    auto data_type = input_literal.tuple_value.data_type();
-    if (data_type == DataType::Null) {
-      input_literal.tuple_value.set_is_null(true, context);
-    } else {
-      resolve_data_type(data_type, [&](auto type) {
-        using LiteralDataType = typename decltype(type)::type;
-        input_literal.tuple_value.set<LiteralDataType>(boost::get<LiteralDataType>(input_literal.value), context);
-        // Non-jit operators store bool values as int values
-        if constexpr (std::is_same_v<LiteralDataType, Bool>) {
-          input_literal.tuple_value.set<bool>(boost::get<LiteralDataType>(input_literal.value), context);
-        }
-      });
-    }
->>>>>>> e25072aa
   }
 }
 
@@ -113,41 +89,6 @@
   context.chunk_offset = 0;
   context.chunk_size = in_chunk.size();
   context.chunk_id = chunk_id;
-  if (_has_validate) {
-    if (in_chunk.has_mvcc_data()) {
-      // materialize atomic transaction ids as specialization cannot handle atomics
-      context.row_tids.resize(in_chunk.mvcc_data()->tids.size());
-      auto itr = context.row_tids.begin();
-      for (const auto& tid : in_chunk.mvcc_data()->tids) {
-        *itr++ = tid.load();
-      }
-      context.mvcc_data = in_chunk.mvcc_data();
-    } else {
-      DebugAssert(in_chunk.references_exactly_one_table(),
-                  "Input to Validate contains a Chunk referencing more than one table.");
-      const auto& ref_col_in = std::dynamic_pointer_cast<const ReferenceSegment>(in_chunk.get_segment(ColumnID{0}));
-      context.referenced_table = ref_col_in->referenced_table();
-      context.pos_list = ref_col_in->pos_list();
-    }
-  }
-
-  if (_has_validate) {
-    if (in_chunk.has_mvcc_data()) {
-      // materialize atomic transaction ids as specialization cannot handle atomics
-      context.row_tids.resize(in_chunk.mvcc_data()->tids.size());
-      auto itr = context.row_tids.begin();
-      for (const auto& tid : in_chunk.mvcc_data()->tids) {
-        *itr++ = tid.load();
-      }
-      context.mvcc_data = in_chunk.mvcc_data();
-    } else {
-      DebugAssert(in_chunk.references_exactly_one_table(),
-                  "Input to Validate contains a Chunk referencing more than one table.");
-      const auto& ref_col_in = std::dynamic_pointer_cast<const ReferenceSegment>(in_chunk.get_segment(ColumnID{0}));
-      context.referenced_table = ref_col_in->referenced_table();
-      context.pos_list = ref_col_in->pos_list();
-    }
-  }
 
   if (_has_validate) {
     if (in_chunk.has_mvcc_data()) {
@@ -313,7 +254,6 @@
   }
 
   const auto data_type = data_type_from_all_type_variant(value);
-<<<<<<< HEAD
   const auto tuple_value = JitTupleValue(use_value_id ? DataTypeValueID : data_type, variant_is_null(value), _num_tuple_values++);
   _input_literals.push_back({value, tuple_value, use_value_id});
   return tuple_value;
@@ -331,11 +271,6 @@
 
   const auto tuple_value = JitTupleValue(use_value_id ? DataTypeValueID : data_type, is_nullable, _num_tuple_values++);
   _input_parameters.push_back({parameter_id, tuple_value, use_value_id});
-=======
-  const bool nullable = variant_is_null(value);
-  const auto tuple_value = JitTupleValue(data_type, nullable, _num_tuple_values++);
-  _input_literals.push_back({value, tuple_value});
->>>>>>> e25072aa
   return tuple_value;
 }
 
