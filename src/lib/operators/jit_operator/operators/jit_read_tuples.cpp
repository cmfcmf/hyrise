#include "jit_read_tuples.hpp"

#include <chrono>
#include <string>

#include "../jit_types.hpp"
#include "../jit_utils.hpp"
#include "constant_mappings.hpp"
#include "expression/evaluation/expression_evaluator.hpp"
#include "jit_expression.hpp"
#include "resolve_type.hpp"
#include "storage/create_iterable_from_segment.hpp"
<<<<<<< HEAD
#include "jit_segment_reader.hpp"

#define ADD_DATA_TYPE_TO_MAP(r, d, type) \
  _num_values[DataType::BOOST_PP_TUPLE_ELEM(3, 1, type)] = 0;
=======
// #include "utils/tracing/probes.hpp"
>>>>>>> 72ca9454

namespace opossum {

JitReadTuples::JitReadTuples(const bool has_validate, const std::shared_ptr<AbstractExpression>& row_count_expression)
<<<<<<< HEAD
    : _has_validate(has_validate), _row_count_expression(row_count_expression) {
  BOOST_PP_SEQ_FOR_EACH(ADD_DATA_TYPE_TO_MAP, _, JIT_DATA_TYPE_INFO)
}
=======
    : AbstractJittable(JitOperatorType::Read),
      _has_validate(has_validate),
      _row_count_expression(row_count_expression) {}
>>>>>>> 72ca9454

std::string JitReadTuples::description() const {
  std::stringstream desc;
  desc << "[ReadTuple] ";
  for (const auto& input_column : _input_columns) {
    desc << "(" << (input_column.use_value_id ? "(V) " : "")
         << (input_column.data_type == DataType::Bool ? "Bool" : data_type_to_string.left.at(input_column.data_type))
         << " x" << input_column.tuple_value.tuple_index() << " = Column#" << input_column.column_id << "), ";
  }
  for (const auto& input_literal : _input_literals) {
    desc << (input_literal.use_value_id ? "(V) " : "")
         << (input_literal.tuple_value.data_type() == DataType::Null
                 ? "null"
                 : data_type_to_string.left.at(input_literal.tuple_value.data_type()))
         << " x" << input_literal.tuple_value.tuple_index() << " = " << input_literal.value << ", ";
  }
  for (const auto& input_parameter : _input_parameters) {
    desc << (input_parameter.use_value_id ? "(V) " : "")
         << (input_parameter.tuple_value.data_type() == DataType::Null
                 ? "null"
                 : data_type_to_string.left.at(input_parameter.tuple_value.data_type()))
         << " x" << input_parameter.tuple_value.tuple_index() << " = Par#" << input_parameter.parameter_id
         << " with val=" << (input_parameter.value ? *input_parameter.value : "not set") << ", ";
  }
  return desc.str();
}

void JitReadTuples::before_query(const Table& in_table, JitRuntimeContext& context) {
  // Create a runtime tuple of the appropriate size
  context.tuple.resize(_num_tuple_values);
#if JIT_MEASURE
  for (size_t index = 0; index < JitOperatorType::Size; ++index) {
    context.times[index] = std::chrono::nanoseconds::zero();
  }
#endif
  if (_row_count_expression) {
    const auto num_rows_expression_result =
        ExpressionEvaluator{}.evaluate_expression_to_result<int64_t>(*_row_count_expression);
    context.limit_rows = num_rows_expression_result->value(0);
  }

  const auto set_value_from_input = [&context](const JitTupleValue& tuple_value, const AllTypeVariant& value) {
    auto data_type = tuple_value.data_type();
    // If data_type is null, there is nothing to do as is_null() check on null check will always return true
    if (data_type != DataType::Null) {
      resolve_data_type(data_type, [&](auto type) {
        using DataType = typename decltype(type)::type;
        context.tuple.set<DataType>(tuple_value.tuple_index(), boost::get<DataType>(value));
        if (tuple_value.is_nullable()) {
          context.tuple.set_is_null(tuple_value.tuple_index(), variant_is_null(value));
        }
        // Non-jit operators store bool values as int values
        if constexpr (std::is_same_v<DataType, Bool>) {
          context.tuple.set<bool>(tuple_value.tuple_index(), boost::get<DataType>(value));
        }
      });
    }
  };

  // Copy all input literals to the runtime tuple
  for (const auto& input_literal : _input_literals) {
    if (!input_literal.use_value_id) set_value_from_input(input_literal.tuple_value, input_literal.value);
  }
  // Copy all parameter values to the runtime tuple
  for (const auto& input_parameter : _input_parameters) {
    DebugAssert(input_parameter.value,
                "Value for parameter with id #" + std::to_string(input_parameter.parameter_id) + " has not been set.");
    if (!input_parameter.use_value_id) set_value_from_input(input_parameter.tuple_value, *input_parameter.value);
  }

  if (in_table.chunk_count() > 0 && _input_wrappers.empty()) {
    add_input_segment_iterators(context, in_table, *in_table.get_chunk(ChunkID(0)), true);
  }
}

void JitReadTuples::create_default_input_wrappers() {
  for (size_t i = 0; i < _input_columns.size(); ++i) {
    _input_wrappers.push_back(std::make_shared<BaseJitSegmentReaderWrapper>(i));
  }
}

void JitReadTuples::add_input_segment_iterators(JitRuntimeContext& context, const Table& in_table, const Chunk& in_chunk, const bool prepare_wrapper) {
  const auto add_iterator = [&] (auto type, auto it, bool is_nullable, auto input_column) {
    using ColumnDataType = decltype(type);
    using IteratorType = decltype(it);
    if (is_nullable) {
      using ReaderType = JitSegmentReader<IteratorType, ColumnDataType, true>;
      if (prepare_wrapper) {
        _input_wrappers.push_back(std::make_shared<JitSegmentReaderWrapper<ReaderType>>(_input_wrappers.size()));
      } else {
        context.inputs.push_back(std::make_shared<ReaderType>(it, input_column.tuple_value));
      }
    } else {
      using ReaderType = JitSegmentReader<IteratorType, ColumnDataType, false>;
      if (prepare_wrapper) {
        _input_wrappers.push_back(std::make_shared<JitSegmentReaderWrapper<ReaderType>>(_input_wrappers.size()));
      } else {
        context.inputs.push_back(std::make_shared<ReaderType>(it, input_column.tuple_value));
      }
    }
  };

  for (const auto& input_column : _input_columns) {
    const auto column_id = input_column.column_id;
    const auto segment = in_chunk.get_segment(column_id);
    const auto is_nullable = in_table.column_is_nullable(column_id);
    if (input_column.use_value_id) {
      const auto dictionary_segment = std::dynamic_pointer_cast<BaseDictionarySegment>(segment);
      DebugAssert(dictionary_segment, "Segment is not a dictionary");
      create_iterable_from_attribute_vector(*dictionary_segment).with_iterators([&](auto it, auto end) {
        add_iterator(static_cast<JitValueID>(0), it, is_nullable, input_column);
      });
    } else {
      if (input_column.tuple_value.data_type() == DataType::Bool) {
        DebugAssert(!is_nullable, "Bool column is null");
        resolve_segment_type<Bool>(*segment, [&](auto& typed_segment) {
          create_iterable_from_segment<Bool>(typed_segment).with_iterators([&](auto it, auto end) {
            // If Data type is bool, the input column is a compute non-null int column
            add_iterator(true, it, is_nullable, input_column);
          });
        });
      } else {
        resolve_data_and_segment_type(*segment, [&](auto type, auto& typed_segment) {
          using ColumnDataType = typename decltype(type)::type;
          create_iterable_from_segment<ColumnDataType>(typed_segment).with_iterators([&](auto it, auto end) {
            add_iterator(ColumnDataType(), it, is_nullable, input_column);
          });
        });
      }
    }
  }
}

void JitReadTuples::before_chunk(const Table& in_table, const ChunkID chunk_id, JitRuntimeContext& context) {
  const auto& in_chunk = *in_table.get_chunk(chunk_id);
  context.inputs.clear();
  context.chunk_offset = 0;
  context.chunk_size = in_chunk.size();
  context.chunk_id = chunk_id;
  if (_has_validate) {
    if (in_chunk.has_mvcc_data()) {
      auto mvcc_data = in_chunk.mvcc_data();
      context.mvcc_data = &(*mvcc_data);
    } else {
      DebugAssert(in_chunk.references_exactly_one_table(),
                  "Input to Validate contains a Chunk referencing more than one table.");
      const auto& ref_col_in = std::dynamic_pointer_cast<const ReferenceSegment>(in_chunk.get_segment(ColumnID{0}));
      context.referenced_table = ref_col_in->referenced_table();
      context.pos_list = ref_col_in->pos_list();
    }
  }

  // Create the segment iterator for each input segment and store them to the runtime context
  add_input_segment_iterators(context, in_table, in_chunk, false);
  for (const auto& value_id_predicate : _value_id_predicates) {
    const auto& input_column = _input_columns[value_id_predicate.input_column_index];
    const auto segment = in_chunk.get_segment(input_column.column_id);
    const auto dictionary = std::dynamic_pointer_cast<BaseDictionarySegment>(segment);
    AllTypeVariant value;
    size_t tuple_index;
    if (value_id_predicate.input_literal_index) {
      const auto& literal = _input_literals[*value_id_predicate.input_literal_index];
      value = literal.value;
      tuple_index = literal.tuple_value.tuple_index();
    } else {
      DebugAssert(value_id_predicate.input_parameter_index, "Neither input literal nor parameter index have been set.")
          const auto& parameter = _input_parameters[*value_id_predicate.input_parameter_index];
      DebugAssert(parameter.value, "Value for parameter with id #" + std::to_string(parameter.parameter_id) +
                                       " has not been set.") value = *parameter.value;
      tuple_index = parameter.tuple_value.tuple_index();
    }
    const auto casted_value = cast_all_type_variant_to_type(value, input_column.data_type);

    ValueID value_id;
    switch (value_id_predicate.expression_type) {
      case JitExpressionType::Equals:
      case JitExpressionType::NotEquals:
        // check if value exists in segment
        if (dictionary->lower_bound(casted_value) == dictionary->upper_bound(casted_value)) {
          value_id = INVALID_VALUE_ID;
          break;
        }
      case JitExpressionType::LessThan:
      case JitExpressionType::GreaterThanEquals:
        value_id = dictionary->lower_bound(casted_value);
        break;
      case JitExpressionType::LessThanEquals:
      case JitExpressionType::GreaterThan:
        value_id = dictionary->upper_bound(casted_value);
        break;
      default:
        Fail("Unsupported expression type for binary value id predicate");
    }
    if (value_id == INVALID_VALUE_ID) {
      value_id = std::numeric_limits<JitValueID>::max();
    } else if (static_cast<ValueID::base_type>(value_id) >= std::numeric_limits<JitValueID>::max()) {
      Fail("ValueID used too high.");
    }
    context.tuple.set<JitValueID>(tuple_index, value_id);
  }
}

void JitReadTuples::execute(JitRuntimeContext& context) const {
#if JIT_MEASURE
  context.begin_operator = std::chrono::high_resolution_clock::now();
#endif
  for (; context.chunk_offset < context.chunk_size; ++context.chunk_offset) {
#if JIT_LAZY_LOAD
    _emit(context);
    // We advance all segment iterators, after processing the tuple with the next operators.
    /*
    for (const auto& input : context.inputs) {
      input->increment();
    }
    */
#else
    // DTRACE_PROBE1(HYRISE, JIT_OPERATOR_STARTED, std::string("ReadTuple").c_str());
    for (const auto& input : context.inputs) {
      input->read_value(context);
    }
    // DTRACE_PROBE1(HYRISE, JIT_OPERATOR_EXECUTED, std::string("ReadTuple").c_str());
    _emit(context);
#endif
  }
}

std::shared_ptr<AbstractExpression> JitReadTuples::row_count_expression() const { return _row_count_expression; }

JitTupleValue JitReadTuples::add_input_column(const DataType data_type, const bool is_nullable,
                                              const ColumnID column_id, const bool use_value_id) {
  // There is no need to add the same input column twice.
  // If the same column is requested for the second time, we return the JitTupleValue created previously.
  const auto it =
      std::find_if(_input_columns.begin(), _input_columns.end(), [column_id, use_value_id](const auto& input_column) {
        return input_column.column_id == column_id && input_column.use_value_id == use_value_id;
      });
  if (it != _input_columns.end()) {
    return it->tuple_value;
  }

  const auto tuple_value = JitTupleValue(use_value_id ? DataTypeValueID : data_type, is_nullable, _num_tuple_values++);
  _input_columns.push_back({column_id, data_type, tuple_value, use_value_id});
  return tuple_value;
}

JitTupleValue JitReadTuples::add_literal_value(const AllTypeVariant& value, const bool use_value_id) {
  // Somebody needs a literal value. We assign it a position in the runtime tuple and store the literal value,
  // so we can initialize the corresponding tuple value to the correct literal value later.
  const auto it = std::find_if(_input_literals.begin(), _input_literals.end(), [&value](const auto& literal_value) {
    return literal_value.value == value && !literal_value.use_value_id;
  });
  if (it != _input_literals.end()) {
    return it->tuple_value;
  }

  const auto data_type = data_type_from_all_type_variant(value);
  const auto tuple_value = JitTupleValue(use_value_id ? DataTypeValueID : data_type, false, _num_tuple_values++);
  _input_literals.push_back({value, tuple_value, use_value_id});
  return tuple_value;
}

JitTupleValue JitReadTuples::add_parameter_value(const DataType data_type, const bool is_nullable,
                                                 const ParameterID parameter_id, const bool use_value_id) {
  const auto it =
      std::find_if(_input_parameters.begin(), _input_parameters.end(), [&parameter_id](const auto& parameter) {
        return parameter.parameter_id == parameter_id && !parameter.use_value_id;
      });
  if (it != _input_parameters.end()) {
    return it->tuple_value;
  }

  const auto tuple_value = JitTupleValue(use_value_id ? DataTypeValueID : data_type, is_nullable, _num_tuple_values++);
  _input_parameters.push_back({parameter_id, tuple_value, std::nullopt, use_value_id});
  return tuple_value;
}

void JitReadTuples::add_value_id_predicate(const JitExpression& jit_expression) {
  DebugAssert(jit_expression_is_binary(jit_expression.expression_type()), "Only binary predicates should be added");

  const auto find = [](const auto& vector, const JitTupleValue& tuple_value) -> std::optional<size_t> {
    // iterate backwards as the to be found items should have been inserted last
    const auto itr = std::find_if(vector.crbegin(), vector.crend(), [&tuple_value](const auto& item) {
      return item.tuple_value == tuple_value && item.use_value_id;
    });
    if (itr != vector.crend()) {
      return std::distance(itr, vector.crend()) - 1;
    } else {
      return {};
    }
  };
  std::optional<size_t> column_id = find(_input_columns, jit_expression.left_child()->result());
  const bool swap = !column_id;
  if (swap) column_id = find(_input_columns, jit_expression.right_child()->result());

  auto& non_column_tuple_value = swap ? jit_expression.left_child()->result() : jit_expression.right_child()->result();
  std::optional<size_t> literal_id = find(_input_literals, non_column_tuple_value);
  std::optional<size_t> parameter_id;
  if (!literal_id) parameter_id = find(_input_parameters, non_column_tuple_value);

  auto expression = swap ? swap_expression_type(jit_expression.expression_type()) : jit_expression.expression_type();

  DebugAssert(literal_id || parameter_id, "Neither input literal nor parameter index have been set.");

  if (expression == JitExpressionType::GreaterThan) {
    jit_expression.set_expression_type(swap ? JitExpressionType::LessThan : JitExpressionType::GreaterThanEquals);
  } else if (expression == JitExpressionType::LessThanEquals) {
    jit_expression.set_expression_type(swap ? JitExpressionType::GreaterThanEquals : JitExpressionType::LessThan);
  }

  _value_id_predicates.push_back({*column_id, expression, literal_id, parameter_id});
}

void JitReadTuples::set_parameters(const std::unordered_map<ParameterID, AllTypeVariant>& parameters) {
  for (auto& parameter : _input_parameters) {
    auto search = parameters.find(parameter.parameter_id);
    if (search != parameters.end()) parameter.value = search->second;
  }
}

size_t JitReadTuples::add_temporary_value() {
  // Somebody wants to store a temporary value in the runtime tuple. We don't really care about the value itself,
  // but have to remember to make some space for it when we create the runtime tuple.
  return _num_tuple_values++;
}

std::vector<JitInputColumn> JitReadTuples::input_columns() const { return _input_columns; }

std::vector<std::shared_ptr<BaseJitSegmentReaderWrapper>> JitReadTuples::input_wrappers() const { return _input_wrappers; }

std::vector<JitInputLiteral> JitReadTuples::input_literals() const { return _input_literals; }

std::vector<JitInputParameter> JitReadTuples::input_parameters() const { return _input_parameters; }

std::vector<JitValueIDPredicate> JitReadTuples::value_id_predicates() const { return _value_id_predicates; }

std::optional<ColumnID> JitReadTuples::find_input_column(const JitTupleValue& tuple_value) const {
  const auto it = std::find_if(_input_columns.begin(), _input_columns.end(), [&tuple_value](const auto& input_column) {
    return input_column.tuple_value == tuple_value;
  });

  if (it != _input_columns.end()) {
    return it->column_id;
  } else {
    return {};
  }
}

std::optional<AllTypeVariant> JitReadTuples::find_literal_value(const JitTupleValue& tuple_value) const {
  const auto it = std::find_if(_input_literals.begin(), _input_literals.end(), [&tuple_value](const auto& literal) {
    return literal.tuple_value.tuple_index() == tuple_value.tuple_index();
  });

  if (it != _input_literals.end()) {
    return it->value;
  } else {
    return {};
  }
}

}  // namespace opossum<|MERGE_RESOLUTION|>--- conflicted
+++ resolved
@@ -10,27 +10,19 @@
 #include "jit_expression.hpp"
 #include "resolve_type.hpp"
 #include "storage/create_iterable_from_segment.hpp"
-<<<<<<< HEAD
 #include "jit_segment_reader.hpp"
 
 #define ADD_DATA_TYPE_TO_MAP(r, d, type) \
   _num_values[DataType::BOOST_PP_TUPLE_ELEM(3, 1, type)] = 0;
-=======
-// #include "utils/tracing/probes.hpp"
->>>>>>> 72ca9454
 
 namespace opossum {
 
 JitReadTuples::JitReadTuples(const bool has_validate, const std::shared_ptr<AbstractExpression>& row_count_expression)
-<<<<<<< HEAD
-    : _has_validate(has_validate), _row_count_expression(row_count_expression) {
+    : AbstractJittable(JitOperatorType::Read),
+    _has_validate(has_validate),
+    _row_count_expression(row_count_expression) {
   BOOST_PP_SEQ_FOR_EACH(ADD_DATA_TYPE_TO_MAP, _, JIT_DATA_TYPE_INFO)
 }
-=======
-    : AbstractJittable(JitOperatorType::Read),
-      _has_validate(has_validate),
-      _row_count_expression(row_count_expression) {}
->>>>>>> 72ca9454
 
 std::string JitReadTuples::description() const {
   std::stringstream desc;
