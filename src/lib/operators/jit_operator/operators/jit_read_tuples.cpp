#include "jit_read_tuples.hpp"

#include <chrono>
#include <string>

#include "../jit_types.hpp"
#include "../jit_utils.hpp"
#include "constant_mappings.hpp"
#include "expression/evaluation/expression_evaluator.hpp"
#include "jit_expression.hpp"
#include "resolve_type.hpp"
#include "storage/create_iterable_from_segment.hpp"
// #include "utils/tracing/probes.hpp"

namespace opossum {

JitReadTuples::JitReadTuples(const bool has_validate, const std::shared_ptr<AbstractExpression>& row_count_expression)
    : AbstractJittable(JitOperatorType::Read),
      _has_validate(has_validate),
      _row_count_expression(row_count_expression) {}

std::string JitReadTuples::description() const {
  std::stringstream desc;
  desc << "[ReadTuple] ";
  for (const auto& input_column : _input_columns) {
    desc << "(" << (input_column.use_value_id ? "(V) " : "")
         << (input_column.data_type == DataType::Bool ? "Bool" : data_type_to_string.left.at(input_column.data_type))
         << " x" << input_column.tuple_value.tuple_index() << " = Column#" << input_column.column_id << "), ";
  }
  for (const auto& input_literal : _input_literals) {
    desc << (input_literal.use_value_id ? "(V) " : "")
         << (input_literal.tuple_value.data_type() == DataType::Null
                 ? "null"
                 : data_type_to_string.left.at(input_literal.tuple_value.data_type()))
         << " x" << input_literal.tuple_value.tuple_index() << " = " << input_literal.value << ", ";
  }
  for (const auto& input_parameter : _input_parameters) {
    desc << (input_parameter.use_value_id ? "(V) " : "")
         << (input_parameter.tuple_value.data_type() == DataType::Null
                 ? "null"
                 : data_type_to_string.left.at(input_parameter.tuple_value.data_type()))
         << " x" << input_parameter.tuple_value.tuple_index() << " = Par#" << input_parameter.parameter_id << ", ";
  }
  return desc.str();
}

void JitReadTuples::before_query(const Table& in_table, const std::vector<AllTypeVariant>& parameter_values,
                                 JitRuntimeContext& context) const {
  // Create a runtime tuple of the appropriate size
  context.tuple.resize(_num_tuple_values);
#if JIT_MEASURE
  for (size_t index = 0; index < JitOperatorType::Size; ++index) {
    context.times[index] = std::chrono::nanoseconds::zero();
  }
#endif
  if (_row_count_expression) {
    const auto num_rows_expression_result =
        ExpressionEvaluator{}.evaluate_expression_to_result<int64_t>(*_row_count_expression);
    context.limit_rows = num_rows_expression_result->value(0);
  }

  const auto set_value_from_input = [&context](const JitTupleValue& tuple_value, const AllTypeVariant& value) {
    auto data_type = tuple_value.data_type();
    if (data_type == DataType::Null) {
      tuple_value.set_is_null(true, context);
    } else {
      resolve_data_type(data_type, [&](auto type) {
        using DataType = typename decltype(type)::type;
        tuple_value.set<DataType>(boost::get<DataType>(value), context);
        if (tuple_value.is_nullable()) {
          tuple_value.set_is_null(variant_is_null(value), context);
        }
        // Non-jit operators store bool values as int values
        if constexpr (std::is_same_v<DataType, Bool>) {
          tuple_value.set<bool>(boost::get<DataType>(value), context);
        }
      });
    }
  };

  // Copy all input literals to the runtime tuple
  for (const auto& input_literal : _input_literals) {
    if (!input_literal.use_value_id) set_value_from_input(input_literal.tuple_value, input_literal.value);
  }
  // Copy all parameter values to the runtime tuple
  DebugAssert(_input_parameters.size() == parameter_values.size(), "Wrong number of parameters");
  auto parameter_value_itr = parameter_values.cbegin();
  for (const auto& input_parameter : _input_parameters) {
    if (!input_parameter.use_value_id) set_value_from_input(input_parameter.tuple_value, *parameter_value_itr++);
  }
}

void JitReadTuples::before_chunk(const Table& in_table, const ChunkID chunk_id,
                                 const std::vector<AllTypeVariant>& parameter_values,
                                 JitRuntimeContext& context) const {
  const auto& in_chunk = *in_table.get_chunk(chunk_id);
  context.inputs.clear();
  context.chunk_offset = 0;
  context.chunk_size = in_chunk.size();
  context.chunk_id = chunk_id;
  if (_has_validate) {
    if (in_chunk.has_mvcc_data()) {
<<<<<<< HEAD
=======
      // materialize atomic transaction ids as specialization cannot handle atomics
>>>>>>> 541306b7
      context.transaction_ids.resize(in_chunk.mvcc_data()->tids.size());
      auto itr = context.transaction_ids.begin();
      for (const auto& tid : in_chunk.mvcc_data()->tids) {
        *itr++ = tid.load();
      }
      context.mvcc_data = in_chunk.mvcc_data();
<<<<<<< HEAD
=======
    } else {
      DebugAssert(in_chunk.references_exactly_one_table(),
                  "Input to Validate contains a Chunk referencing more than one table.");
      const auto& ref_col_in = std::dynamic_pointer_cast<const ReferenceSegment>(in_chunk.get_segment(ColumnID{0}));
      context.referenced_table = ref_col_in->referenced_table();
      context.pos_list = ref_col_in->pos_list();
    }
  }

  if (_has_validate) {
    if (in_chunk.has_mvcc_data()) {
      // materialize atomic transaction ids as specialization cannot handle atomics
      context.row_tids.resize(in_chunk.mvcc_data()->tids.size());
      auto itr = context.row_tids.begin();
      for (const auto& tid : in_chunk.mvcc_data()->tids) {
        *itr++ = tid.load();
      }
      context.mvcc_data = in_chunk.mvcc_data();
>>>>>>> 541306b7
    } else {
      DebugAssert(in_chunk.references_exactly_one_table(),
                  "Input to Validate contains a Chunk referencing more than one table.");
      const auto& ref_col_in = std::dynamic_pointer_cast<const ReferenceSegment>(in_chunk.get_segment(ColumnID{0}));
      context.referenced_table = ref_col_in->referenced_table();
      context.pos_list = ref_col_in->pos_list();
    }
  }

  // Create the segment iterator for each input segment and store them to the runtime context
  for (const auto& input_column : _input_columns) {
    const auto column_id = input_column.column_id;
    const auto segment = in_chunk.get_segment(column_id);
    const auto is_nullable = in_table.column_is_nullable(column_id);
    if (input_column.use_value_id) {
      const auto dictionary_segment = std::dynamic_pointer_cast<BaseDictionarySegment>(segment);
      DebugAssert(dictionary_segment, "Segment is not a dictionary");
      create_iterable_from_attribute_vector(*dictionary_segment).with_iterators([&](auto it, auto end) {
        using IteratorType = decltype(it);
        if (is_nullable) {
          context.inputs.push_back(
              std::make_shared<JitSegmentReader<IteratorType, JitValueID, true>>(it, input_column.tuple_value));
        } else {
          context.inputs.push_back(
              std::make_shared<JitSegmentReader<IteratorType, JitValueID, false>>(it, input_column.tuple_value));
        }
      });
    } else {
      if (input_column.tuple_value.data_type() == DataType::Bool) {
        DebugAssert(!is_nullable, "Bool column is null");
        resolve_segment_type<Bool>(*segment, [&](auto& typed_segment) {
          create_iterable_from_segment<Bool>(typed_segment).with_iterators([&](auto it, auto end) {
            using IteratorType = decltype(it);
            // If Data type is bool, the input column is a compute non-null int column
            context.inputs.push_back(
                std::make_shared<JitSegmentReader<IteratorType, bool, false>>(it, input_column.tuple_value));
          });
        });
      } else {
        resolve_data_and_segment_type(*segment, [&](auto type, auto& typed_segment) {
          using ColumnDataType = typename decltype(type)::type;
          create_iterable_from_segment<ColumnDataType>(typed_segment).with_iterators([&](auto it, auto end) {
            using IteratorType = decltype(it);
            if (is_nullable) {
              context.inputs.push_back(
                  std::make_shared<JitSegmentReader<IteratorType, ColumnDataType, true>>(it, input_column.tuple_value));
            } else {
              context.inputs.push_back(std::make_shared<JitSegmentReader<IteratorType, ColumnDataType, false>>(
                  it, input_column.tuple_value));
            }
          });
        });
      }
    }
  }

  for (const auto& value_id_predicate : _value_id_predicates) {
    const auto& input_column = _input_columns[value_id_predicate.input_column_index];
    const auto segment = in_chunk.get_segment(input_column.column_id);
    const auto dictionary = std::dynamic_pointer_cast<BaseDictionarySegment>(segment);
    AllTypeVariant value;
    size_t tuple_index;
    if (value_id_predicate.input_literal_index) {
      const auto& literal = _input_literals[*value_id_predicate.input_literal_index];
      value = literal.value;
      tuple_index = literal.tuple_value.tuple_index();
    } else {
      DebugAssert(value_id_predicate.input_parameter_index, "Neither input literal nor parameter index have been set.");
      const auto& parameter = _input_parameters[*value_id_predicate.input_parameter_index];
      value = parameter_values[*value_id_predicate.input_parameter_index];
      tuple_index = parameter.tuple_value.tuple_index();
    }
    const auto casted_value = cast_all_type_variant_to_type(value, input_column.data_type);

    ValueID value_id;
    switch (value_id_predicate.expression_type) {
      case JitExpressionType::Equals:
      case JitExpressionType::NotEquals:
        // check if value exists in segment
        if (dictionary->lower_bound(casted_value) == dictionary->upper_bound(casted_value)) {
          value_id = INVALID_VALUE_ID;
          break;
        }
      case JitExpressionType::LessThan:
      case JitExpressionType::GreaterThanEquals:
        value_id = dictionary->lower_bound(casted_value);
        break;
      case JitExpressionType::LessThanEquals:
      case JitExpressionType::GreaterThan:
        value_id = dictionary->upper_bound(casted_value);
        break;
      default:
        Fail("Unsupported expression type for binary value id predicate");
    }
    if (value_id == INVALID_VALUE_ID) {
      value_id = std::numeric_limits<JitValueID>::max();
    } else if (static_cast<ValueID::base_type>(value_id) >= std::numeric_limits<JitValueID>::max()) {
      Fail("ValueID used too high.");
    }
    context.tuple.set<JitValueID>(tuple_index, value_id);
  }
}

void JitReadTuples::execute(JitRuntimeContext& context) const {
#if JIT_MEASURE
  context.begin_operator = std::chrono::high_resolution_clock::now();
#endif
  for (; context.chunk_offset < context.chunk_size; ++context.chunk_offset) {
#if JIT_LAZY_LOAD
    _emit(context);
    // We advance all segment iterators, after processing the tuple with the next operators.
#if JIT_OLD_LAZY_LOAD
    for (const auto& input : context.inputs) {
      input->increment();
    }
#endif
#else
    // DTRACE_PROBE1(HYRISE, JIT_OPERATOR_STARTED, std::string("ReadTuple").c_str());
    for (const auto& input : context.inputs) {
      input->read_value(context);
    }
    // DTRACE_PROBE1(HYRISE, JIT_OPERATOR_EXECUTED, std::string("ReadTuple").c_str());
    _emit(context);
#endif
  }
}

std::shared_ptr<AbstractExpression> JitReadTuples::row_count_expression() const { return _row_count_expression; }

JitTupleValue JitReadTuples::add_input_column(const DataType data_type, const bool is_nullable,
                                              const ColumnID column_id, const bool use_value_id) {
  // There is no need to add the same input column twice.
  // If the same column is requested for the second time, we return the JitTupleValue created previously.
  const auto it =
      std::find_if(_input_columns.begin(), _input_columns.end(), [column_id, use_value_id](const auto& input_column) {
        return input_column.column_id == column_id && input_column.use_value_id == use_value_id;
      });
  if (it != _input_columns.end()) {
    return it->tuple_value;
  }

  const auto tuple_value = JitTupleValue(use_value_id ? DataTypeValueID : data_type, is_nullable, _num_tuple_values++);
  _input_columns.push_back({column_id, data_type, tuple_value, use_value_id});
  return tuple_value;
}

JitTupleValue JitReadTuples::add_literal_value(const AllTypeVariant& value, const bool use_value_id) {
  // Somebody needs a literal value. We assign it a position in the runtime tuple and store the literal value,
  // so we can initialize the corresponding tuple value to the correct literal value later.
  const auto it = std::find_if(_input_literals.begin(), _input_literals.end(), [&value](const auto& literal_value) {
    return literal_value.value == value && !literal_value.use_value_id;
  });
  if (it != _input_literals.end()) {
    return it->tuple_value;
  }

  const auto data_type = data_type_from_all_type_variant(value);
  const auto tuple_value = JitTupleValue(use_value_id ? DataTypeValueID : data_type, variant_is_null(value), _num_tuple_values++);
  _input_literals.push_back({value, tuple_value, use_value_id});
  return tuple_value;
}

JitTupleValue JitReadTuples::add_parameter_value(const DataType data_type, const bool is_nullable,
                                                 const ParameterID parameter_id, const bool use_value_id) {
  const auto it =
      std::find_if(_input_parameters.begin(), _input_parameters.end(), [&parameter_id](const auto& parameter) {
        return parameter.parameter_id == parameter_id && !parameter.use_value_id;
      });
  if (it != _input_parameters.end()) {
    return it->tuple_value;
  }

  const auto tuple_value = JitTupleValue(use_value_id ? DataTypeValueID : data_type, is_nullable, _num_tuple_values++);
  _input_parameters.push_back({parameter_id, tuple_value, use_value_id});
  return tuple_value;
}

void JitReadTuples::add_value_id_predicate(const JitExpression& jit_expression) {
  DebugAssert(jit_expression_is_binary(jit_expression.expression_type()), "Only binary predicates should be added");

  const auto find = [](const auto& vector, const JitTupleValue& tuple_value) -> std::optional<size_t> {
    // iterate backwards as the to be found items should have been inserted last
    const auto itr = std::find_if(vector.crbegin(), vector.crend(), [&tuple_value](const auto& item) {
      return item.tuple_value == tuple_value && item.use_value_id;
    });
    if (itr != vector.crend()) {
      return std::distance(itr, vector.crend()) - 1;
    } else {
      return {};
    }
  };
  std::optional<size_t> column_id = find(_input_columns, jit_expression.left_child()->result());
  const bool swap = !column_id;
  if (swap) column_id = find(_input_columns, jit_expression.right_child()->result());

  auto& non_column_tuple_value = swap ? jit_expression.left_child()->result() : jit_expression.right_child()->result();
  std::optional<size_t> literal_id = find(_input_literals, non_column_tuple_value);
  std::optional<size_t> parameter_id;
  if (!literal_id) parameter_id = find(_input_parameters, non_column_tuple_value);

  auto expression = swap ? swap_expression_type(jit_expression.expression_type()) : jit_expression.expression_type();

  DebugAssert(literal_id || parameter_id, "Neither input literal nor parameter index have been set.");

  if (expression == JitExpressionType::GreaterThan) {
    jit_expression.set_expression_type(swap ? JitExpressionType::LessThan : JitExpressionType::GreaterThanEquals);
  } else if (expression == JitExpressionType::LessThanEquals) {
    jit_expression.set_expression_type(swap ? JitExpressionType::GreaterThanEquals : JitExpressionType::LessThan);
  }

  _value_id_predicates.push_back({*column_id, expression, literal_id, parameter_id});
}

size_t JitReadTuples::add_temporary_value() {
  // Somebody wants to store a temporary value in the runtime tuple. We don't really care about the value itself,
  // but have to remember to make some space for it when we create the runtime tuple.
  return _num_tuple_values++;
}

const std::vector<JitInputColumn>& JitReadTuples::input_columns() const { return _input_columns; }

const std::vector<JitInputLiteral>& JitReadTuples::input_literals() const { return _input_literals; }

const std::vector<JitInputParameter>& JitReadTuples::input_parameters() const { return _input_parameters; }

const std::vector<JitValueIDPredicate>& JitReadTuples::value_id_predicates() const { return _value_id_predicates; }

std::optional<ColumnID> JitReadTuples::find_input_column(const JitTupleValue& tuple_value) const {
  const auto it = std::find_if(_input_columns.begin(), _input_columns.end(), [&tuple_value](const auto& input_column) {
    return input_column.tuple_value == tuple_value;
  });

  if (it != _input_columns.end()) {
    return it->column_id;
  } else {
    return {};
  }
}

std::optional<AllTypeVariant> JitReadTuples::find_literal_value(const JitTupleValue& tuple_value) const {
  const auto it = std::find_if(_input_literals.begin(), _input_literals.end(), [&tuple_value](const auto& literal) {
    return literal.tuple_value.tuple_index() == tuple_value.tuple_index();
  });

  if (it != _input_literals.end()) {
    return it->value;
  } else {
    return {};
  }
}

}  // namespace opossum<|MERGE_RESOLUTION|>--- conflicted
+++ resolved
@@ -100,29 +100,6 @@
   context.chunk_id = chunk_id;
   if (_has_validate) {
     if (in_chunk.has_mvcc_data()) {
-<<<<<<< HEAD
-=======
-      // materialize atomic transaction ids as specialization cannot handle atomics
->>>>>>> 541306b7
-      context.transaction_ids.resize(in_chunk.mvcc_data()->tids.size());
-      auto itr = context.transaction_ids.begin();
-      for (const auto& tid : in_chunk.mvcc_data()->tids) {
-        *itr++ = tid.load();
-      }
-      context.mvcc_data = in_chunk.mvcc_data();
-<<<<<<< HEAD
-=======
-    } else {
-      DebugAssert(in_chunk.references_exactly_one_table(),
-                  "Input to Validate contains a Chunk referencing more than one table.");
-      const auto& ref_col_in = std::dynamic_pointer_cast<const ReferenceSegment>(in_chunk.get_segment(ColumnID{0}));
-      context.referenced_table = ref_col_in->referenced_table();
-      context.pos_list = ref_col_in->pos_list();
-    }
-  }
-
-  if (_has_validate) {
-    if (in_chunk.has_mvcc_data()) {
       // materialize atomic transaction ids as specialization cannot handle atomics
       context.row_tids.resize(in_chunk.mvcc_data()->tids.size());
       auto itr = context.row_tids.begin();
@@ -130,7 +107,6 @@
         *itr++ = tid.load();
       }
       context.mvcc_data = in_chunk.mvcc_data();
->>>>>>> 541306b7
     } else {
       DebugAssert(in_chunk.references_exactly_one_table(),
                   "Input to Validate contains a Chunk referencing more than one table.");
