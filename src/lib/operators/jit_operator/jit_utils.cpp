--- conflicted
+++ resolved
@@ -1,16 +1,5 @@
 #include "jit_utils.hpp"
 
-<<<<<<< HEAD
-void jit_start_operator() {}
-void jit_end_operator_read() {}
-void jit_end_operator_write() {}
-void jit_end_operator_read_value() {}
-void jit_end_operator_aggregate() {}
-void jit_end_operator_limit() {}
-void jit_end_operator_filter() {}
-void jit_end_operator_compute() {}
-void jit_end_operator_validate() {}
-=======
 #include <string>
 
 #include "all_type_variant.hpp"
@@ -81,5 +70,4 @@
   }
 }
 
-}  // namespace opossum
->>>>>>> 5f1de90e
+}  // namespace opossum