#pragma once

#include <boost/preprocessor/seq/for_each.hpp>

#include <unordered_map>

#include "all_type_variant.hpp"
#include "storage/base_value_segment.hpp"
#include "storage/chunk.hpp"
#include "storage/segment_iterables/base_segment_iterators.hpp"
#include "storage/table.hpp"
#include "types.hpp"

namespace opossum {

// Functions using strings are not optimized to support code specialization on Linux.
// This specialiation issue came up with pr #933 (https://github.com/hyrise/hyrise/pull/933).
// The flag __attribute__((optnone)) ensures that clang does not optimize these functions.

// We need a boolean data type in the JitOperatorWrapper, but don't want to add it to
// DATA_TYPE_INFO to avoid costly template instantiations.
// See "all_type_variant.hpp" for details.
#define JIT_DATA_TYPE_INFO ((bool, Bool, "bool")) DATA_TYPE_INFO

#define JIT_VARIANT_VECTOR_MEMBER(r, d, type) \
  std::vector<BOOST_PP_TUPLE_ELEM(3, 0, type)> BOOST_PP_TUPLE_ELEM(3, 1, type);
#ifndef JIT_LAZY_LOAD
#define JIT_LAZY_LOAD 1
#endif
#ifndef JIT_LOGICAL_PRUNING
#define JIT_LOGICAL_PRUNING 1
#endif

// Expression uses int32_t to store booleans (see src/lib/expression/evaluation/expression_evaluator.hpp)
using Bool = int32_t;
static constexpr auto DataTypeBool = DataType::Int;
using JitValueID = int32_t;
static constexpr auto DataTypeValueID = DataType::Int;

/* A brief overview of the type system and the way values are handled in the JitOperatorWrapper:
 *
 * The JitOperatorWrapper performs most of its operations on variant values, since this allows writing generic operators with
 * an unlimited number of variably-typed operands (without the need for excessive templating).
 * While this sounds costly at first, the jit engine knows the actual type of each value in advance and replaces generic
 * operations with specialized versions for the concrete data types.
 *
 * This entails two important restrictions:
 * 1) There can be no temporary (=local) variant values. This is because we support std::string as a data type.
 *    Strings are not POD types and they thus require memory allocations, destructors and exception
 *    handling. The specialization engine is not able to completely optimize this overhead away, even if no strings are
 *    processed in an operation.
 * 2) The data type of each value needs to be stored separately from the value itself. This is because we want the
 *    specialization engine to know about data type, but not concrete values.
 *
 * Both restrictions are enforced using the same mechanism:
 * All values (and other data that must not be available to the specialization engine) are encapsulated in the
 * JitRuntimeContext. This context is only passed to the operator after code specialization has taken place.
 * The JitRuntimeContext contains a vector of variant values (called tuple) which the JitOperatorWrapper can access through
 * JitTupleValue instances.
 * The runtime tuple is created and destroyed outside the JitOperatorWrapper's scope, so no memory management is
 * required from within the operator.
 * Each JitTupleValue encapsulates information about how to access a single value in the runtime tuple. However, the
 * JitTupleValues are part of the JitOperatorWrapper and must thus not store a reference to the JitRuntimeContext. So while
 * they "know" how to access values in the runtime tuple, they do not have the means to do so.
 * Only by passing the runtime context to a JitTupleValue allows the value to be accessed.
 */

/* The JitVariantVector can be used in two ways:
 * 1) As a vector of variant values.
 *    Imagine you want to store a database row (aka tuple) of some table. Since each column of the table could have a
 *    different type, a std::vector<Variant> seems like a good choice. To store N values, the vector is resized to
 *    contain N slots and each value (representing one column) can be accessed by its index from [0, N).
 *    We do something slightly different here: Instead of one vector (where each vector element can hold any of a number
 *    of types), we create one strongly typed vector per data type. All of these vectors have size N, so each value
 *    (representing one column of the tuple) has a slot in each vector.
 *    Accessing the value at position P as an "int" will return the element at position P in the integer vector.
 *    There is no automatic type conversions happening here. Storing a value as "int" and reading it later as "double"
 *    won't work, since this accesses different memory locations in different vectors.
 *    This is not a problem, however, since the type of each value does not change throughout query execution.
 *
 * 2) As a variant vector.
 *    This data structure can also be used to store a vector of values of some unknown, but fixed type.
 *    Say you want to build an aggregate operator and need to store a column of aggregate values. All values
 *    produced will have the same type, but there is no way of knowing that type in advance.
 *    By adding a templated "grow_by_one" function to the implementation below, we can add an arbitrary number of
 *    elements to the std::vector of that data type. All other vectors will remain empty.
 *    This interpretation of the variant vector is used for the JitAggregate operator.
 */
class JitVariantVector {
 public:
  enum class InitialValue { Zero, MinValue, MaxValue };

  void resize(const size_t new_size);

  template <typename T, typename = typename std::enable_if_t<!std::is_scalar_v<T>>>
  __attribute__((optnone)) std::string get(const size_t index) const;
  template <typename T, typename = typename std::enable_if_t<std::is_scalar_v<T>>>
  T get(const size_t index) const;
  template <typename T, typename = typename std::enable_if_t<!std::is_scalar_v<T>>>
  __attribute__((optnone)) void set(const size_t index, const std::string& value);
  template <typename T, typename = typename std::enable_if_t<std::is_scalar_v<T>>>
  void set(const size_t index, const T& value);
  bool is_null(const size_t index);
  void set_is_null(const size_t index, const bool is_null);

  // Adds an element to the internal vector for the specified data type.
  // The initial value can be set to Zero, MaxValue, or MinValue in a data type independent way.
  // The implementation will then construct the concrete initial value for the correct data type using
  // std::numeric_limits.
  template <typename T>
  size_t grow_by_one(const InitialValue initial_value);

  // Returns the internal vector for the specified data type.
  template <typename T>
  std::vector<T>& get_vector();

  // Returns the internal _is_null vector.
  std::vector<bool>& get_is_null_vector();

 private:
  BOOST_PP_SEQ_FOR_EACH(JIT_VARIANT_VECTOR_MEMBER, _, JIT_DATA_TYPE_INFO)
  std::vector<bool> _is_null;
};

class BaseJitSegmentReader;
class BaseJitSegmentWriter;

// The JitAggregate operator (and possibly future hashing based operators) require an efficient way to hash tuples
// across multiple columns (i.e., the key-type of the hashmap spans multiple columns).
// Since the number / data types of the columns are not known at compile time, we use a regular
// hashmap in combination with some JitVariantVectors to build the foundation for more flexible hashing.
// See the JitAggregate operator (jit_aggregate.hpp) for details.
// The runtime hashmap is part of the JitRuntimeContext to keep mutable state from the operators.
struct JitRuntimeHashmap {
  std::unordered_map<uint64_t, std::vector<size_t>> indices;
  std::vector<JitVariantVector> columns;
};

// The structure encapsulates all data available to the JitOperatorWrapper at runtime,
// but NOT during code specialization.
struct JitRuntimeContext {
  uint32_t chunk_size;
  ChunkOffset chunk_offset;
  JitVariantVector tuple;
  std::vector<std::shared_ptr<BaseJitSegmentReader>> inputs;
  std::vector<std::shared_ptr<BaseJitSegmentWriter>> outputs;
  JitRuntimeHashmap hashmap;
  Segments out_chunk;
  TransactionID transaction_id;
  CommitID snapshot_commit_id;
  std::shared_ptr<const MvccData> mvcc_data;
  std::shared_ptr<const Table> referenced_table;
  std::shared_ptr<const PosList> pos_list;
<<<<<<< HEAD
  pmr_vector<TransactionID> transaction_ids;
  int64_t limit_rows;  // signed integer used to allow decrementing below 0
  ChunkID chunk_id;
  std::shared_ptr<PosList> output_pos_list;
=======
  pmr_vector<TransactionID> row_tids;
>>>>>>> 6d92c301
};

// The JitTupleValue represents a value in the runtime tuple.
// The JitTupleValue has information about the data type and index of the value it represents, but it does NOT have
// a reference to the runtime tuple with the actual values.
// However, this is enough for the jit engine to optimize any operation involving the value.
// It only knows how to access the value from the runtime context.
class JitTupleValue {
 public:
  JitTupleValue(const DataType data_type, const bool is_nullable, const size_t tuple_index);
  JitTupleValue(const std::pair<const DataType, const bool> data_type, const size_t tuple_index);

  DataType data_type() const;
  bool is_nullable() const;
  size_t tuple_index() const;

  template <typename T>
  T get(JitRuntimeContext& context) const {
    return context.tuple.get<T>(_tuple_index);
  }

  template <typename T>
  void set(const T value, JitRuntimeContext& context) const {
    context.tuple.set<T>(_tuple_index, value);
  }

  bool is_null(JitRuntimeContext& context) const;
  void set_is_null(const bool is_null, JitRuntimeContext& context) const;

  // Compares two JitTupleValue instances for equality. This method does NOT compare actual concrete values but only the
  // configuration (data type, nullability, tuple index) of the tuple values. I.e., two equal JitTupleValues refer to
  // the same value in a given JitRuntimeContext.
  bool operator==(const JitTupleValue& other) const;

 private:
  const DataType _data_type;
  const bool _is_nullable;
  const size_t _tuple_index;
};

// The JitHashmapValue represents a value in the runtime hashmap.
// The JitHashmapValue has information about the data type and index of the value it represents, but it does NOT have
// a reference to the runtime hashmap with the actual values.
// However, this is enough for the jit engine to optimize any operation involving the value.
// It only knows how to access the value from the runtime context.
// Compared to JitTupleValues, the hashmap values offer an additional dimension: The value is configured with a
// column_index, which references a column in the runtime hashmap. However, this column is not a single value but a
// vector. Whenever the JitHashmapValue is used in a computation, an additional row_index is required to specify the
// value inside the vector that should be used for the computation.
// Example: A JitHashmapValue may refer to an aggregate that is computed in the JitAggregate operator. The
// JitHashmapValue stores information about the data type, nullability of the aggregate, and the index of the column in
// the runtime hashmap that stores the computed aggregates.
// However, the JitAggregate operator computes multiple aggregate values - one for each group of tuples.
// The JitHashmapValue represents all these aggregates (i.e., the entire vector of aggregates) at once.
// The additional row_index is needed to access one specific aggregate (e.g., when updating aggregates during tuple
// processing).
class JitHashmapValue {
 public:
  JitHashmapValue(const DataType data_type, const bool is_nullable, const size_t column_index);

  DataType data_type() const;
  bool is_nullable() const;
  size_t column_index() const;

  template <typename T, typename = typename std::enable_if_t<!std::is_scalar_v<T>>>
  __attribute__((optnone)) std::string get(const size_t index, JitRuntimeContext& context) const {
    return context.hashmap.columns[_column_index].get<std::string>(index);
  }
  template <typename T, typename = typename std::enable_if_t<std::is_scalar_v<T>>>
  T get(const size_t index, JitRuntimeContext& context) const {
    return context.hashmap.columns[_column_index].get<T>(index);
  }
  template <typename T, typename = typename std::enable_if_t<!std::is_scalar_v<T>>>
  __attribute__((optnone)) void set(const std::string& value, const size_t index, JitRuntimeContext& context) const {
    context.hashmap.columns[_column_index].set<std::string>(index, value);
  }
  template <typename T, typename = typename std::enable_if_t<std::is_scalar_v<T>>>
  void set(const T value, const size_t index, JitRuntimeContext& context) const {
    context.hashmap.columns[_column_index].set<T>(index, value);
  }

  bool is_null(const size_t index, JitRuntimeContext& context) const;
  void set_is_null(const bool is_null, const size_t index, JitRuntimeContext& context) const;

 private:
  const DataType _data_type;
  const bool _is_nullable;
  const size_t _column_index;
};

enum class JitExpressionType {
  Addition,
  Column,
  Subtraction,
  Multiplication,
  Division,
  Modulo,
  Power,
  Equals,
  NotEquals,
  GreaterThan,
  GreaterThanEquals,
  LessThan,
  LessThanEquals,
  Between,
  Like,
  NotLike,
  And,
  Or,
  Not,
  IsNull,
  IsNotNull,
  In
};

bool jit_expression_is_binary(const JitExpressionType expression_type);

// cleanup
#undef JIT_VARIANT_VECTOR_MEMBER
#undef JIT_VARIANT_VECTOR_RESIZE

}  // namespace opossum<|MERGE_RESOLUTION|>--- conflicted
+++ resolved
@@ -151,14 +151,10 @@
   std::shared_ptr<const MvccData> mvcc_data;
   std::shared_ptr<const Table> referenced_table;
   std::shared_ptr<const PosList> pos_list;
-<<<<<<< HEAD
-  pmr_vector<TransactionID> transaction_ids;
+  pmr_vector<TransactionID> row_tids;
   int64_t limit_rows;  // signed integer used to allow decrementing below 0
   ChunkID chunk_id;
   std::shared_ptr<PosList> output_pos_list;
-=======
-  pmr_vector<TransactionID> row_tids;
->>>>>>> 6d92c301
 };
 
 // The JitTupleValue represents a value in the runtime tuple.
