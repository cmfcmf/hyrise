--- conflicted
+++ resolved
@@ -221,12 +221,6 @@
   std::vector<std::shared_ptr<BaseJitSegmentWriter>> outputs;
   JitRuntimeHashmap hashmap;
   Segments out_chunk;
-<<<<<<< HEAD
-  std::shared_ptr<const MvccData> mvcc_data;
-  std::shared_ptr<const Table> referenced_table;
-  std::shared_ptr<const PosList> pos_list;
-=======
->>>>>>> 541306b7
   TransactionID transaction_id;
   CommitID snapshot_commit_id;
   std::shared_ptr<const MvccData> mvcc_data;
