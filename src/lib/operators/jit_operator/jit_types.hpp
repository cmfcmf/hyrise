--- conflicted
+++ resolved
@@ -14,11 +14,7 @@
 namespace opossum {
 
 // Functions using strings are not optimized to support code specialization on Linux.
-<<<<<<< HEAD
-// This specialiation issue came up with pr #933 (https://github.com/hyrise/hyrise/pull/933).
-=======
 // This specialization issue came up with pr #933 (https://github.com/hyrise/hyrise/pull/933).
->>>>>>> e25072aa
 // The flag __attribute__((optnone)) ensures that clang does not optimize these functions.
 
 // We need a boolean data type in the JitOperatorWrapper, but don't want to add it to
@@ -40,10 +36,6 @@
 static constexpr auto DataTypeBool = DataType::Int;
 using JitValueID = int32_t;
 static constexpr auto DataTypeValueID = DataType::Int;
-
-// Expression uses int32_t to store booleans (see src/lib/expression/evaluation/expression_evaluator.hpp)
-using Bool = int32_t;
-static constexpr auto DataTypeBool = DataType::Int;
 
 /* A brief overview of the type system and the way values are handled in the JitOperatorWrapper:
  *
@@ -154,17 +146,6 @@
   std::vector<std::shared_ptr<BaseJitSegmentWriter>> outputs;
   JitRuntimeHashmap hashmap;
   Segments out_chunk;
-<<<<<<< HEAD
-  TransactionID transaction_id;
-  CommitID snapshot_commit_id;
-  std::shared_ptr<const MvccData> mvcc_data;
-  std::shared_ptr<const Table> referenced_table;
-  std::shared_ptr<const PosList> pos_list;
-  pmr_vector<TransactionID> row_tids;
-  int64_t limit_rows;  // signed integer used to allow decrementing below 0
-  ChunkID chunk_id;
-  std::shared_ptr<PosList> output_pos_list;
-=======
 
   // Query transaction data required by JitValidate
   TransactionID transaction_id;
@@ -185,7 +166,10 @@
   // lookup the corresponding mvcc data for each row.
   std::shared_ptr<const Table> referenced_table;
   std::shared_ptr<const PosList> pos_list;
->>>>>>> e25072aa
+
+  int64_t limit_rows;  // signed integer used to allow decrementing below 0
+  ChunkID chunk_id;
+  std::shared_ptr<PosList> output_pos_list;
 };
 
 // The JitTupleValue represents a value in the runtime tuple.
