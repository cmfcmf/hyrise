--- conflicted
+++ resolved
@@ -5,11 +5,7 @@
 #include "all_type_variant.hpp"
 #include "storage/base_value_segment.hpp"
 #include "storage/chunk.hpp"
-<<<<<<< HEAD
-#include "storage/column_iterables/base_column_iterators.hpp"
-=======
 #include "storage/segment_iterables/base_segment_iterators.hpp"
->>>>>>> 6771da1c
 #include "storage/table.hpp"
 #include "types.hpp"
 
@@ -139,9 +135,8 @@
   std::vector<std::shared_ptr<BaseJitSegmentReader>> inputs;
   std::vector<std::shared_ptr<BaseJitSegmentWriter>> outputs;
   JitRuntimeHashmap hashmap;
-<<<<<<< HEAD
-  ChunkColumns out_chunk;
-  const MvccColumns* mvcc_columns;
+  Segments out_chunk;
+  const MvccData* mvcc_data;
   std::shared_ptr<const Table> referenced_table;
   std::shared_ptr<const PosList> pos_list;
   TransactionID transaction_id;
@@ -149,9 +144,6 @@
   int64_t limit_rows;  // signed integer used to allow decrementing below 0
   ChunkID chunk_id;
   std::shared_ptr<PosList> output_pos_list;
-=======
-  Segments out_chunk;
->>>>>>> 6771da1c
 };
 
 // The JitTupleValue represents a value in the runtime tuple.
