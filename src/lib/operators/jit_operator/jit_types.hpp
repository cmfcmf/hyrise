#pragma once

#include <chrono>

#include <boost/preprocessor/seq/for_each.hpp>

#include "all_type_variant.hpp"
#include "storage/base_value_segment.hpp"
#include "storage/chunk.hpp"
#include "storage/segment_iterables/base_segment_iterators.hpp"
#include "storage/table.hpp"
#include "types.hpp"

namespace opossum {

// Functions using strings are not optimized to support code specialization on Linux.
// This specialiation issue came up with pr #933 (https://github.com/hyrise/hyrise/pull/933).
// The flag __attribute__((optnone)) ensures that clang does not optimize these functions.

// We need a boolean data type in the JitOperatorWrapper, but don't want to add it to
// DATA_TYPE_INFO to avoid costly template instantiations.
// See "all_type_variant.hpp" for details.
#define JIT_DATA_TYPE_INFO ((bool, Bool, "bool")) DATA_TYPE_INFO

#define JIT_VARIANT_VECTOR_MEMBER(r, d, type) \
  std::vector<BOOST_PP_TUPLE_ELEM(3, 0, type)> BOOST_PP_TUPLE_ELEM(3, 1, type);

#define JIT_MEASURE 1

// Expression uses int32_t to store booleans (see src/lib/expression/evaluation/expression_evaluator.hpp)
using Bool = int32_t;
static constexpr auto DataTypeBool = DataType::Int;

/* A brief overview of the type system and the way values are handled in the JitOperatorWrapper:
 *
 * The JitOperatorWrapper performs most of its operations on variant values, since this allows writing generic operators with
 * an unlimited number of variably-typed operands (without the need for excessive templating).
 * While this sounds costly at first, the jit engine knows the actual type of each value in advance and replaces generic
 * operations with specialized versions for the concrete data types.
 *
 * This entails two important restrictions:
 * 1) There can be no temporary (=local) variant values. This is because we support std::string as a data type.
 *    Strings are not POD types and they thus require memory allocations, destructors and exception
 *    handling. The specialization engine is not able to completely optimize this overhead away, even if no strings are
 *    processed in an operation.
 * 2) The data type of each value needs to be stored separately from the value itself. This is because we want the
 *    specialization engine to know about data type, but not concrete values.
 *
 * Both restrictions are enforced using the same mechanism:
 * All values (and other data that must not be available to the specialization engine) are encapsulated in the
 * JitRuntimeContext. This context is only passed to the operator after code specialization has taken place.
 * The JitRuntimeContext contains a vector of variant values (called tuple) which the JitOperatorWrapper can access through
 * JitTupleValue instances.
 * The runtime tuple is created and destroyed outside the JitOperatorWrapper's scope, so no memory management is
 * required from within the operator.
 * Each JitTupleValue encapsulates information about how to access a single value in the runtime tuple. However, the
 * JitTupleValues are part of the JitOperatorWrapper and must thus not store a reference to the JitRuntimeContext. So while
 * they "know" how to access values in the runtime tuple, they do not have the means to do so.
 * Only by passing the runtime context to a JitTupleValue allows the value to be accessed.
 */

/* The JitVariantVector can be used in two ways:
 * 1) As a vector of variant values.
 *    Imagine you want to store a database row (aka tuple) of some table. Since each column of the table could have a
 *    different type, a std::vector<Variant> seems like a good choice. To store N values, the vector is resized to
 *    contain N slots and each value (representing one column) can be accessed by its index from [0, N).
 *    We do something slightly different here: Instead of one vector (where each vector element can hold any of a number
 *    of types), we create one strongly typed vector per data type. All of these vectors have size N, so each value
 *    (representing one column of the tuple) has a slot in each vector.
 *    Accessing the value at position P as an "int" will return the element at position P in the integer vector.
 *    There is no automatic type conversions happening here. Storing a value as "int" and reading it later as "double"
 *    won't work, since this accesses different memory locations in different vectors.
 *    This is not a problem, however, since the type of each value does not change throughout query execution.
 *
 * 2) As a variant vector.
 *    This data structure can also be used to store a vector of values of some unknown, but fixed type.
 *    Say you want to build an aggregate operator and need to store a column of aggregate values. All values
 *    produced will have the same type, but there is no way of knowing that type in advance.
 *    By adding a templated "grow_by_one" function to the implementation below, we can add an arbitrary number of
 *    elements to the std::vector of that data type. All other vectors will remain empty.
 *    This interpretation of the variant vector is used for the JitAggregate operator.
 */
class JitVariantVector {
 public:
  enum class InitialValue { Zero, MinValue, MaxValue };

  void resize(const size_t new_size);

  template <typename T>
  __attribute__((always_inline))
  T get(const size_t index) const;
  template <typename T>
  __attribute__((always_inline))
  void set(const size_t index, const T& value);
  __attribute__((always_inline))
  bool is_null(const size_t index);
  __attribute__((always_inline))
  void set_is_null(const size_t index, const bool is_null);

  // Adds an element to the internal vector for the specified data type.
  // The initial value can be set to Zero, MaxValue, or MinValue in a data type independent way.
  // The implementation will then construct the concrete initial value for the correct data type using
  // std::numeric_limits.
  template <typename T>
  size_t grow_by_one(const InitialValue initial_value);

  // Returns the internal vector for the specified data type.
  template <typename T>
  std::vector<T>& get_vector();

  // Returns the internal _is_null vector.
  std::vector<bool>& get_is_null_vector();

 private:
  BOOST_PP_SEQ_FOR_EACH(JIT_VARIANT_VECTOR_MEMBER, _, JIT_DATA_TYPE_INFO)
  std::vector<bool> _is_null;
};

class BaseJitSegmentReader;
class BaseJitSegmentWriter;

// The JitAggregate operator (and possibly future hashing based operators) require an efficient way to hash tuples
// across multiple columns (i.e., the key-type of the hashmap spans multiple columns).
// Since the number / data types of the columns are not known at compile time, we use a regular
// hashmap in combination with some JitVariantVectors to build the foundation for more flexible hashing.
// See the JitAggregate operator (jit_aggregate.hpp) for details.
// The runtime hashmap is part of the JitRuntimeContext to keep mutable state from the operators.
struct JitRuntimeHashmap {
  std::unordered_map<uint64_t, std::vector<size_t>> indices;
  std::vector<JitVariantVector> columns;
};

enum JitOperatorType{Read = 0, Write = 1, Aggregate = 2, Filter = 3, Compute = 4, Validate = 5, Limit = 6, ReadValue = 7, Size = 8};

// The structure encapsulates all data available to the JitOperatorWrapper at runtime,
// but NOT during code specialization.
struct JitRuntimeContext {
  uint32_t chunk_size;
  ChunkOffset chunk_offset;
  JitVariantVector tuple;
  std::vector<std::shared_ptr<BaseJitSegmentReader>> inputs;
  std::vector<std::shared_ptr<BaseJitSegmentWriter>> outputs;
  JitRuntimeHashmap hashmap;
  Segments out_chunk;
  const MvccData* mvcc_data;
  std::shared_ptr<const Table> referenced_table;
  std::shared_ptr<const PosList> pos_list;
  TransactionID transaction_id;
  CommitID snapshot_commit_id;
  int64_t limit_rows;  // signed integer used to allow decrementing below 0
<<<<<<< HEAD
#if JIT_MEASURE
  std::chrono::nanoseconds times[JitOperatorType::Size];
  std::chrono::time_point<std::chrono::high_resolution_clock> begin_operator;
#endif
=======
  ChunkID chunk_id;
  std::shared_ptr<PosList> output_pos_list;
>>>>>>> 0b1669c5
};

// The JitTupleValue represents a value in the runtime tuple.
// The JitTupleValue has information about the data type and index of the value it represents, but it does NOT have
// a reference to the runtime tuple with the actual values.
// However, this is enough for the jit engine to optimize any operation involving the value.
// It only knows how to access the value from the runtime context.
class JitTupleValue {
 public:
  JitTupleValue(const DataType data_type, const bool is_nullable, const size_t tuple_index);
  JitTupleValue(const std::pair<const DataType, const bool> data_type, const size_t tuple_index);

  DataType data_type() const;
  bool is_nullable() const;
  size_t tuple_index() const;

  template <typename T>
  __attribute__((always_inline))
  T get(JitRuntimeContext& context) const {
    return context.tuple.get<T>(_tuple_index);
  }

  template <typename T>
  __attribute__((always_inline))
  void set(const T value, JitRuntimeContext& context) const {
    context.tuple.set<T>(_tuple_index, value);
  }

  __attribute__((always_inline))
  bool is_null(JitRuntimeContext& context) const;
  __attribute__((always_inline))
  void set_is_null(const bool is_null, JitRuntimeContext& context) const;

  // Compares two JitTupleValue instances for equality. This method does NOT compare actual concrete values but only the
  // configuration (data type, nullability, tuple index) of the tuple values. I.e., two equal JitTupleValues refer to
  // the same value in a given JitRuntimeContext.
  bool operator==(const JitTupleValue& other) const;

 private:
  const DataType _data_type;
  const bool _is_nullable;
  const size_t _tuple_index;
};

// The JitHashmapValue represents a value in the runtime hashmap.
// The JitHashmapValue has information about the data type and index of the value it represents, but it does NOT have
// a reference to the runtime hashmap with the actual values.
// However, this is enough for the jit engine to optimize any operation involving the value.
// It only knows how to access the value from the runtime context.
// Compared to JitTupleValues, the hashmap values offer an additional dimension: The value is configured with a
// column_index, which references a column in the runtime hashmap. However, this column is not a single value but a
// vector. Whenever the JitHashmapValue is used in a computation, an additional row_index is required to specify the
// value inside the vector that should be used for the computation.
// Example: A JitHashmapValue may refer to an aggregate that is computed in the JitAggregate operator. The
// JitHashmapValue stores information about the data type, nullability of the aggregate, and the index of the column in
// the runtime hashmap that stores the computed aggregates.
// However, the JitAggregate operator computes multiple aggregate values - one for each group of tuples.
// The JitHashmapValue represents all these aggregates (i.e., the entire vector of aggregates) at once.
// The additional row_index is needed to access one specific aggregate (e.g., when updating aggregates during tuple
// processing).
class JitHashmapValue {
 public:
  JitHashmapValue(const DataType data_type, const bool is_nullable, const size_t column_index);

  DataType data_type() const;
  bool is_nullable() const;
  size_t column_index() const;

  template <typename T>
  T get(const size_t index, JitRuntimeContext& context) const {
    return context.hashmap.columns[_column_index].get<T>(index);
  }
  template <typename T>
  void set(const T value, const size_t index, JitRuntimeContext& context) const {
    context.hashmap.columns[_column_index].set<T>(index, value);
  }

  bool is_null(const size_t index, JitRuntimeContext& context) const;
  void set_is_null(const bool is_null, const size_t index, JitRuntimeContext& context) const;

 private:
  const DataType _data_type;
  const bool _is_nullable;
  const size_t _column_index;
};

enum class JitExpressionType {
  Addition,
  Column,
  Subtraction,
  Multiplication,
  Division,
  Modulo,
  Power,
  Equals,
  NotEquals,
  GreaterThan,
  GreaterThanEquals,
  LessThan,
  LessThanEquals,
  Between,
  Like,
  NotLike,
  And,
  Or,
  Not,
  IsNull,
  IsNotNull,
  In
};

bool jit_expression_is_binary(const JitExpressionType expression_type);

// cleanup
#undef JIT_VARIANT_VECTOR_MEMBER
#undef JIT_VARIANT_VECTOR_RESIZE

}  // namespace opossum<|MERGE_RESOLUTION|>--- conflicted
+++ resolved
@@ -130,7 +130,7 @@
   std::vector<JitVariantVector> columns;
 };
 
-enum JitOperatorType{Read = 0, Write = 1, Aggregate = 2, Filter = 3, Compute = 4, Validate = 5, Limit = 6, ReadValue = 7, Size = 8};
+enum JitOperatorType{Read = 0, Write = 1, Aggregate = 2, Filter = 3, Compute = 4, Validate = 5, Limit = 6, ReadValue = 7, WriteOffset = 8, Size = 9};
 
 // The structure encapsulates all data available to the JitOperatorWrapper at runtime,
 // but NOT during code specialization.
@@ -148,15 +148,12 @@
   TransactionID transaction_id;
   CommitID snapshot_commit_id;
   int64_t limit_rows;  // signed integer used to allow decrementing below 0
-<<<<<<< HEAD
+  ChunkID chunk_id;
+  std::shared_ptr<PosList> output_pos_list;
 #if JIT_MEASURE
   std::chrono::nanoseconds times[JitOperatorType::Size];
   std::chrono::time_point<std::chrono::high_resolution_clock> begin_operator;
 #endif
-=======
-  ChunkID chunk_id;
-  std::shared_ptr<PosList> output_pos_list;
->>>>>>> 0b1669c5
 };
 
 // The JitTupleValue represents a value in the runtime tuple.
