--- conflicted
+++ resolved
@@ -23,13 +23,9 @@
 
 }  // namespace
 
-<<<<<<< HEAD
 bool Validate::is_row_visible(CommitID our_tid, CommitID snapshot_commit_id, const TransactionID row_tid,
                               const CommitID begin_cid, const CommitID end_cid) {
-  // Taken from: https://github.com/hyrise/hyrise/blob/master/docs/documentation/queryexecution/tx.rst
-=======
   // Taken from: https://github.com/hyrise/hyrise-v1/blob/master/docs/documentation/queryexecution/tx.rst
->>>>>>> 9c21afc4
   // auto own_insert = (our_tid == row_tid) && !(snapshot_commit_id >= begin_cid) && !(snapshot_commit_id >= end_cid);
   // auto past_insert = (our_tid != row_tid) && (snapshot_commit_id >= begin_cid) && !(snapshot_commit_id >= end_cid);
   // return own_insert || past_insert;
