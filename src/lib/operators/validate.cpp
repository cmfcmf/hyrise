--- conflicted
+++ resolved
@@ -14,21 +14,14 @@
 namespace {
 
 bool is_row_visible(CommitID our_tid, CommitID snapshot_commit_id, ChunkOffset chunk_offset,
-<<<<<<< HEAD
-                    const MvccColumns& columns) {
-  const auto row_tid = columns.tids[chunk_offset].load();
-  const auto begin_cid = columns.begin_cids[chunk_offset];
-  const auto end_cid = columns.end_cids[chunk_offset];
+                    const MvccData& mvcc_data) {
+  const auto row_tid = mvcc_data.tids[chunk_offset].load();
+  const auto begin_cid = mvcc_data.begin_cids[chunk_offset];
+  const auto end_cid = mvcc_data.end_cids[chunk_offset];
   return Validate::is_row_visible(our_tid, snapshot_commit_id, row_tid, begin_cid, end_cid);
 }
 
 }  // namespace
-=======
-                    const MvccData& mvcc_data) {
-  const auto row_tid = mvcc_data.tids[chunk_offset].load();
-  const auto begin_cid = mvcc_data.begin_cids[chunk_offset];
-  const auto end_cid = mvcc_data.end_cids[chunk_offset];
->>>>>>> 6771da1c
 
 bool Validate::is_row_visible(CommitID our_tid, CommitID snapshot_commit_id, const TransactionID row_tid,
                               const CommitID begin_cid, const CommitID end_cid) {
@@ -89,11 +82,7 @@
 
         auto mvcc_data = referenced_chunk->get_scoped_mvcc_data_lock();
 
-<<<<<<< HEAD
-        if (::opossum::is_row_visible(our_tid, snapshot_commit_id, row_id.chunk_offset, *mvcc_columns)) {
-=======
-        if (is_row_visible(our_tid, snapshot_commit_id, row_id.chunk_offset, *mvcc_data)) {
->>>>>>> 6771da1c
+        if (::opossum::is_row_visible(our_tid, snapshot_commit_id, row_id.chunk_offset, *mvcc_data)) {
           pos_list_out->emplace_back(row_id);
         }
       }
@@ -116,11 +105,7 @@
       // Generate pos_list_out.
       auto chunk_size = chunk_in->size();  // The compiler fails to optimize this in the for clause :(
       for (auto i = 0u; i < chunk_size; i++) {
-<<<<<<< HEAD
-        if (::opossum::is_row_visible(our_tid, snapshot_commit_id, i, *mvcc_columns)) {
-=======
-        if (is_row_visible(our_tid, snapshot_commit_id, i, *mvcc_data)) {
->>>>>>> 6771da1c
+        if (::opossum::is_row_visible(our_tid, snapshot_commit_id, i, *mvcc_data)) {
           pos_list_out->emplace_back(RowID{chunk_id, i});
         }
       }
