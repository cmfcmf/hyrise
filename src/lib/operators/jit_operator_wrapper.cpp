#include "jit_operator_wrapper.hpp"

#include "expression/expression_utils.hpp"
#include "global.hpp"
#include "operators/jit_operator/jit_constant_mappings.hpp"
#include "operators/jit_operator/operators/jit_aggregate.hpp"
#include "operators/jit_operator/operators/jit_compute.hpp"
#include "operators/jit_operator/operators/jit_read_value.hpp"
#include "operators/jit_operator/operators/jit_validate.hpp"
#include "operators/jit_operator/operators/jit_filter.hpp"
#include "utils/timer.hpp"

#include "jit_evaluation_helper.hpp"

namespace opossum {

JitOperatorWrapper::JitOperatorWrapper(
    const std::shared_ptr<const AbstractOperator>& left, const JitExecutionMode execution_mode,
    const std::vector<std::shared_ptr<AbstractJittable>>& jit_operators)
    : AbstractReadOnlyOperator{OperatorType::JitOperatorWrapper, left},
      _execution_mode{execution_mode},
      _specialized_function{std::make_shared<SpecializedFunction>()} {
  _specialized_function->jit_operators = jit_operators;
  if (JitEvaluationHelper::get().experiment().count("jit_use_jit")) {
    _execution_mode = JitEvaluationHelper::get().experiment().at("jit_use_jit") ? JitExecutionMode::Compile
                                                                                : JitExecutionMode::Interpret;
  }
}

JitOperatorWrapper::JitOperatorWrapper(
        const std::shared_ptr<const AbstractOperator>& left,
        const JitExecutionMode execution_mode,
        const std::shared_ptr<SpecializedFunction> specialized_function)
        : AbstractReadOnlyOperator{OperatorType::JitOperatorWrapper, left},
          _execution_mode{execution_mode},
          _specialized_function{specialized_function} {
  if (JitEvaluationHelper::get().experiment().count("jit_use_jit")) {
    _execution_mode = JitEvaluationHelper::get().experiment().at("jit_use_jit") ? JitExecutionMode::Compile
                                                                                : JitExecutionMode::Interpret;
  }
}
const std::string JitOperatorWrapper::name() const { return "JitOperatorWrapper"; }

const std::string JitOperatorWrapper::description(DescriptionMode description_mode) const {
  std::stringstream desc;
  const auto separator = description_mode == DescriptionMode::MultiLine ? "\n" : " ";
  desc << "[JitOperatorWrapper]" << separator;
  for (const auto& op : _specialized_function->jit_operators) {
    desc << op->description() << separator;
  }
  return desc.str();
}

void JitOperatorWrapper::add_jit_operator(const std::shared_ptr<AbstractJittable>& op) { _specialized_function->jit_operators.push_back(op); }

const std::vector<std::shared_ptr<AbstractJittable>>& JitOperatorWrapper::jit_operators() const { return _specialized_function->jit_operators; }

const std::shared_ptr<JitReadTuples> JitOperatorWrapper::_source() const {
  return std::dynamic_pointer_cast<JitReadTuples>(_specialized_function->jit_operators.front());
}

const std::shared_ptr<AbstractJittableSink> JitOperatorWrapper::_sink() const {
  return std::dynamic_pointer_cast<AbstractJittableSink>(_specialized_function->jit_operators.back());
}

void JitOperatorWrapper::insert_loads(const bool lazy) {
  const auto input_wrappers = _source()->input_wrappers();
  std::vector<std::shared_ptr<AbstractJittable>> jit_operators;
  if constexpr (!JIT_LAZY_LOAD) {
    const auto input_col_num = _source()->input_columns().size();
    const auto operators_size = _specialized_function->jit_operators.size();
    jit_operators.resize(operators_size + input_col_num);
    jit_operators[0] = _specialized_function->jit_operators[0];
    std::copy(_specialized_function->jit_operators.cbegin() + 1, _specialized_function->jit_operators.cbegin() + operators_size, jit_operators.begin() + input_col_num + 1);
    for (size_t index = 0; index < input_col_num; ++index) {
      jit_operators[index + 1] = std::make_shared<JitReadValue>(_source()->input_columns()[index], input_wrappers[index]);
    }
    _specialized_function->jit_operators = jit_operators;
    return;
  }
  std::map<size_t, size_t> inverted_input_columns;
  auto input_columns = _source()->input_columns();
  for (size_t input_column_index = 0; input_column_index < input_columns.size(); ++input_column_index) {
    inverted_input_columns[input_columns[input_column_index].tuple_value.tuple_index()] = input_column_index;
  }

  std::vector<std::map<size_t, bool>> accessed_column_ids;
  accessed_column_ids.reserve(jit_operators.size());
  std::map<size_t, bool> column_id_used_by_one_operator;
  for (const auto& jit_operator : _specialized_function->jit_operators) {
    auto col_ids = jit_operator->accessed_column_ids();
    accessed_column_ids.emplace_back(col_ids);
    for (const auto& pair : accessed_column_ids.back()) {
      if (inverted_input_columns.count(pair.first)) {
        column_id_used_by_one_operator[pair.first] = !column_id_used_by_one_operator.count(pair.first);
      }
    }
  }
  auto ids_itr = accessed_column_ids.begin();
  for (auto& jit_operator : _specialized_function->jit_operators) {
    for (const auto& pair : *ids_itr++) {
      if (column_id_used_by_one_operator.count(pair.first)) {
        if (pair.second && column_id_used_by_one_operator[pair.first]) {
          // insert within JitCompute operator
          auto compute_ptr = std::dynamic_pointer_cast<JitCompute>(jit_operator);
          if (compute_ptr) {
            compute_ptr->set_load_column(pair.first, input_wrappers[inverted_input_columns[pair.first]]);
          } else {
            auto filter_ptr = std::dynamic_pointer_cast<JitFilter>(jit_operator);
            filter_ptr->set_load_column(pair.first, input_wrappers[inverted_input_columns[pair.first]]);
          }
        } else {
          jit_operators.emplace_back(std::make_shared<JitReadValue>(
              _source()->input_columns()[inverted_input_columns[pair.first]], input_wrappers[inverted_input_columns[pair.first]]));
        }
        column_id_used_by_one_operator.erase(pair.first);
      }
    }
    jit_operators.push_back(jit_operator);
  }

  _specialized_function->jit_operators = jit_operators;
}

void JitOperatorWrapper::_prepare() {
  Assert(_source(), "JitOperatorWrapper does not have a valid source node.");
  Assert(_sink(), "JitOperatorWrapper does not have a valid sink node.");

  const auto& in_table = *input_left()->get_output();

  if (in_table.chunk_count() > 0 && _source()->input_wrappers().empty()) {
    JitRuntimeContext context;
    _source()->add_input_segment_iterators(context, in_table, *in_table.get_chunk(ChunkID(0)), true);
  }

  _choose_execute_func();
}


void JitOperatorWrapper::_choose_execute_func() {
  std::lock_guard<std::mutex> guard(_specialized_function->specialize_mutex);
  if (_specialized_function->execute_func) return;

<<<<<<< HEAD
  if (_source()->input_wrappers().empty()) _source()->create_default_input_wrappers();
  for (auto& jit_operator : _specialized_function->jit_operators) {
=======
  const auto in_table = input_left()->get_output();

  for (auto& jit_operator : _jit_operators) {
>>>>>>> 9b50f057
    if (auto jit_validate = std::dynamic_pointer_cast<JitValidate>(jit_operator)) {
      jit_validate->set_input_table_type(in_table->type());
    }
  }

  // std::cout << "Before make loads lazy:" << std::endl << description(DescriptionMode::MultiLine) << std::endl;
  if (_specialized_function->insert_loads) {
    insert_loads(Global::get().lazy_load);
    _specialized_function->insert_loads = false;
  }
  // std::cout << "Specialising: " << (_execution_mode == JitExecutionMode::Compile ? "true" : "false") << std::endl;

  // Connect operators to a chain
  for (auto it = _specialized_function->jit_operators.begin(), next = ++_specialized_function->jit_operators.begin();
       it != _specialized_function->jit_operators.end() && next != _specialized_function->jit_operators.end(); ++it, ++next) {
    (*it)->set_next_operator(*(next));
  }

  // std::cerr << description(DescriptionMode::MultiLine) << std::endl;

  // We want to perform two specialization passes if the operator chain contains a JitAggregate operator, since the
  // JitAggregate operator contains multiple loops that need unrolling.
  auto two_specialization_passes = static_cast<bool>(std::dynamic_pointer_cast<JitAggregate>(_sink()));
  bool specialize = !Global::get().interpret;
  if (JitEvaluationHelper::get().experiment().count("jit_use_jit")) {
    specialize = JitEvaluationHelper::get().experiment().at("jit_use_jit");
  }
  // specialize = false;
  if (specialize) {
    // this corresponds to "opossum::JitReadTuples::execute(opossum::JitRuntimeContext&) const"
    _specialized_function->execute_func = _specialized_function->module.specialize_and_compile_function<void(const JitReadTuples*, JitRuntimeContext&)>(
        "_ZNK7opossum13JitReadTuples7executeERNS_17JitRuntimeContextE",
        std::make_shared<JitConstantRuntimePointer>(_source().get()), two_specialization_passes);
  } else {
    _specialized_function->execute_func = &JitReadTuples::execute;
  }
}

std::shared_ptr<const Table> JitOperatorWrapper::_on_execute() {
  const auto in_table = input_left()->get_output();
  auto out_table = _sink()->create_output_table(in_table->max_chunk_size());

  JitRuntimeContext context;
  if (transaction_context_is_set()) {
    context.transaction_id = transaction_context()->transaction_id();
    context.snapshot_commit_id = transaction_context()->snapshot_commit_id();
  }

  std::chrono::nanoseconds before_chunk_time{0};
  std::chrono::nanoseconds after_chunk_time{0};
  std::chrono::nanoseconds function_time{0};

  Timer timer;

  _source()->before_query(*in_table, _input_parameter_values, context);
  _sink()->before_query(*in_table, *out_table, context);
<<<<<<< HEAD
  auto before_query_time = timer.lap();

  // std::cout << "total chunks: " << in_table->chunk_count() << std::endl;
  for (opossum::ChunkID chunk_id{0}; chunk_id < in_table->chunk_count() && context.limit_rows; ++chunk_id) {
    /*
    if (chunk_id + 1 == in_table->chunk_count()) {
      std::cout << "last chunk, chunk no " << chunk_id << std::endl;
    } else {
      std::cout << "chunk no " << chunk_id << std::endl;
    }
     */
    const bool same_type = _source()->before_chunk(*in_table, chunk_id, _input_parameter_values, context);
    before_chunk_time += timer.lap();
    if (same_type) {
      _specialized_function->execute_func(_source().get(), context);
    } else {
      PerformanceWarning("Jit is interpreted as input reader types mismatch.")
      _source()->execute(context);
    }
    function_time += timer.lap();
=======

  for (opossum::ChunkID chunk_id{0}; chunk_id < in_table->chunk_count() && context.limit_rows; ++chunk_id) {
    _source()->before_chunk(*in_table, chunk_id, _input_parameter_values, context);
    _execute_func(_source().get(), context);
>>>>>>> 9b50f057
    _sink()->after_chunk(in_table, *out_table, context);
    after_chunk_time += timer.lap();
  }

  _sink()->after_query(*out_table, context);
  auto after_query_time = timer.lap();

  if (Global::get().jit_evaluate) {
    auto& operators = JitEvaluationHelper::get().result()["operators"];
    auto add_time = [&operators](const std::string& name, const auto& time) {
      const auto micro_s = std::chrono::duration_cast<std::chrono::microseconds>(time).count();
      if (micro_s > 0) {
        nlohmann::json jit_op = {{"name", name}, {"prepare", false}, {"walltime", micro_s}};
        operators.push_back(jit_op);
      }
    };
    std::string name_prefix = Global::get().deep_copy_exists ? "__" : "";
    add_time(name_prefix + "_JitBeforeQuery", before_query_time);
    add_time(name_prefix + "_JitAfterQuery", after_query_time);
    add_time(name_prefix + "_JitBeforChunk", before_chunk_time);
    add_time(name_prefix + "_JitAfterChunk", after_chunk_time);
    add_time(name_prefix + "_Function", function_time);

#if JIT_MEASURE
    std::chrono::nanoseconds operator_total_time{0};
    for (size_t index = 0; index < JitOperatorType::Size; ++index) {
      add_time("_" + jit_operator_type_to_string.left.at(static_cast<JitOperatorType>(index)), context.times[index]);
      operator_total_time += context.times[index];
    }
    add_time("_Jit_OperatorsTotal", operator_total_time);
#endif
  }

  return out_table;
}

std::shared_ptr<AbstractOperator> JitOperatorWrapper::_on_deep_copy(
    const std::shared_ptr<AbstractOperator>& copied_input_left,
    const std::shared_ptr<AbstractOperator>& copied_input_right) const {
<<<<<<< HEAD
  if (Global::get().deep_copy_exists) {
    return std::make_shared<JitOperatorWrapper>(copied_input_left, _execution_mode, _specialized_function);
  } else {
    auto specialized_func =  std::make_shared<SpecializedFunction>(_specialized_function->jit_operators, _specialized_function->insert_loads);
    return std::make_shared<JitOperatorWrapper>(copied_input_left, _execution_mode, specialized_func);
  }
=======
  return std::make_shared<JitOperatorWrapper>(copied_input_left, _execution_mode, _jit_operators, false,
                                              Global::get().deep_copy_exists ? _execute_func : nullptr);
>>>>>>> 9b50f057
}

void JitOperatorWrapper::_on_set_parameters(const std::unordered_map<ParameterID, AllTypeVariant>& parameters) {
  const auto& input_parameters = _source()->input_parameters();
  _input_parameter_values.resize(input_parameters.size());
  auto itr = _input_parameter_values.begin();
  for (auto& parameter : input_parameters) {
    auto search = parameters.find(parameter.parameter_id);
    if (search != parameters.end()) {
      *itr = search->second;
    }
    ++itr;
  }
}

void JitOperatorWrapper::_on_set_transaction_context(const std::weak_ptr<TransactionContext>& transaction_context) {
  if (const auto row_count_expression = _source()->row_count_expression())
    expression_set_transaction_context(row_count_expression, transaction_context);
}

}  // namespace opossum<|MERGE_RESOLUTION|>--- conflicted
+++ resolved
@@ -141,14 +141,8 @@
   std::lock_guard<std::mutex> guard(_specialized_function->specialize_mutex);
   if (_specialized_function->execute_func) return;
 
-<<<<<<< HEAD
   if (_source()->input_wrappers().empty()) _source()->create_default_input_wrappers();
   for (auto& jit_operator : _specialized_function->jit_operators) {
-=======
-  const auto in_table = input_left()->get_output();
-
-  for (auto& jit_operator : _jit_operators) {
->>>>>>> 9b50f057
     if (auto jit_validate = std::dynamic_pointer_cast<JitValidate>(jit_operator)) {
       jit_validate->set_input_table_type(in_table->type());
     }
@@ -205,7 +199,6 @@
 
   _source()->before_query(*in_table, _input_parameter_values, context);
   _sink()->before_query(*in_table, *out_table, context);
-<<<<<<< HEAD
   auto before_query_time = timer.lap();
 
   // std::cout << "total chunks: " << in_table->chunk_count() << std::endl;
@@ -226,12 +219,6 @@
       _source()->execute(context);
     }
     function_time += timer.lap();
-=======
-
-  for (opossum::ChunkID chunk_id{0}; chunk_id < in_table->chunk_count() && context.limit_rows; ++chunk_id) {
-    _source()->before_chunk(*in_table, chunk_id, _input_parameter_values, context);
-    _execute_func(_source().get(), context);
->>>>>>> 9b50f057
     _sink()->after_chunk(in_table, *out_table, context);
     after_chunk_time += timer.lap();
   }
@@ -271,17 +258,12 @@
 std::shared_ptr<AbstractOperator> JitOperatorWrapper::_on_deep_copy(
     const std::shared_ptr<AbstractOperator>& copied_input_left,
     const std::shared_ptr<AbstractOperator>& copied_input_right) const {
-<<<<<<< HEAD
   if (Global::get().deep_copy_exists) {
     return std::make_shared<JitOperatorWrapper>(copied_input_left, _execution_mode, _specialized_function);
   } else {
     auto specialized_func =  std::make_shared<SpecializedFunction>(_specialized_function->jit_operators, _specialized_function->insert_loads);
     return std::make_shared<JitOperatorWrapper>(copied_input_left, _execution_mode, specialized_func);
   }
-=======
-  return std::make_shared<JitOperatorWrapper>(copied_input_left, _execution_mode, _jit_operators, false,
-                                              Global::get().deep_copy_exists ? _execute_func : nullptr);
->>>>>>> 9b50f057
 }
 
 void JitOperatorWrapper::_on_set_parameters(const std::unordered_map<ParameterID, AllTypeVariant>& parameters) {
