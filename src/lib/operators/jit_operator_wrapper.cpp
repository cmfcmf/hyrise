--- conflicted
+++ resolved
@@ -54,27 +54,16 @@
 }
 
 void JitOperatorWrapper::insert_loads(const bool lazy) {
-<<<<<<< HEAD
-  // if constexpr (!JIT_LAZY_LOAD) return;
-
   const auto input_wrappers = _source()->input_wrappers();
-
+  std::vector<std::shared_ptr<AbstractJittable>> jit_operators;
   if constexpr (!JIT_LAZY_LOAD) {
-    auto itr = ++_jit_operators.cbegin();
-    for (size_t index = 0; index < _source()->input_columns().size(); ++index) {
-      itr = _jit_operators.insert(itr, std::make_shared<JitReadValue>(_source()->input_columns()[index], input_wrappers[index]));
-=======
-  if constexpr (!JIT_LAZY_LOAD) return;
-  std::vector<std::shared_ptr<AbstractJittable>> jit_operators;
-  if (!lazy) {
     const auto input_col_num = _source()->input_columns().size();
     const auto operators_size = _jit_operators.size();
     jit_operators.resize(operators_size + input_col_num);
     jit_operators[0] = _jit_operators[0];
     std::copy(_jit_operators.cbegin() + 1, _jit_operators.cbegin() + operators_size, jit_operators.begin() + input_col_num + 1);
     for (size_t index = 0; index < input_col_num; ++index) {
-      jit_operators[index + 1] = std::make_shared<JitReadValue>(_source()->input_columns()[index], index);
->>>>>>> 26ea2847
+      jit_operators[index + 1] = std::make_shared<JitReadValue>(_source()->input_columns()[index], input_wrappers[index]);
     }
     _jit_operators = jit_operators;
     return;
@@ -168,15 +157,12 @@
   std::lock_guard<std::mutex> guard(_specialize_mutex);
   if (_execute_func) return;
 
-<<<<<<< HEAD
   if (_source()->input_wrappers().empty()) _source()->create_default_input_wrappers();
-=======
   for (auto& jit_operator : _jit_operators) {
     if (auto jit_validate = std::dynamic_pointer_cast<JitValidate>(jit_operator)) {
       jit_validate->set_input_table_type(input_table_type(input_left()));
     }
   }
->>>>>>> 26ea2847
 
   // std::cout << "Before make loads lazy:" << std::endl << description(DescriptionMode::MultiLine) << std::endl;
   if (_insert_loads) insert_loads(Global::get().lazy_load);
@@ -223,18 +209,13 @@
   std::chrono::nanoseconds function_time{0};
 
   Timer timer;
-<<<<<<< HEAD
-
-  _source()->before_query(*in_table, context);
-=======
+
   _source()->before_query(*in_table, _input_parameter_values, context);
->>>>>>> 26ea2847
   _sink()->before_query(*in_table, *out_table, context);
   auto before_query_time = timer.lap();
 
   // std::cout << "total chunks: " << in_table->chunk_count() << std::endl;
   for (opossum::ChunkID chunk_id{0}; chunk_id < in_table->chunk_count(); ++chunk_id) {
-<<<<<<< HEAD
     /*
     if (chunk_id + 1 == in_table->chunk_count()) {
       std::cout << "last chunk, chunk no " << chunk_id << std::endl;
@@ -242,10 +223,7 @@
       std::cout << "chunk no " << chunk_id << std::endl;
     }
      */
-    const bool same_type = _source()->before_chunk(*in_table, chunk_id, context);
-=======
-    _source()->before_chunk(*in_table, chunk_id, _input_parameter_values, context);
->>>>>>> 26ea2847
+    const bool same_type = _source()->before_chunk(*in_table, chunk_id, _input_parameter_values, context);
     before_chunk_time += timer.lap();
     if (same_type) {
       _execute_func(_source().get(), context);
