--- conflicted
+++ resolved
@@ -131,20 +131,6 @@
   // We want to perform two specialization passes if the operator chain contains a JitAggregate operator, since the
   // JitAggregate operator contains multiple loops that need unrolling.
   auto two_specialization_passes = static_cast<bool>(std::dynamic_pointer_cast<JitAggregate>(_sink()));
-<<<<<<< HEAD
-  Global::get().interpret = false;
-  const auto mode = Global::get().interpret ? JitExecutionMode::Interpret : JitExecutionMode::Compile;
-  switch (mode) {  // _execution_mode
-    case JitExecutionMode::Compile:
-      // this corresponds to "opossum::JitReadTuples::execute(opossum::JitRuntimeContext&) const"
-      _execute_func = _module.specialize_and_compile_function<void(const JitReadTuples*, JitRuntimeContext&)>(
-          "_ZNK7opossum13JitReadTuples7executeERNS_17JitRuntimeContextE",
-          std::make_shared<JitConstantRuntimePointer>(_source().get()), two_specialization_passes);
-      break;
-    case JitExecutionMode::Interpret:
-      _execute_func = &JitReadTuples::execute;
-      break;
-=======
   bool specialize = !Global::get().interpret;
   if (JitEvaluationHelper::get().experiment().count("jit_use_jit")) {
     specialize = JitEvaluationHelper::get().experiment().at("jit_use_jit");
@@ -156,7 +142,6 @@
         std::make_shared<JitConstantRuntimePointer>(_source().get()), two_specialization_passes);
   } else {
     _execute_func = &JitReadTuples::execute;
->>>>>>> 72ca9454
   }
 }
 
@@ -179,25 +164,13 @@
   _sink()->before_query(*in_table, *out_table, context);
   auto before_query_time = timer.lap();
 
-<<<<<<< HEAD
-  if (in_table->chunk_count() > 0) {
-    _choose_execute_func();
-
-    std::cout << "total chunks: " << in_table->chunk_count() << std::endl;
-    for (opossum::ChunkID chunk_id{0}; chunk_id < in_table->chunk_count(); ++chunk_id) {
-      if (chunk_id + 1 == in_table->chunk_count()) {
-        std::cout << "last chunk, chunk no " << chunk_id << std::endl;
-      } else {
+  std::cout << "total chunks: " << in_table->chunk_count() << std::endl;
+  for (opossum::ChunkID chunk_id{0}; chunk_id < in_table->chunk_count(); ++chunk_id) {
+    if (chunk_id + 1 == in_table->chunk_count()) {
+      std::cout << "last chunk, chunk no " << chunk_id << std::endl;
+    } else {
       std::cout << "chunk no " << chunk_id << std::endl;
-      }
-      _source()->before_chunk(*in_table, chunk_id, context);
-      _execute_func(_source().get(), context);
-      _sink()->after_chunk(in_table, *out_table, context);
-      // break, if limit is reached
-      if (context.chunk_offset == std::numeric_limits<ChunkOffset>::max()) break;
-    }
-=======
-  for (opossum::ChunkID chunk_id{0}; chunk_id < in_table->chunk_count(); ++chunk_id) {
+    }
     _source()->before_chunk(*in_table, chunk_id, context);
     before_chunk_time += timer.lap();
     _execute_func(_source().get(), context);
@@ -206,7 +179,6 @@
     after_chunk_time += timer.lap();
     // break, if limit is reached
     if (context.chunk_offset == std::numeric_limits<ChunkOffset>::max()) break;
->>>>>>> 72ca9454
   }
 
   _sink()->after_query(*out_table, context);
