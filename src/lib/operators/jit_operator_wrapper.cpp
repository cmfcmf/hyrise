--- conflicted
+++ resolved
@@ -3,11 +3,8 @@
 #include "expression/expression_utils.hpp"
 #include "global.hpp"
 #include "operators/jit_operator/operators/jit_aggregate.hpp"
-<<<<<<< HEAD
 #include "operators/jit_operator/operators/jit_compute.hpp"
 #include "operators/jit_operator/operators/jit_read_value.hpp"
-=======
->>>>>>> e25072aa
 #include "operators/jit_operator/operators/jit_validate.hpp"
 
 namespace opossum {
@@ -107,55 +104,22 @@
   _choose_execute_func();
 }
 
-namespace {
-
-<<<<<<< HEAD
-TableType input_table_type(const std::shared_ptr<const AbstractOperator>& node) {
-  if (const auto in_table = node->get_output()) {
-    return in_table->type();
-  }
-  switch (node->type()) {
-    case OperatorType::TableWrapper:
-    case OperatorType::GetTable:
-    case OperatorType::Aggregate:
-      return TableType::Data;
-    default:
-      return TableType::References;
-  }
-}
-
-}  // namespace
-
 
 void JitOperatorWrapper::_choose_execute_func() {
   std::lock_guard<std::mutex> guard(_specialize_mutex);
   if (_execute_func) return;
 
+  const auto in_table = input_left()->get_output();
+
   for (auto& jit_operator : _jit_operators) {
     if (auto jit_validate = std::dynamic_pointer_cast<JitValidate>(jit_operator)) {
-      jit_validate->set_input_table_type(input_table_type(input_left()));
+      jit_validate->set_input_table_type(in_table->type());
     }
   }
 
   // std::cout << "Before make loads lazy:" << std::endl << description(DescriptionMode::MultiLine) << std::endl;
   if (_insert_loads) insert_loads(Global::get().lazy_load);
   // std::cout << "Specialising: " << (_execution_mode == JitExecutionMode::Compile ? "true" : "false") << std::endl;
-=======
-  JitRuntimeContext context;
-  if (transaction_context_is_set()) {
-    context.transaction_id = transaction_context()->transaction_id();
-    context.snapshot_commit_id = transaction_context()->snapshot_commit_id();
-  }
-
-  _source()->before_query(in_table, context);
-  _sink()->before_query(*out_table, context);
->>>>>>> e25072aa
-
-  for (auto& jit_operator : _jit_operators) {
-    if (auto jit_validate = std::dynamic_pointer_cast<JitValidate>(jit_operator)) {
-      jit_validate->set_input_table_type(in_table.type());
-    }
-  }
 
   // Connect operators to a chain
   for (auto it = _jit_operators.begin(), next = ++_jit_operators.begin();
@@ -210,7 +174,6 @@
 std::shared_ptr<AbstractOperator> JitOperatorWrapper::_on_deep_copy(
     const std::shared_ptr<AbstractOperator>& copied_input_left,
     const std::shared_ptr<AbstractOperator>& copied_input_right) const {
-  if (Global::get().deep_copy_exists) const_cast<JitOperatorWrapper*>(this)->_choose_execute_func();
   return std::make_shared<JitOperatorWrapper>(copied_input_left, _execution_mode, _jit_operators, false,
                                               Global::get().deep_copy_exists ? _execute_func : nullptr);
 }
