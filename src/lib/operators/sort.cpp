--- conflicted
+++ resolved
@@ -111,19 +111,13 @@
           if (accessor) {
             const auto typed_value = accessor->access(chunk_offset);
             const auto is_null = !typed_value.has_value();
-            value_segment_value_vector.emplace_back(is_null ? ColumnDataType{}
-                                                            : promote_temp_type(typed_value.value()));
-            value_segment_null_vector.emplace_back(is_null);
+            value_segment_value_vector.push_back(is_null ? ColumnDataType{} : promote_temp_type(typed_value.value()));
+            value_segment_null_vector.push_back(is_null);
           } else {
             const auto value = (*base_segment)[chunk_offset];
             const auto is_null = variant_is_null(value);
-<<<<<<< HEAD
-            value_segment_value_vector.emplace_back(is_null ? ColumnDataType{} : type_cast<ColumnDataType>(value));
-            value_segment_null_vector.emplace_back(is_null);
-=======
             value_segment_value_vector.push_back(is_null ? ColumnDataType{} : type_cast_variant<ColumnDataType>(value));
             value_segment_null_vector.push_back(is_null);
->>>>>>> eafcffcc
           }
 
           ++chunk_offset_out;
@@ -133,7 +127,7 @@
             chunk_offset_out = 0u;
             auto value_segment = std::make_shared<ValueSegment<ColumnDataType>>(std::move(value_segment_value_vector),
                                                                                 std::move(value_segment_null_vector));
-            chunk_it->emplace_back(value_segment);
+            chunk_it->push_back(value_segment);
             value_segment_value_vector = pmr_concurrent_vector<ColumnDataType>();
             value_segment_null_vector = pmr_concurrent_vector<bool>();
             ++chunk_it;
@@ -144,7 +138,7 @@
         if (chunk_offset_out > 0u) {
           auto value_segment = std::make_shared<ValueSegment<ColumnDataType>>(std::move(value_segment_value_vector),
                                                                               std::move(value_segment_null_vector));
-          chunk_it->emplace_back(value_segment);
+          chunk_it->push_back(value_segment);
         }
       });
     }
