--- conflicted
+++ resolved
@@ -57,12 +57,8 @@
 }
 
 SQLPipeline SQLPipelineBuilder::create_pipeline() const {
-<<<<<<< HEAD
+  DTRACE_PROBE1(HYRISE, CREATE_PIPELINE, reinterpret_cast<uintptr_t>(this));
   auto lqp_translator = get_lqp_translator(_lqp_translator);
-=======
-  DTRACE_PROBE1(HYRISE, CREATE_PIPELINE, reinterpret_cast<uintptr_t>(this));
-  auto lqp_translator = _lqp_translator ? _lqp_translator : std::make_shared<LQPTranslator>();
->>>>>>> 6771da1c
   auto optimizer = _optimizer ? _optimizer : Optimizer::create_default_optimizer();
   auto pipeline = SQLPipeline(_sql, _transaction_context, _use_mvcc, lqp_translator, optimizer, _prepared_statements,
                               _cleanup_temporaries);
