--- conflicted
+++ resolved
@@ -1223,7 +1223,6 @@
 
         case hsql::kOpExists: {
           AssertInput(expr.select, "Expected SELECT argument for EXISTS");
-<<<<<<< HEAD
           if (Global::get().jit) {
             if (!expr.select->limit) {
               expr.select->limit = new hsql::LimitDescription(1, -1);
@@ -1231,12 +1230,9 @@
               expr.select->limit->limit = 1;
             }
           }
-          return std::make_shared<ExistsExpression>(_translate_hsql_sub_select(*expr.select, sql_identifier_resolver));
-        }
-=======
           return std::make_shared<ExistsExpression>(_translate_hsql_sub_select(*expr.select, sql_identifier_resolver),
                                                     ExistsExpressionType::Exists);
->>>>>>> 9c21afc4
+        }
 
         default:
           FailInput("Not handling this OperatorType yet");
