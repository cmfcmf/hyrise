--- conflicted
+++ resolved
@@ -45,13 +45,8 @@
   SQLPipelineStatement(const std::string& sql, std::shared_ptr<hsql::SQLParserResult> parsed_sql,
                        const UseMvcc use_mvcc, const std::shared_ptr<TransactionContext>& transaction_context,
                        const std::shared_ptr<LQPTranslator>& lqp_translator,
-<<<<<<< HEAD
-                       const std::shared_ptr<Optimizer>& optimizer,
-                       const std::shared_ptr<PreparedStatementCache>& prepared_statements);
-=======
-                       const std::shared_ptr<Optimizer>& optimizer, const PreparedStatementCache& prepared_statements,
+                       const std::shared_ptr<Optimizer>& optimizer, const std::shared_ptr<PreparedStatementCache>& prepared_statements,
                        const CleanupTemporaries cleanup_temporaries);
->>>>>>> 4323a2aa
 
   // Returns the raw SQL string.
   const std::string& get_sql_string();
@@ -107,17 +102,11 @@
 
   std::shared_ptr<SQLPipelineStatementMetrics> _metrics;
 
-<<<<<<< HEAD
   std::shared_ptr<PreparedStatementCache> _prepared_statements;
   std::unordered_map<ValuePlaceholderID, ParameterID> _parameter_ids;
-=======
-  PreparedStatementCache _prepared_statements;
-  // Number of placeholders in prepared statement; default 0 because we assume no prepared statement
-  uint16_t _num_parameters = 0;
 
   // Delete temporary tables
   const CleanupTemporaries _cleanup_temporaries;
->>>>>>> 4323a2aa
 };
 
 }  // namespace opossum