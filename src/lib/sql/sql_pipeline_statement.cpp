#include "sql_pipeline_statement.hpp"

#include <boost/algorithm/string.hpp>

#include <iomanip>
#include <utility>

#include "SQLParser.h"
#include "concurrency/transaction_manager.hpp"
#include "optimizer/optimizer.hpp"
#include "scheduler/current_scheduler.hpp"
#include "sql/hsql_expr_translator.hpp"
#include "sql/sql_pipeline_builder.hpp"
#include "sql/sql_query_plan.hpp"
#include "sql/sql_translator.hpp"
#include "utils/assert.hpp"

#if HYRISE_JIT_SUPPORT
#include "logical_query_plan/jit_aware_lqp_translator.hpp"
#else
#include "logical_query_plan/lqp_translator.hpp"
#endif

namespace opossum {

<<<<<<< HEAD
#if HYRISE_JIT_SUPPORT
using CurrentLQPTranslator = JitAwareLQPTranslator;
#else
using CurrentLQPTranslator = LQPTranslator;
#endif

SQLPipelineStatement::SQLPipelineStatement(const std::string& sql, const UseMvcc use_mvcc,
                                           const std::shared_ptr<Optimizer>& optimizer)
    : _sql_string(sql), _use_mvcc(use_mvcc), _auto_commit(_use_mvcc == UseMvcc::Yes), _optimizer(optimizer) {}

SQLPipelineStatement::SQLPipelineStatement(const std::string& sql,
                                           const std::shared_ptr<TransactionContext>& transaction_context,
                                           const std::shared_ptr<Optimizer>& optimizer)
    : _sql_string(sql),
      _use_mvcc(UseMvcc::Yes),
      _auto_commit(false),
      _transaction_context(transaction_context),
      _optimizer(optimizer) {
  DebugAssert(_transaction_context != nullptr, "Cannot pass nullptr as explicit transaction context.");
}

=======
>>>>>>> 0937d699
SQLPipelineStatement::SQLPipelineStatement(const std::string& sql, std::shared_ptr<hsql::SQLParserResult> parsed_sql,
                                           const UseMvcc use_mvcc,
                                           const std::shared_ptr<TransactionContext>& transaction_context,
                                           const std::shared_ptr<Optimizer>& optimizer,
                                           const PreparedStatementCache& prepared_statements)
    : _sql_string(sql),
      _use_mvcc(use_mvcc),
      _auto_commit(_use_mvcc == UseMvcc::Yes && !transaction_context),
      _transaction_context(transaction_context),
      _optimizer(optimizer),
      _parsed_sql_statement(std::move(parsed_sql)),
      _prepared_statements(prepared_statements) {
  Assert(!_parsed_sql_statement || _parsed_sql_statement->size() == 1,
         "SQLPipelineStatement must hold exactly one SQL statement");
  DebugAssert(!_sql_string.empty(), "An SQLPipelineStatement should always contain a SQL statement string for caching");
  DebugAssert(!_transaction_context || transaction_context->phase() == TransactionPhase::Active,
              "The transaction context cannot have been committed already.");
  DebugAssert(!_transaction_context || use_mvcc == UseMvcc::Yes,
              "Transaction context without MVCC enabled makes no sense");
}

const std::string& SQLPipelineStatement::get_sql_string() { return _sql_string; }

const std::shared_ptr<hsql::SQLParserResult>& SQLPipelineStatement::get_parsed_sql_statement() {
  if (_parsed_sql_statement) {
    // Return cached result
    return _parsed_sql_statement;
  }

  DebugAssert(!_sql_string.empty(), "Cannot parse empty SQL string");

  _parsed_sql_statement = std::make_shared<hsql::SQLParserResult>();
  try {
    hsql::SQLParser::parse(_sql_string, _parsed_sql_statement.get());
  } catch (const std::exception& exception) {
    throw std::runtime_error("Error while parsing SQL query:\n  " + std::string(exception.what()));
  }

  if (!_parsed_sql_statement->isValid()) {
    throw std::runtime_error(SQLPipelineStatement::create_parse_error_message(_sql_string, *_parsed_sql_statement));
  }

  Assert(_parsed_sql_statement->size() == 1,
         "SQLPipelineStatement must hold exactly one statement. "
         "Use SQLPipeline when you have multiple statements.");

  return _parsed_sql_statement;
}

const std::shared_ptr<AbstractLQPNode>& SQLPipelineStatement::get_unoptimized_logical_plan() {
  if (_unoptimized_logical_plan) {
    return _unoptimized_logical_plan;
  }

  auto parsed_sql = get_parsed_sql_statement();

  const auto* statement = parsed_sql->getStatement(0);
  if (const auto prepared_statement = dynamic_cast<const hsql::PrepareStatement*>(statement)) {
    // If this is as PreparedStatement, we want to translate the actual query and not the PREPARE FROM ... part.
    // However, that part is not yet parsed, so we need to parse the raw string from the PreparedStatement.
    Assert(_prepared_statements, "Cannot prepare statement without prepared statement cache.");
    parsed_sql = SQLPipelineBuilder{prepared_statement->query}.create_pipeline_statement().get_parsed_sql_statement();
    _num_parameters = static_cast<uint16_t>(parsed_sql->parameters().size());
  }

  try {
    const auto lqp_roots = SQLTranslator{_use_mvcc == UseMvcc::Yes}.translate_parse_result(*parsed_sql);
    DebugAssert(lqp_roots.size() == 1, "LQP translation returned no or more than one LQP root for a single statement.");
    _unoptimized_logical_plan = lqp_roots.front();
  } catch (const std::exception& exception) {
    throw std::runtime_error("Error while compiling query plan:\n  " + std::string(exception.what()));
  }

  return _unoptimized_logical_plan;
}

const std::shared_ptr<AbstractLQPNode>& SQLPipelineStatement::get_optimized_logical_plan() {
  if (_optimized_logical_plan) {
    return _optimized_logical_plan;
  }

  const auto& unoptimized_lqp = get_unoptimized_logical_plan();
  try {
    _optimized_logical_plan = _optimizer->optimize(unoptimized_lqp);
  } catch (const std::exception& exception) {
    throw std::runtime_error("Error while optimizing query plan:\n  " + std::string(exception.what()));
  }

  // The optimizer works on the original unoptimized LQP nodes. After optimizing, the unoptimized version is also
  // optimized, which could lead to subtle bugs. optimized_logical_plan holds the original values now.
  // As the unoptimized LQP is only used for visualization, we can afford to recreate it if necessary.
  _unoptimized_logical_plan = nullptr;

  return _optimized_logical_plan;
}

const std::shared_ptr<SQLQueryPlan>& SQLPipelineStatement::get_query_plan() {
  if (_query_plan) {
    return _query_plan;
  }

  // If we need a transaction context but haven't passed one in, this is the latest point where we can create it
  if (!_transaction_context && _use_mvcc == UseMvcc::Yes) {
    _transaction_context = TransactionManager::get().new_transaction_context();
  }

  _query_plan = std::make_shared<SQLQueryPlan>();

  const auto started = std::chrono::high_resolution_clock::now();

  const auto* statement = get_parsed_sql_statement()->getStatement(0);

  auto assert_same_mvcc_mode = [this](const SQLQueryPlan& plan) {
    if (plan.tree_roots().front()->transaction_context_is_set()) {
      Assert(_use_mvcc == UseMvcc::Yes, "Trying to use MVCC cached query without a transaction context.");
    } else {
      Assert(_use_mvcc == UseMvcc::No, "Trying to use non-MVCC cached query with a transaction context.");
    }
  };

  try {
    if (const auto cached_plan = SQLQueryCache<SQLQueryPlan>::get().try_get(_sql_string)) {
      // Handle query plan if statement has been cached
      auto& plan = *cached_plan;

      DebugAssert(!plan.tree_roots().empty(), "QueryPlan retrieved from cache is empty.");
      assert_same_mvcc_mode(plan);

      _query_plan->append_plan(plan.recreate());
      _query_plan_cache_hit = true;
    } else if (const auto* execute_statement = dynamic_cast<const hsql::ExecuteStatement*>(statement)) {
      // Handle query plan if we are executing a prepared statement
      Assert(_prepared_statements, "Cannot execute statement without prepared statement cache.");
      const auto plan = _prepared_statements->try_get(execute_statement->name);

      Assert(plan, "Requested prepared statement does not exist!");
      assert_same_mvcc_mode(*plan);

      // Get list of arguments from EXECUTE statement.
      std::vector<AllParameterVariant> arguments;
      if (execute_statement->parameters != nullptr) {
        for (const auto* expr : *execute_statement->parameters) {
          arguments.push_back(HSQLExprTranslator::to_all_parameter_variant(*expr));
        }
      }

      Assert(arguments.size() == plan->num_parameters(),
             "Number of arguments provided does not match expected number of arguments.");

      _query_plan->append_plan(plan->recreate(arguments));
    } else {
      // "Normal" mode in which the query plan is created
      const auto& lqp = get_optimized_logical_plan();
      _query_plan->add_tree_by_root(LQPTranslator{}.translate_node(lqp));

      // Set number of parameters to match later in case of prepared statement
      _query_plan->set_num_parameters(_num_parameters);
    }

<<<<<<< HEAD
  try {
    _query_plan->add_tree_by_root(CurrentLQPTranslator{}.translate_node(lqp));
=======
>>>>>>> 0937d699
    if (_use_mvcc == UseMvcc::Yes) _query_plan->set_transaction_context(_transaction_context);
  } catch (const std::exception& exception) {
    throw std::runtime_error("Error while translating query plan:\n  " + std::string(exception.what()));
  }

  if (const auto* prepared_statement = dynamic_cast<const hsql::PrepareStatement*>(statement)) {
    Assert(_prepared_statements, "Cannot prepare statement without prepared statement cache.");
    _prepared_statements->set(prepared_statement->name, *_query_plan);
  }

  // Cache newly created plan for the according sql statement (only if not already cached)
  if (!_query_plan_cache_hit) {
    SQLQueryCache<SQLQueryPlan>::get().set(_sql_string, *_query_plan);
  }

  const auto done = std::chrono::high_resolution_clock::now();
  _compile_time_micros = std::chrono::duration_cast<std::chrono::microseconds>(done - started);

  return _query_plan;
}

const std::vector<std::shared_ptr<OperatorTask>>& SQLPipelineStatement::get_tasks() {
  if (!_tasks.empty()) {
    return _tasks;
  }

  const auto& query_plan = get_query_plan();
  DebugAssert(query_plan->tree_roots().size() == 1,
              "Physical query qlan creation returned no or more than one plan for a single statement.");

  try {
    const auto& root = query_plan->tree_roots().front();
    _tasks = OperatorTask::make_tasks_from_operator(root);
  } catch (const std::exception& exception) {
    throw std::runtime_error("Error while creating tasks:\n  " + std::string(exception.what()));
  }

  return _tasks;
}

const std::shared_ptr<const Table>& SQLPipelineStatement::get_result_table() {
  if (_result_table || !_query_has_output) {
    return _result_table;
  }

  const auto& tasks = get_tasks();

  const auto started = std::chrono::high_resolution_clock::now();

  const auto* statement = get_parsed_sql_statement()->getStatement(0);
  // If this is a PREPARE x FROM ... command, calling get_result_table should not fail but just return
  if (statement->isType(hsql::kStmtPrepare)) {
    _query_has_output = false;
    const auto done = std::chrono::high_resolution_clock::now();
    _execution_time_micros = std::chrono::duration_cast<std::chrono::microseconds>(done - started);
    return _result_table;
  }

  try {
    CurrentScheduler::schedule_and_wait_for_tasks(tasks);
  } catch (const std::exception& exception) {
    if (_use_mvcc == UseMvcc::Yes) _transaction_context->rollback();
    throw std::runtime_error("Error while executing tasks:\n  " + std::string(exception.what()));
  }

  if (_auto_commit) {
    _transaction_context->commit();
  }

  const auto done = std::chrono::high_resolution_clock::now();
  _execution_time_micros = std::chrono::duration_cast<std::chrono::microseconds>(done - started);

  // Get output from the last task
  _result_table = tasks.back()->get_operator()->get_output();
  if (_result_table == nullptr) _query_has_output = false;

  return _result_table;
}

const std::shared_ptr<TransactionContext>& SQLPipelineStatement::transaction_context() const {
  return _transaction_context;
}

std::chrono::microseconds SQLPipelineStatement::compile_time_microseconds() const {
  Assert(_query_plan != nullptr, "Cannot return compile duration without having created the query plan.");
  return _compile_time_micros;
}

std::chrono::microseconds SQLPipelineStatement::execution_time_microseconds() const {
  Assert(_result_table != nullptr || !_query_has_output, "Cannot return execution duration without having executed.");
  return _execution_time_micros;
}

std::string SQLPipelineStatement::create_parse_error_message(const std::string& sql,
                                                             const hsql::SQLParserResult& result) {
  std::stringstream error_msg;
  error_msg << "SQL query not valid.\n";

#if IS_DEBUG  // Only create nice error message in debug build
  std::vector<std::string> sql_lines;
  boost::algorithm::split(sql_lines, sql, boost::is_any_of("\n"));

  error_msg << "SQL query:\n==========\n";
  const uint32_t error_line = result.errorLine();
  for (auto line_number = 0u; line_number < sql_lines.size(); ++line_number) {
    error_msg << sql_lines[line_number] << '\n';

    // Add indicator to where the error is
    if (line_number == error_line) {
      const uint32_t error_col = result.errorColumn();
      const auto& line = sql_lines[line_number];

      // Keep indentation of tab characters
      auto num_tabs = std::count(line.begin(), line.begin() + error_col, '\t');
      error_msg << std::string(num_tabs, '\t');

      // Use some color to highlight the error
      const auto color_red = "\x1B[31m";
      const auto color_reset = "\x1B[0m";
      error_msg << std::string(error_col - num_tabs, ' ') << color_red << "^=== ERROR HERE!" << color_reset << "\n";
    }
  }
#endif

  error_msg << "=========="
            << "\nError line: " << result.errorLine() << "\nError column: " << result.errorColumn()
            << "\nError message: " << result.errorMsg();

  return error_msg.str();
}

bool SQLPipelineStatement::query_plan_cache_hit() const {
  DebugAssert(_query_plan != nullptr, "Asking for cache hit before compiling query plan will return undefined result");
  return _query_plan_cache_hit;
}
}  // namespace opossum<|MERGE_RESOLUTION|>--- conflicted
+++ resolved
@@ -23,30 +23,12 @@
 
 namespace opossum {
 
-<<<<<<< HEAD
 #if HYRISE_JIT_SUPPORT
 using CurrentLQPTranslator = JitAwareLQPTranslator;
 #else
 using CurrentLQPTranslator = LQPTranslator;
 #endif
 
-SQLPipelineStatement::SQLPipelineStatement(const std::string& sql, const UseMvcc use_mvcc,
-                                           const std::shared_ptr<Optimizer>& optimizer)
-    : _sql_string(sql), _use_mvcc(use_mvcc), _auto_commit(_use_mvcc == UseMvcc::Yes), _optimizer(optimizer) {}
-
-SQLPipelineStatement::SQLPipelineStatement(const std::string& sql,
-                                           const std::shared_ptr<TransactionContext>& transaction_context,
-                                           const std::shared_ptr<Optimizer>& optimizer)
-    : _sql_string(sql),
-      _use_mvcc(UseMvcc::Yes),
-      _auto_commit(false),
-      _transaction_context(transaction_context),
-      _optimizer(optimizer) {
-  DebugAssert(_transaction_context != nullptr, "Cannot pass nullptr as explicit transaction context.");
-}
-
-=======
->>>>>>> 0937d699
 SQLPipelineStatement::SQLPipelineStatement(const std::string& sql, std::shared_ptr<hsql::SQLParserResult> parsed_sql,
                                            const UseMvcc use_mvcc,
                                            const std::shared_ptr<TransactionContext>& transaction_context,
@@ -200,17 +182,12 @@
     } else {
       // "Normal" mode in which the query plan is created
       const auto& lqp = get_optimized_logical_plan();
-      _query_plan->add_tree_by_root(LQPTranslator{}.translate_node(lqp));
+      _query_plan->add_tree_by_root(CurrentLQPTranslator{}.translate_node(lqp));
 
       // Set number of parameters to match later in case of prepared statement
       _query_plan->set_num_parameters(_num_parameters);
     }
 
-<<<<<<< HEAD
-  try {
-    _query_plan->add_tree_by_root(CurrentLQPTranslator{}.translate_node(lqp));
-=======
->>>>>>> 0937d699
     if (_use_mvcc == UseMvcc::Yes) _query_plan->set_transaction_context(_transaction_context);
   } catch (const std::exception& exception) {
     throw std::runtime_error("Error while translating query plan:\n  " + std::string(exception.what()));
