--- conflicted
+++ resolved
@@ -8,12 +8,9 @@
 
 namespace opossum {
 
-<<<<<<< HEAD
-=======
 SQLQueryPlan::SQLQueryPlan(CleanupTemporaries cleanup_temporaries)
-    : _cleanup_temporaries(cleanup_temporaries), _num_parameters(0) {}
+    : _cleanup_temporaries(cleanup_temporaries) {}
 
->>>>>>> 4323a2aa
 void SQLQueryPlan::add_tree_by_root(std::shared_ptr<AbstractOperator> op) { _roots.push_back(op); }
 
 void SQLQueryPlan::append_plan(const SQLQueryPlan& other_plan) {
@@ -34,13 +31,8 @@
 
 const std::vector<std::shared_ptr<AbstractOperator>>& SQLQueryPlan::tree_roots() const { return _roots; }
 
-<<<<<<< HEAD
 SQLQueryPlan SQLQueryPlan::recreate() const {
-  SQLQueryPlan new_plan;
-=======
-SQLQueryPlan SQLQueryPlan::recreate(const std::vector<AllParameterVariant>& arguments) const {
   SQLQueryPlan new_plan{_cleanup_temporaries};
->>>>>>> 4323a2aa
 
   for (const auto& root : _roots) {
     DebugAssert(root.get() != nullptr, "Root operator in plan should not be null.");
