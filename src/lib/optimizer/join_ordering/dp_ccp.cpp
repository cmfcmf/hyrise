--- conflicted
+++ resolved
@@ -11,17 +11,13 @@
 
 namespace opossum {
 
-<<<<<<< HEAD
+DpCcp::DpCcp(const std::shared_ptr<AbstractCostEstimator>& cost_estimator) : _cost_estimator(cost_estimator) {}
+
 std::shared_ptr<AbstractLQPNode> DpCcp::operator()(const JoinGraph& join_graph,
                                                    const AbstractCostEstimator& cost_estimator,
                                                    const std::shared_ptr<OptimizationContext>& context) {
-=======
-DpCcp::DpCcp(const std::shared_ptr<AbstractCostEstimator>& cost_estimator) : _cost_estimator(cost_estimator) {}
-
-std::shared_ptr<AbstractLQPNode> DpCcp::operator()(const JoinGraph& join_graph) {
   Assert(!join_graph.vertices.empty(), "Code below relies on the JoinGraph having vertices");
 
->>>>>>> f77fa937
   // No std::unordered_map, since hashing of JoinGraphVertexSet is not (efficiently) possible because
   // boost::dynamic_bitset hides the data necessary for doing so efficiently.
   auto best_plan = std::map<JoinGraphVertexSet, std::shared_ptr<AbstractLQPNode>>{};
@@ -83,12 +79,8 @@
     auto single_vertex_set = JoinGraphVertexSet{join_graph.vertices.size()};
     single_vertex_set.set(vertex_idx);
 
-<<<<<<< HEAD
-    best_plan[single_vertex_set] = _add_predicates_to_plan(vertex, vertex_predicates, cost_estimator, context);
-=======
     auto& vertex_best_plan = best_plan[single_vertex_set];
-    vertex_best_plan = _add_predicates_to_plan(vertex_best_plan, vertex_predicates);
->>>>>>> f77fa937
+    vertex_best_plan = _add_predicates_to_plan(vertex_best_plan, vertex_predicates, cost_estimator, context);
   }
 
   /**
@@ -205,15 +197,7 @@
   join_predicates_and_cost.reserve(join_predicates.size());
   for (const auto& join_predicate : join_predicates) {
     const auto join_node = JoinNode::make(JoinMode::Inner, join_predicate, left_lqp, right_lqp);
-<<<<<<< HEAD
-    join_predicates_and_cost.emplace_back(join_predicate, cost_estimator.estimate_plan_cost(join_node, context));
-
-    // need to do this since nodes do not get properly (by design :(( ) removed from plan on their destruction
-    join_node->set_left_input(nullptr);
-    join_node->set_right_input(nullptr);
-=======
-    join_predicates_and_cost.emplace_back(join_predicate, _cost_estimator->estimate_plan_cost(join_node));
->>>>>>> f77fa937
+    join_predicates_and_cost.emplace_back(join_predicate, _cost_estimator->estimate_plan_cost(join_node, context));
   }
 
   std::sort(join_predicates_and_cost.begin(), join_predicates_and_cost.end(),
