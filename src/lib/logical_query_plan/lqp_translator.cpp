--- conflicted
+++ resolved
@@ -476,7 +476,7 @@
       const auto lqp_select_expression = std::dynamic_pointer_cast<LQPSelectExpression>(expression);
       Assert(lqp_select_expression, "Expected LQPSelectExpression");
 
-      const auto sub_select_pqp = LQPTranslator{}.translate_node(lqp_select_expression->lqp);
+      const auto sub_select_pqp = translate_node(lqp_select_expression->lqp);
 
       auto sub_select_parameters = PQPSelectExpression::Parameters{};
       sub_select_parameters.reserve(lqp_select_expression->parameter_count());
@@ -487,37 +487,6 @@
         sub_select_parameters.emplace_back(lqp_select_expression->parameter_ids[parameter_idx], parameter_column_id);
       }
 
-<<<<<<< HEAD
-      // Resolve SubSelectExpression
-      if (expression->type == ExpressionType::LQPSelect) {
-        const auto lqp_select_expression = std::dynamic_pointer_cast<LQPSelectExpression>(expression);
-        Assert(lqp_select_expression, "Expected LQPSelectExpression");
-
-        const auto sub_select_pqp = translate_node(lqp_select_expression->lqp);
-
-        auto sub_select_parameters = PQPSelectExpression::Parameters{};
-        sub_select_parameters.reserve(lqp_select_expression->parameter_count());
-
-        for (auto parameter_idx = size_t{0}; parameter_idx < lqp_select_expression->parameter_count();
-             ++parameter_idx) {
-          const auto parameter_column_id =
-              node->get_column_id(*lqp_select_expression->parameter_expression(parameter_idx));
-          sub_select_parameters.emplace_back(lqp_select_expression->parameter_ids[parameter_idx], parameter_column_id);
-        }
-
-        // Only specify a type for the SubSelect if it has exactly one column. Otherwise the DataType of the Expression
-        // is undefined and obtaining it will result in a runtime error.
-        if (lqp_select_expression->lqp->column_expressions().size() == 1u) {
-          const auto sub_select_data_type = lqp_select_expression->data_type();
-          const auto sub_select_nullable = lqp_select_expression->is_nullable();
-
-          expression = std::make_shared<PQPSelectExpression>(sub_select_pqp, sub_select_data_type, sub_select_nullable,
-                                                             sub_select_parameters);
-        } else {
-          expression = std::make_shared<PQPSelectExpression>(sub_select_pqp, sub_select_parameters);
-        }
-        return ExpressionVisitation::DoNotVisitArguments;
-=======
       // Only specify a type for the SubSelect if it has exactly one column. Otherwise the DataType of the Expression
       // is undefined and obtaining it will result in a runtime error.
       if (lqp_select_expression->lqp->column_expressions().size() == 1u) {
@@ -528,7 +497,6 @@
                                                            sub_select_parameters);
       } else {
         expression = std::make_shared<PQPSelectExpression>(sub_select_pqp, sub_select_parameters);
->>>>>>> 9c21afc4
       }
       return ExpressionVisitation::DoNotVisitArguments;
     }
