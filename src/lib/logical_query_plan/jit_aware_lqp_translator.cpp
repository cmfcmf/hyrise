#include "jit_aware_lqp_translator.hpp"

#if HYRISE_JIT_SUPPORT

#include <boost/range/adaptors.hpp>
#include <boost/range/combine.hpp>

#include <queue>
#include <unordered_set>

#include "constant_mappings.hpp"
#include "expression/abstract_predicate_expression.hpp"
#include "expression/arithmetic_expression.hpp"
#include "expression/logical_expression.hpp"
#include "expression/lqp_column_expression.hpp"
#include "expression/parameter_expression.hpp"
#include "expression/value_expression.hpp"
#include "global.hpp"
#include "logical_query_plan/aggregate_node.hpp"
#include "logical_query_plan/limit_node.hpp"
#include "logical_query_plan/lqp_utils.hpp"
#include "logical_query_plan/predicate_node.hpp"
#include "logical_query_plan/projection_node.hpp"
#include "logical_query_plan/stored_table_node.hpp"
#include "operators/jit_operator/operators/jit_aggregate.hpp"
#include "operators/jit_operator/operators/jit_compute.hpp"
#include "operators/jit_operator/operators/jit_filter.hpp"
#include "operators/jit_operator/operators/jit_limit.hpp"
#include "operators/jit_operator/operators/jit_read_tuples.hpp"
#include "operators/jit_operator/operators/jit_validate.hpp"
#include "operators/jit_operator/operators/jit_write_tuples.hpp"
#include "operators/operator_scan_predicate.hpp"
#include "resolve_type.hpp"
#include "storage/storage_manager.hpp"
#include "jit_evaluation_helper.hpp"
#include "types.hpp"

using namespace std::string_literals;  // NOLINT

namespace {

using namespace opossum;  // NOLINT

const std::unordered_map<PredicateCondition, JitExpressionType> predicate_condition_to_jit_expression_type = {
    {PredicateCondition::Equals, JitExpressionType::Equals},
    {PredicateCondition::NotEquals, JitExpressionType::NotEquals},
    {PredicateCondition::LessThan, JitExpressionType::LessThan},
    {PredicateCondition::LessThanEquals, JitExpressionType::LessThanEquals},
    {PredicateCondition::GreaterThan, JitExpressionType::GreaterThan},
    {PredicateCondition::GreaterThanEquals, JitExpressionType::GreaterThanEquals},
    {PredicateCondition::Between, JitExpressionType::Between},
    {PredicateCondition::Like, JitExpressionType::Like},
    {PredicateCondition::NotLike, JitExpressionType::NotLike},
    {PredicateCondition::IsNull, JitExpressionType::IsNull},
    {PredicateCondition::IsNotNull, JitExpressionType::IsNotNull},
    {PredicateCondition::In, JitExpressionType::In}};

const std::unordered_map<ArithmeticOperator, JitExpressionType> arithmetic_operator_to_jit_expression_type = {
    {ArithmeticOperator::Addition, JitExpressionType::Addition},
    {ArithmeticOperator::Subtraction, JitExpressionType::Subtraction},
    {ArithmeticOperator::Multiplication, JitExpressionType::Multiplication},
    {ArithmeticOperator::Division, JitExpressionType::Division},
    {ArithmeticOperator::Modulo, JitExpressionType::Modulo}};

const std::unordered_map<LogicalOperator, JitExpressionType> logical_operator_to_jit_expression = {
    {LogicalOperator::And, JitExpressionType::And}, {LogicalOperator::Or, JitExpressionType::Or}};

}  // namespace

namespace opossum {

namespace {

TableType input_table_type(const std::shared_ptr<AbstractLQPNode>& node) {
  switch (node->type) {
    case LQPNodeType::Validate:
    case LQPNodeType::Predicate:
    case LQPNodeType::Aggregate:
    case LQPNodeType::Join:
    case LQPNodeType::Limit:
    case LQPNodeType::Sort:
      return TableType::References;
    default:
      return TableType::Data;
  }
}

}  // namespace

std::shared_ptr<AbstractOperator> JitAwareLQPTranslator::translate_node(
    const std::shared_ptr<AbstractLQPNode>& node) const {
  // Jit operators materialize their output table and cannot be used in non-select queries
  if (node->type == LQPNodeType::Update || node->type == LQPNodeType::Delete) {
    return LQPTranslator{}.translate_node(node);
  }
  const auto jit_operator = _try_translate_sub_plan_to_jit_operators(node);
  return jit_operator ? jit_operator : LQPTranslator::translate_node(node);
}

std::shared_ptr<JitOperatorWrapper> JitAwareLQPTranslator::_try_translate_sub_plan_to_jit_operators(
    const std::shared_ptr<AbstractLQPNode>& node) const {
  auto jittable_node_count = size_t{0};

  auto input_nodes = std::unordered_set<std::shared_ptr<AbstractLQPNode>>{};

  bool use_validate = false;
  bool allow_aggregate = true;

  // Traverse query tree until a non-jittable nodes is found in each branch
  _visit(node, [&](auto& current_node) {
    const auto is_root_node = current_node == node;
    if (_node_is_jittable(current_node, allow_aggregate, is_root_node)) {
      use_validate |= current_node->type == LQPNodeType::Validate;
      ++jittable_node_count;
      allow_aggregate &= current_node->type == LQPNodeType::Limit;
      return true;
    } else {
      input_nodes.insert(current_node);
      return false;
    }
  });

  // We use a really simple heuristic to decide when to introduce jittable operators:
  //   - If there is more than one input node, don't JIT
  //   - Always JIT AggregateNodes, as the JitAggregate is significantly faster than the Aggregate operator
  //   - Otherwise, JIT if there are two or more jittable nodes
  if (input_nodes.size() != 1 || jittable_node_count < 1) return nullptr;
  if (jittable_node_count == 1 && (node->type == LQPNodeType::Projection || node->type == LQPNodeType::Validate ||
                                   node->type == LQPNodeType::Limit || node->type == LQPNodeType::Predicate))
    return nullptr;
  if (jittable_node_count == 2 && node->type == LQPNodeType::Validate) return nullptr;

  // limit can only be the root node
  const bool use_limit = node->type == LQPNodeType::Limit;
  const auto& last_node = use_limit ? node->left_input() : node;

  // The input_node is not being integrated into the operator chain, but instead serves as the input to the JitOperators
  const auto input_node = *input_nodes.begin();

  const auto jit_operator = std::make_shared<JitOperatorWrapper>(translate_node(input_node));
  const auto row_count_expression =
      use_limit ? std::static_pointer_cast<LimitNode>(node)->num_rows_expression : nullptr;
  const auto read_tuples = std::make_shared<JitReadTuples>(use_validate, row_count_expression);
  jit_operator->add_jit_operator(read_tuples);

  // ToDo(Fabian) Validate should be placed according to lqp
  if (use_validate) {
    if (input_table_type(input_node) == TableType::Data) {
      jit_operator->add_jit_operator(std::make_shared<JitValidate<TableType::Data>>());
    } else {
      jit_operator->add_jit_operator(std::make_shared<JitValidate<TableType::References>>());
    }
  }

  // "filter_node". The root node of the subplan computed by a JitFilter.
  auto filter_node = node;
  while (filter_node != input_node && filter_node->type != LQPNodeType::Predicate &&
         filter_node->type != LQPNodeType::Union) {
    filter_node = filter_node->left_input();
  }

  // If we can reach the input node without encountering a UnionNode or PredicateNode,
  // there is no need to filter any tuples
  if (filter_node != input_node) {
    const auto boolean_expression = lqp_subplan_to_boolean_expression(
        filter_node, [&](const std::shared_ptr<AbstractLQPNode>& lqp) { return _node_is_jittable(lqp, false, false); });
    if (!boolean_expression) return nullptr;

    const auto jit_boolean_expression =
        _try_translate_expression_to_jit_expression(*boolean_expression, *read_tuples, input_node);
    if (!jit_boolean_expression) return nullptr;

    if (jit_boolean_expression->expression_type() != JitExpressionType::Column) {
      // make sure that the expression gets computed ...
      jit_operator->add_jit_operator(std::make_shared<JitCompute>(jit_boolean_expression));
    }
    // and then filter on the resulting boolean.
    jit_operator->add_jit_operator(std::make_shared<JitFilter>(jit_boolean_expression->result()));
  }

  if (last_node->type == LQPNodeType::Aggregate) {
    // Since aggregate nodes cause materialization, there is at most one JitAggregate operator in each operator chain
    // and it must be the last operator of the chain. The _node_is_jittable function takes care of this by rejecting
    // aggregate nodes that would be placed in the middle of an operator chain.
    const auto aggregate_node = std::static_pointer_cast<AggregateNode>(last_node);

    auto aggregate = std::make_shared<JitAggregate>();

    for (const auto& groupby_expression : aggregate_node->group_by_expressions) {
      const auto jit_expression =
          _try_translate_expression_to_jit_expression(*groupby_expression, *read_tuples, input_node);
      if (!jit_expression) return nullptr;
      // Create a JitCompute operator for each computed groupby column ...
      if (jit_expression->expression_type() != JitExpressionType::Column) {
        jit_operator->add_jit_operator(std::make_shared<JitCompute>(jit_expression));
      }
      // ... and add the column to the JitAggregate operator.
      aggregate->add_groupby_column(groupby_expression->as_column_name(), jit_expression->result());
    }

    for (const auto& expression : aggregate_node->aggregate_expressions) {
      const auto aggregate_expression = std::dynamic_pointer_cast<AggregateExpression>(expression);
      DebugAssert(aggregate_expression, "Expression is not a function.");

      if (aggregate_expression->arguments.empty()) {
        // count(*)
        aggregate->add_aggregate_column(aggregate_expression->as_column_name(), {DataType::Long, false, 0},
                                        aggregate_expression->aggregate_function);
      } else {
        const auto jit_expression =
            _try_translate_expression_to_jit_expression(*aggregate_expression->arguments[0], *read_tuples, input_node);
        if (!jit_expression) return nullptr;
        // Create a JitCompute operator for each aggregate expression on a computed value ...
        if (jit_expression->expression_type() != JitExpressionType::Column) {
          jit_operator->add_jit_operator(std::make_shared<JitCompute>(jit_expression));
        }

        // ... and add the aggregate expression to the JitAggregate operator.
        aggregate->add_aggregate_column(aggregate_expression->as_column_name(), jit_expression->result(),
                                        aggregate_expression->aggregate_function);
      }
    }

    jit_operator->add_jit_operator(aggregate);
  } else {
    if (use_limit) jit_operator->add_jit_operator(std::make_shared<JitLimit>());

    // Add a compute operator for each computed output column (i.e., a column that is not from a stored table).
    auto write_table = std::make_shared<JitWriteTuples>();
    for (const auto& column_expression : node->column_expressions()) {
      const auto jit_expression =
          _try_translate_expression_to_jit_expression(*column_expression, *read_tuples, input_node);
      if (!jit_expression) return nullptr;
      // If the JitExpression is of type JitExpressionType::Column, there is no need to add a compute node, since it
      // would not compute anything anyway
      if (jit_expression->expression_type() != JitExpressionType::Column) {
        jit_operator->add_jit_operator(std::make_shared<JitCompute>(jit_expression));
      }
      write_table->add_output_column(column_expression->as_column_name(), jit_expression->result());
    }

    jit_operator->add_jit_operator(write_table);
  }

  return jit_operator;
}

std::shared_ptr<const JitExpression> JitAwareLQPTranslator::_try_translate_expression_to_jit_expression(
    const AbstractExpression& expression, JitReadTuples& jit_source,
    const std::shared_ptr<AbstractLQPNode>& input_node) const {
  const auto input_node_column_id = input_node->find_column_id(expression);
  if (input_node_column_id) {
    const auto tuple_value =
        jit_source.add_input_column(expression.data_type(), expression.is_nullable(), *input_node_column_id);
    return std::make_shared<JitExpression>(tuple_value);
  }

  std::shared_ptr<const JitExpression> left, right;
  switch (expression.type) {
    case ExpressionType::Value: {
      const auto* value_expression = dynamic_cast<const ValueExpression*>(&expression);
      const auto tuple_value = jit_source.add_literal_value(value_expression->value);
      return std::make_shared<JitExpression>(tuple_value);
    }
    case ExpressionType::Parameter: {
      const auto* parameter_expression = dynamic_cast<const ParameterExpression*>(&expression);
      if (parameter_expression->parameter_expression_type == ParameterExpressionType::External) {
        const auto tuple_value = jit_source.add_parameter_value(
            parameter_expression->data_type(), parameter_expression->is_nullable(), parameter_expression->parameter_id);
        return std::make_shared<JitExpression>(tuple_value);
      } else {
        DebugAssert(parameter_expression->value(), "Value must be set");
        const auto tuple_value = jit_source.add_literal_value(*parameter_expression->value());
        return std::make_shared<JitExpression>(tuple_value);
      }
    }

    case ExpressionType::LQPColumn:
      // Column SHOULD have been resolved by `find_column_id()` call above the switch
      Fail("Column doesn't exist in input_node");

    case ExpressionType::Predicate:
    case ExpressionType::Arithmetic:
    case ExpressionType::Logical: {
      const auto jit_expression_type = _expression_to_jit_expression_type(expression);

      // Remove in jit unnecessary predicate [<bool expression> != false] added by sql translator
      if (jit_expression_type == JitExpressionType::NotEquals &&
          expression.arguments[1]->type == ExpressionType::Value) {
        const auto& value = std::static_pointer_cast<ValueExpression>(expression.arguments[1])->value;
        if (data_type_from_all_type_variant(value) == DataType::Int && boost::get<int32_t>(value) == 0 &&
            !variant_is_null(value)) {
          return _try_translate_expression_to_jit_expression(*expression.arguments[0], jit_source, input_node);
        }
      }

      std::vector<std::shared_ptr<const JitExpression>> jit_expression_arguments;
      for (const auto& argument : expression.arguments) {
        const auto jit_expression = _try_translate_expression_to_jit_expression(*argument, jit_source, input_node);
        if (!jit_expression) return nullptr;
        jit_expression_arguments.emplace_back(jit_expression);
      }

      if (jit_expression_arguments.size() == 1) {
        return std::make_shared<JitExpression>(jit_expression_arguments[0], jit_expression_type,
                                               jit_source.add_temporary_value());
      } else if (jit_expression_arguments.size() == 2) {
        // An expression can handle strings only exclusively
        if ((jit_expression_arguments[0]->result().data_type() == DataType::String) !=
            (jit_expression_arguments[1]->result().data_type() == DataType::String)) {
          return nullptr;
        }
        return std::make_shared<JitExpression>(jit_expression_arguments[0], jit_expression_type,
                                               jit_expression_arguments[1], jit_source.add_temporary_value());
      } else if (jit_expression_arguments.size() == 3) {
        DebugAssert(jit_expression_type == JitExpressionType::Between, "Only Between supported for 3 arguments");
        auto lower_bound_check =
            std::make_shared<JitExpression>(jit_expression_arguments[0], JitExpressionType::GreaterThanEquals,
                                            jit_expression_arguments[1], jit_source.add_temporary_value());
        auto upper_bound_check =
            std::make_shared<JitExpression>(jit_expression_arguments[0], JitExpressionType::LessThanEquals,
                                            jit_expression_arguments[2], jit_source.add_temporary_value());

        return std::make_shared<JitExpression>(lower_bound_check, JitExpressionType::And, upper_bound_check,
                                               jit_source.add_temporary_value());
      } else {
        Fail("Unexpected number of arguments, can't translate to JitExpression");
      }
    }

    default:
      return nullptr;
  }
}

namespace {
bool _expressions_are_jittable(const std::vector<std::shared_ptr<AbstractExpression>>& expressions) {
  for (const auto& expression : expressions) {
    switch (expression->type) {
      case ExpressionType::Cast:
      case ExpressionType::Case:
      case ExpressionType::Exists:
      case ExpressionType::Extract:
      case ExpressionType::Function:
      case ExpressionType::List:
      case ExpressionType::PQPSelect:
      case ExpressionType::LQPSelect:
      case ExpressionType::UnaryMinus:
        return false;
      case ExpressionType::Predicate: {
        const auto predicate_expression = std::static_pointer_cast<AbstractPredicateExpression>(expression);
        if (predicate_expression->predicate_condition == PredicateCondition::In) return false;
      }
      case ExpressionType::Arithmetic:
      case ExpressionType::Logical:
        if (!_expressions_are_jittable(expression->arguments)) return false;
      default:
        break;
    }
  }
  return true;
}
}  // namespace

bool JitAwareLQPTranslator::_node_is_jittable(const std::shared_ptr<AbstractLQPNode>& node,
                                              const bool allow_aggregate_node, const bool allow_limit_node) const {
  bool jit_predicate = true;
  if (JitEvaluationHelper::get().experiment().count("jit_predicate")) {
    jit_predicate = JitEvaluationHelper::get().experiment()["jit_predicate"];
  }

  if (node->type == LQPNodeType::Aggregate) {
    // We do not support the count distinct function yet and thus need to check all aggregate expressions.
    auto aggregate_node = std::static_pointer_cast<AggregateNode>(node);
    auto aggregate_expressions = aggregate_node->aggregate_expressions;
    auto has_unsupported_aggregate =
        std::any_of(aggregate_expressions.begin(), aggregate_expressions.end(), [](auto& expression) {
          const auto aggregate_expression = std::dynamic_pointer_cast<AggregateExpression>(expression);
          Assert(aggregate_expression, "Expected AggregateExpression");
          // Right now, the JIT does not support CountDistinct
          return aggregate_expression->aggregate_function == AggregateFunction::CountDistinct;
        });
    return allow_aggregate_node && !has_unsupported_aggregate;
  }

  if (auto predicate_node = std::dynamic_pointer_cast<PredicateNode>(node)) {
<<<<<<< HEAD
    return predicate_node && predicate_node->scan_type == ScanType::TableScan;
=======
    // jit does not support place holders (arguments.size() > 0)
    for (const auto& argument : predicate_node->predicate->arguments) {
      if (const auto parameter = std::dynamic_pointer_cast<const ParameterExpression>(argument)) {
        // ParameterExpressionType::ValuePlaceholder used in prepared statements not supported as it does not provide
        // type information
        return parameter->parameter_expression_type == ParameterExpressionType::External || parameter->value();
      }
    }
    return predicate_node->scan_type == ScanType::TableScan;
>>>>>>> b8cb4dc6
  }

  if (Global::get().jit_validate && node->type == LQPNodeType::Validate) {
    return true;
  }

  if (allow_limit_node && node->type == LQPNodeType::Limit) {
    return true;
  }

<<<<<<< HEAD
  if (node->type == LQPNodeType::Projection) {
    return jit_predicate;
  }

  return (node->type == LQPNodeType::Union);
=======
  if (auto projection_node = std::dynamic_pointer_cast<ProjectionNode>(node)) {
    return _expressions_are_jittable(projection_node->expressions);
  }

  return node->type == LQPNodeType::Union;
>>>>>>> b8cb4dc6
}

void JitAwareLQPTranslator::_visit(const std::shared_ptr<AbstractLQPNode>& node,
                                   const std::function<bool(const std::shared_ptr<AbstractLQPNode>&)>& func) const {
  std::unordered_set<std::shared_ptr<const AbstractLQPNode>> visited;
  std::queue<std::shared_ptr<AbstractLQPNode>> queue({node});

  while (!queue.empty()) {
    auto current_node = queue.front();
    queue.pop();

    if (!current_node || visited.count(current_node)) {
      continue;
    }
    visited.insert(current_node);

    if (func(current_node)) {
      queue.push(current_node->left_input());
      queue.push(current_node->right_input());
    }
  }
}

JitExpressionType JitAwareLQPTranslator::_expression_to_jit_expression_type(const AbstractExpression& expression) {
  switch (expression.type) {
    case ExpressionType::Arithmetic: {
      const auto* arithmetic_expression = dynamic_cast<const ArithmeticExpression*>(&expression);
      return arithmetic_operator_to_jit_expression_type.at(arithmetic_expression->arithmetic_operator);
    }

    case ExpressionType::Predicate: {
      const auto* predicate_expression = dynamic_cast<const AbstractPredicateExpression*>(&expression);
      return predicate_condition_to_jit_expression_type.at(predicate_expression->predicate_condition);
    }

    case ExpressionType::Logical: {
      const auto* logical_expression = dynamic_cast<const LogicalExpression*>(&expression);
      return logical_operator_to_jit_expression.at(logical_expression->logical_operator);
    }

    default:
      Fail("Expression "s + expression.as_column_name() + " is jit incompatible");
  }
}

}  // namespace opossum

#endif<|MERGE_RESOLUTION|>--- conflicted
+++ resolved
@@ -384,9 +384,6 @@
   }
 
   if (auto predicate_node = std::dynamic_pointer_cast<PredicateNode>(node)) {
-<<<<<<< HEAD
-    return predicate_node && predicate_node->scan_type == ScanType::TableScan;
-=======
     // jit does not support place holders (arguments.size() > 0)
     for (const auto& argument : predicate_node->predicate->arguments) {
       if (const auto parameter = std::dynamic_pointer_cast<const ParameterExpression>(argument)) {
@@ -395,8 +392,7 @@
         return parameter->parameter_expression_type == ParameterExpressionType::External || parameter->value();
       }
     }
-    return predicate_node->scan_type == ScanType::TableScan;
->>>>>>> b8cb4dc6
+    return predicate_node->scan_type == ScanType::TableScan && jit_predicate;
   }
 
   if (Global::get().jit_validate && node->type == LQPNodeType::Validate) {
@@ -407,19 +403,11 @@
     return true;
   }
 
-<<<<<<< HEAD
-  if (node->type == LQPNodeType::Projection) {
-    return jit_predicate;
-  }
-
-  return (node->type == LQPNodeType::Union);
-=======
   if (auto projection_node = std::dynamic_pointer_cast<ProjectionNode>(node)) {
     return _expressions_are_jittable(projection_node->expressions);
   }
 
-  return node->type == LQPNodeType::Union;
->>>>>>> b8cb4dc6
+  return node->type == LQPNodeType::Union && jit_predicate;
 }
 
 void JitAwareLQPTranslator::_visit(const std::shared_ptr<AbstractLQPNode>& node,
