#include "jit_aware_lqp_translator.hpp"

#if HYRISE_JIT_SUPPORT

#include <boost/range/adaptors.hpp>
#include <boost/range/combine.hpp>

#include <queue>
#include <unordered_set>

#include "constant_mappings.hpp"
#include "expression/abstract_predicate_expression.hpp"
#include "expression/arithmetic_expression.hpp"
#include "expression/logical_expression.hpp"
#include "expression/lqp_column_expression.hpp"
#include "expression/parameter_expression.hpp"
#include "expression/value_expression.hpp"
#include "global.hpp"
#include "logical_query_plan/aggregate_node.hpp"
#include "logical_query_plan/limit_node.hpp"
#include "logical_query_plan/lqp_utils.hpp"
#include "logical_query_plan/predicate_node.hpp"
#include "logical_query_plan/projection_node.hpp"
#include "logical_query_plan/stored_table_node.hpp"
#include "operators/jit_operator/operators/jit_aggregate.hpp"
#include "operators/jit_operator/operators/jit_compute.hpp"
#include "operators/jit_operator/operators/jit_filter.hpp"
#include "operators/jit_operator/operators/jit_limit.hpp"
#include "operators/jit_operator/operators/jit_read_tuples.hpp"
#include "operators/jit_operator/operators/jit_validate.hpp"
<<<<<<< HEAD
#include "operators/jit_operator/operators/jit_write_offset.hpp"
=======
>>>>>>> 30e8e5b2
#include "operators/jit_operator/operators/jit_write_tuples.hpp"
#include "operators/operator_scan_predicate.hpp"
#include "resolve_type.hpp"
#include "storage/storage_manager.hpp"
#include "types.hpp"

using namespace std::string_literals;  // NOLINT

namespace {

using namespace opossum;  // NOLINT

const std::unordered_map<PredicateCondition, JitExpressionType> predicate_condition_to_jit_expression_type = {
    {PredicateCondition::Equals, JitExpressionType::Equals},
    {PredicateCondition::NotEquals, JitExpressionType::NotEquals},
    {PredicateCondition::LessThan, JitExpressionType::LessThan},
    {PredicateCondition::LessThanEquals, JitExpressionType::LessThanEquals},
    {PredicateCondition::GreaterThan, JitExpressionType::GreaterThan},
    {PredicateCondition::GreaterThanEquals, JitExpressionType::GreaterThanEquals},
    {PredicateCondition::Between, JitExpressionType::Between},
    {PredicateCondition::Like, JitExpressionType::Like},
    {PredicateCondition::NotLike, JitExpressionType::NotLike},
    {PredicateCondition::IsNull, JitExpressionType::IsNull},
    {PredicateCondition::IsNotNull, JitExpressionType::IsNotNull},
    {PredicateCondition::In, JitExpressionType::In}};

const std::unordered_map<ArithmeticOperator, JitExpressionType> arithmetic_operator_to_jit_expression_type = {
    {ArithmeticOperator::Addition, JitExpressionType::Addition},
    {ArithmeticOperator::Subtraction, JitExpressionType::Subtraction},
    {ArithmeticOperator::Multiplication, JitExpressionType::Multiplication},
    {ArithmeticOperator::Division, JitExpressionType::Division},
    {ArithmeticOperator::Modulo, JitExpressionType::Modulo}};

const std::unordered_map<LogicalOperator, JitExpressionType> logical_operator_to_jit_expression = {
    {LogicalOperator::And, JitExpressionType::And}, {LogicalOperator::Or, JitExpressionType::Or}};

bool count_node(const std::shared_ptr<AbstractLQPNode>& node) {
  // do not count trivial projections without computations
  if (const auto projection_node = std::dynamic_pointer_cast<ProjectionNode>(node)) {
    for (const auto& expression : projection_node->expressions) {
      if (expression->type != ExpressionType::LQPColumn) return true;
    }
    return false;
  }
  return true;
}

}  // namespace

namespace opossum {

std::shared_ptr<AbstractOperator> JitAwareLQPTranslator::translate_node(
    const std::shared_ptr<AbstractLQPNode>& node) const {
  const auto jit_operator = _try_translate_sub_plan_to_jit_operators(node, false);
  return jit_operator ? jit_operator : LQPTranslator::translate_node(node);
}

std::shared_ptr<JitOperatorWrapper> JitAwareLQPTranslator::_try_translate_sub_plan_to_jit_operators(
    const std::shared_ptr<AbstractLQPNode>& node, const bool use_value_id) const {
  auto jittable_node_count = size_t{0};

  auto input_nodes = std::unordered_set<std::shared_ptr<AbstractLQPNode>>{};

<<<<<<< HEAD
  bool use_validate = false;
  bool validate_after_filter = false;
  bool allow_aggregate = true;
=======
  bool has_validate = false;
  bool validate_after_filter = false;
>>>>>>> 30e8e5b2

  // Traverse query tree until a non-jittable nodes is found in each branch
  _visit(node, [&](auto& current_node) {
    const auto is_root_node = current_node == node;
<<<<<<< HEAD
    if (_node_is_jittable(current_node, use_value_id, allow_aggregate, is_root_node)) {
      use_validate |= current_node->type == LQPNodeType::Validate;
      validate_after_filter |= !use_validate && current_node->type == LQPNodeType::Predicate;
      ++jittable_node_count;
      allow_aggregate &= current_node->type == LQPNodeType::Limit;
=======
    if (_node_is_jittable(current_node, is_root_node)) {
      has_validate |= current_node->type == LQPNodeType::Validate;
      validate_after_filter |= !has_validate && current_node->type == LQPNodeType::Predicate;
      if (count_node(current_node)) ++jittable_node_count;
>>>>>>> 30e8e5b2
      return true;
    } else {
      input_nodes.insert(current_node);
      return false;
    }
  });

  // We use a really simple heuristic to decide when to introduce jittable operators:
  //   - If there is more than one input node, don't JIT
  //   - Always JIT AggregateNodes, as the JitAggregate is significantly faster than the Aggregate operator
  //   - Otherwise, JIT if there are two or more jittable nodes
  if (input_nodes.size() != 1 || jittable_node_count < 1) return nullptr;
<<<<<<< HEAD
  if (jittable_node_count == 1 && (node->type == LQPNodeType::Projection || node->type == LQPNodeType::Validate ||
                                   node->type == LQPNodeType::Limit || node->type == LQPNodeType::Predicate))
    return nullptr;
  if (jittable_node_count == 2 && node->type == LQPNodeType::Validate) return nullptr;

  // limit can only be the root node
  const bool use_limit = node->type == LQPNodeType::Limit;
  const auto& last_node = use_limit ? node->left_input() : node;
=======
  if (jittable_node_count == 1 && (node->type == LQPNodeType::Projection || node->type == LQPNodeType::Validate))
    return nullptr;
>>>>>>> 30e8e5b2

  // The input_node is not being integrated into the operator chain, but instead serves as the input to the JitOperators
  const auto input_node = *input_nodes.begin();

  const auto jit_operator = std::make_shared<JitOperatorWrapper>(translate_node(input_node));
<<<<<<< HEAD
  const auto row_count_expression =
      use_limit ? std::static_pointer_cast<LimitNode>(node)->num_rows_expression : nullptr;
  const auto read_tuples = std::make_shared<JitReadTuples>(use_validate, row_count_expression);
=======
  const auto read_tuples = std::make_shared<JitReadTuples>(has_validate);
>>>>>>> 30e8e5b2
  jit_operator->add_jit_operator(read_tuples);

  // "filter_node". The root node of the subplan computed by a JitFilter.
  auto filter_node = node;
  while (filter_node != input_node && filter_node->type != LQPNodeType::Predicate &&
         filter_node->type != LQPNodeType::Union) {
    filter_node = filter_node->left_input();
  }

<<<<<<< HEAD
  if (use_validate && !validate_after_filter) jit_operator->add_jit_operator(std::make_shared<JitValidate>());
=======
  if (has_validate && !validate_after_filter) jit_operator->add_jit_operator(std::make_shared<JitValidate>());
>>>>>>> 30e8e5b2

  // If we can reach the input node without encountering a UnionNode or PredicateNode,
  // there is no need to filter any tuples
  if (filter_node != input_node) {
    const auto boolean_expression =
        lqp_subplan_to_boolean_expression(filter_node, [&](const std::shared_ptr<AbstractLQPNode>& lqp) {
          return _node_is_jittable(lqp, use_value_id, false, false);
        });
    if (!boolean_expression) return nullptr;

    const auto jit_boolean_expression =
        _try_translate_expression_to_jit_expression(*boolean_expression, *read_tuples, input_node);
    if (!jit_boolean_expression) {
      // retry jitting current node without using value ids, i.e. without strings
      // if (use_value_id) return _try_translate_sub_plan_to_jit_operators(node, false);
      return nullptr;
    }

    if (jit_boolean_expression->expression_type() != JitExpressionType::Column) {
      // make sure that the expression gets computed ...
      jit_operator->add_jit_operator(std::make_shared<JitCompute>(jit_boolean_expression));
    }
    // and then filter on the resulting boolean.
    jit_operator->add_jit_operator(std::make_shared<JitFilter>(jit_boolean_expression->result()));
  }

<<<<<<< HEAD
  if (use_validate && validate_after_filter) jit_operator->add_jit_operator(std::make_shared<JitValidate>());

  if (last_node->type == LQPNodeType::Aggregate) {
=======
  if (has_validate && validate_after_filter) jit_operator->add_jit_operator(std::make_shared<JitValidate>());

  if (node->type == LQPNodeType::Aggregate) {
>>>>>>> 30e8e5b2
    // Since aggregate nodes cause materialization, there is at most one JitAggregate operator in each operator chain
    // and it must be the last operator of the chain. The _node_is_jittable function takes care of this by rejecting
    // aggregate nodes that would be placed in the middle of an operator chain.
    const auto aggregate_node = std::static_pointer_cast<AggregateNode>(last_node);

    auto aggregate = std::make_shared<JitAggregate>();

    for (const auto& groupby_expression : aggregate_node->group_by_expressions) {
      const auto jit_expression =
          _try_translate_expression_to_jit_expression(*groupby_expression, *read_tuples, input_node);
      if (!jit_expression) return nullptr;
      // Create a JitCompute operator for each computed groupby column ...
      if (jit_expression->expression_type() != JitExpressionType::Column) {
        jit_operator->add_jit_operator(std::make_shared<JitCompute>(jit_expression));
      }
      // ... and add the column to the JitAggregate operator.
      aggregate->add_groupby_column(groupby_expression->as_column_name(), jit_expression->result());
    }

    for (const auto& expression : aggregate_node->aggregate_expressions) {
      const auto aggregate_expression = std::dynamic_pointer_cast<AggregateExpression>(expression);
      DebugAssert(aggregate_expression, "Expression is not a function.");

      if (aggregate_expression->arguments.empty()) {
        // count(*)
        aggregate->add_aggregate_column(aggregate_expression->as_column_name(), {DataType::Long, false, 0},
                                        aggregate_expression->aggregate_function);
      } else {
        const auto jit_expression =
            _try_translate_expression_to_jit_expression(*aggregate_expression->arguments[0], *read_tuples, input_node);
        if (!jit_expression) return nullptr;
        // Create a JitCompute operator for each aggregate expression on a computed value ...
        if (jit_expression->expression_type() != JitExpressionType::Column) {
          jit_operator->add_jit_operator(std::make_shared<JitCompute>(jit_expression));
        }

        // ... and add the aggregate expression to the JitAggregate operator.
        aggregate->add_aggregate_column(aggregate_expression->as_column_name(), jit_expression->result(),
                                        aggregate_expression->aggregate_function);
      }
    }

    jit_operator->add_jit_operator(aggregate);
  } else {
    if (use_limit) jit_operator->add_jit_operator(std::make_shared<JitLimit>());

    // check, if output has to be materialized
    const auto output_must_be_materialized = std::find_if(
        node->column_expressions().begin(), node->column_expressions().end(),
        [&input_node](const auto& column_expression) { return !input_node->find_column_id(*column_expression); });

    if (output_must_be_materialized != node->column_expressions().end()) {
      // Add a compute operator for each computed output column (i.e., a column that is not from a stored table).
      auto write_table = std::make_shared<JitWriteTuples>();
      for (const auto& column_expression : node->column_expressions()) {
        const auto jit_expression =
            _try_translate_expression_to_jit_expression(*column_expression, *read_tuples, input_node);
        if (!jit_expression) return nullptr;
        // If the JitExpression is of type JitExpressionType::Column, there is no need to add a compute node, since it
        // would not compute anything anyway
        if (jit_expression->expression_type() != JitExpressionType::Column) {
          jit_operator->add_jit_operator(std::make_shared<JitCompute>(jit_expression));
        }

        write_table->add_output_column(column_expression->as_column_name(), jit_expression->result());
      }
      jit_operator->add_jit_operator(write_table);
    } else {
      auto write_table = std::make_shared<JitWriteOffset>();

      for (const auto& column : node->column_expressions()) {
        const auto column_id = input_node->find_column_id(*column);
        DebugAssert(column_id, "Output column must reference an input column");
        write_table->add_output_column(
            {column->as_column_name(), column->data_type(), column->is_nullable(), *column_id});
      }

      jit_operator->add_jit_operator(write_table);
    }
  }

  return jit_operator;
}

namespace {
bool can_translate_predicate_to_predicate_value_id_expression(const AbstractExpression& expression,
                                                              const std::shared_ptr<AbstractLQPNode>& input_node) {
  // input node must be a stored table node
  if (input_node && input_node->type != LQPNodeType::StoredTable) return false;

  const auto* predicate_expression = dynamic_cast<const AbstractPredicateExpression*>(&expression);
  // value ids can only be used in compare expressions
  switch (predicate_expression->predicate_condition) {
    case PredicateCondition::In:
    case PredicateCondition::Like:
    case PredicateCondition::NotLike:
      return false;
    default:
      break;
  }

  // predicates with value ids only work on exactly one input column
  bool found_input_column = false;

  for (const auto& argument : expression.arguments) {
    switch (argument->type) {
      case ExpressionType::Value:
      case ExpressionType::Parameter:
        break;
      case ExpressionType::LQPColumn: {
        if (found_input_column) return false;

        // Check if column references a stored table
        const auto column = std::dynamic_pointer_cast<const LQPColumnExpression>(argument);
        const auto column_reference = column->column_reference;

        const auto stored_table_node =
            std::dynamic_pointer_cast<const StoredTableNode>(column_reference.original_node());
        if (!stored_table_node) return false;

        // Check if column is dictionary compressed
        const auto table = StorageManager::get().get_table(stored_table_node->table_name);
        const auto segment = table->get_chunk(ChunkID(0))->get_segment(column_reference.original_column_id());
        const auto dict_segment = std::dynamic_pointer_cast<const BaseEncodedSegment>(segment);
        if (!dict_segment) return false;

        found_input_column = true;
        break;
      }
      default:
        return false;
    }
  }
  return found_input_column;
}
}  // namespace

std::shared_ptr<const JitExpression> JitAwareLQPTranslator::_try_translate_expression_to_jit_expression(
    const AbstractExpression& expression, JitReadTuples& jit_source, const std::shared_ptr<AbstractLQPNode>& input_node,
    bool use_value_id, const bool can_be_bool_column) const {
  const auto input_node_column_id = input_node->find_column_id(expression);
  if (input_node_column_id) {
    const auto tuple_value = jit_source.add_input_column(can_be_bool_column ? DataType::Bool : expression.data_type(),
                                                         expression.is_nullable(), *input_node_column_id, use_value_id);
    return std::make_shared<JitExpression>(tuple_value);
  }

  std::shared_ptr<const JitExpression> left, right;
  switch (expression.type) {
    case ExpressionType::Value: {
      const auto* value_expression = dynamic_cast<const ValueExpression*>(&expression);
      const auto tuple_value = jit_source.add_literal_value(value_expression->value, use_value_id);
      return std::make_shared<JitExpression>(tuple_value);
    }
    case ExpressionType::Parameter: {
      const auto* parameter = dynamic_cast<const ParameterExpression*>(&expression);
      if (parameter->parameter_expression_type == ParameterExpressionType::External) {
        const auto tuple_value = jit_source.add_parameter_value(parameter->data_type(), parameter->is_nullable(),
                                                                parameter->parameter_id, use_value_id);
        return std::make_shared<JitExpression>(tuple_value);
      } else {
        DebugAssert(parameter->value(), "Value must be set");
        const auto tuple_value = jit_source.add_literal_value(*parameter->value(), use_value_id);
        return std::make_shared<JitExpression>(tuple_value);
      }
    }

    case ExpressionType::LQPColumn:
      // Column SHOULD have been resolved by `find_column_id()` call above the switch
      Fail("Column doesn't exist in input_node");

    case ExpressionType::Predicate: {
      use_value_id = can_translate_predicate_to_predicate_value_id_expression(expression, input_node);
    }
    case ExpressionType::Arithmetic:
    case ExpressionType::Logical: {
      std::vector<std::shared_ptr<const JitExpression>> jit_expression_arguments;
      for (const auto& argument : expression.arguments) {
        const auto jit_expression =
            _try_translate_expression_to_jit_expression(*argument, jit_source, input_node, use_value_id);
        if (!jit_expression) return nullptr;
        jit_expression_arguments.emplace_back(jit_expression);
        /*
        if (!use_value_id && jit_expression->result().data_type() == DataType::String) {
          return nullptr;  // string not supported without value ids
        }
        */
      }

      const auto jit_expression_type = _expression_to_jit_expression_type(expression);

      if (jit_expression_arguments.size() == 1) {
        return std::make_shared<JitExpression>(jit_expression_arguments[0], jit_expression_type,
                                               jit_source.add_temporary_value());
      } else if (jit_expression_arguments.size() == 2) {
        // An expression can handle strings only exclusively
        if ((jit_expression_arguments[0]->result().data_type() == DataType::String) !=
            (jit_expression_arguments[1]->result().data_type() == DataType::String)) {
          return nullptr;
        }
        const auto jit_expression =
            std::make_shared<JitExpression>(jit_expression_arguments[0], jit_expression_type,
                                            jit_expression_arguments[1], jit_source.add_temporary_value());
        if (use_value_id) jit_source.add_value_id_predicate(*jit_expression);
        return jit_expression;
      } else if (jit_expression_arguments.size() == 3) {
        DebugAssert(jit_expression_type == JitExpressionType::Between, "Only Between supported for 3 arguments");
        const auto lower_bound_check =
            std::make_shared<JitExpression>(jit_expression_arguments[0], JitExpressionType::GreaterThanEquals,
                                            jit_expression_arguments[1], jit_source.add_temporary_value());
        const auto upper_bound_check =
            std::make_shared<JitExpression>(jit_expression_arguments[0], JitExpressionType::LessThanEquals,
                                            jit_expression_arguments[2], jit_source.add_temporary_value());
        if (use_value_id) {
          jit_source.add_value_id_predicate(*lower_bound_check);
          jit_source.add_value_id_predicate(*upper_bound_check);
        }

        return std::make_shared<JitExpression>(lower_bound_check, JitExpressionType::And, upper_bound_check,
                                               jit_source.add_temporary_value());
      } else {
        Fail("Unexpected number of arguments, can't translate to JitExpression");
      }
    }

    default:
      return nullptr;
  }
}

namespace {
bool _expressions_are_jittable(const std::vector<std::shared_ptr<AbstractExpression>>& expressions,
                               const bool allow_string = false) {
  for (const auto& expression : expressions) {
    switch (expression->type) {
      case ExpressionType::Cast:
      case ExpressionType::Case:
      case ExpressionType::Exists:
      case ExpressionType::Extract:
      case ExpressionType::Function:
      case ExpressionType::List:
      case ExpressionType::PQPSelect:
      case ExpressionType::LQPSelect:
      case ExpressionType::UnaryMinus:
        return false;
      case ExpressionType::Predicate: {
        const auto predicate_expression = std::static_pointer_cast<AbstractPredicateExpression>(expression);
        switch (predicate_expression->predicate_condition) {
          case PredicateCondition::In:
          case PredicateCondition::Like:
          case PredicateCondition::NotLike:
            return false;
          default:
            break;
        }
        return _expressions_are_jittable(expression->arguments);
        // , can_translate_predicate_to_predicate_value_id_expression(*expression, nullptr));
      }
      case ExpressionType::Arithmetic:
      case ExpressionType::Logical:
        return _expressions_are_jittable(expression->arguments);
      case ExpressionType::Value: {
        const auto value_expression = std::static_pointer_cast<const ValueExpression>(expression);
        /*
        if (!allow_string && data_type_from_all_type_variant(value_expression->value) == DataType::String) {
          return false;
        }
        */
        break;
      }
      case ExpressionType::Parameter: {
        const auto parameter = std::dynamic_pointer_cast<const ParameterExpression>(expression);
        // ParameterExpressionType::ValuePlaceholder used in prepared statements not supported as it does not provide
        // type information
        if (parameter->parameter_expression_type == ParameterExpressionType::ValuePlaceholder && !parameter->value())
          return false;
        break;
      }
      case ExpressionType::LQPColumn: {
        const auto column = std::dynamic_pointer_cast<const LQPColumnExpression>(expression);
        // Filter or computation on string columns is expensive
        // if (!allow_string && column->data_type() == DataType::String) return false;
        break;
      }
      default:
        break;
    }
  }
  return true;
}
}  // namespace

bool JitAwareLQPTranslator::_node_is_jittable(const std::shared_ptr<AbstractLQPNode>& node, const bool use_value_id,
                                              const bool allow_aggregate_node, const bool allow_limit_node) const {
  if (node->type == LQPNodeType::Aggregate) {
    // We do not support the count distinct function yet and thus need to check all aggregate expressions.
    auto aggregate_node = std::static_pointer_cast<AggregateNode>(node);
    auto aggregate_expressions = aggregate_node->aggregate_expressions;
    auto has_unsupported_aggregate =
        std::any_of(aggregate_expressions.begin(), aggregate_expressions.end(), [](auto& expression) {
          const auto aggregate_expression = std::dynamic_pointer_cast<AggregateExpression>(expression);
          Assert(aggregate_expression, "Expected AggregateExpression");
          // Right now, the JIT does not support CountDistinct
          return aggregate_expression->aggregate_function == AggregateFunction::CountDistinct;
        });
    return allow_aggregate_node && !has_unsupported_aggregate;
  }

  if (auto predicate_node = std::dynamic_pointer_cast<PredicateNode>(node)) {
    return _expressions_are_jittable({predicate_node->predicate}) && predicate_node->scan_type == ScanType::TableScan;
  }

  if (Global::get().jit_validate && node->type == LQPNodeType::Validate) {
    return true;
  }

  if (allow_limit_node && node->type == LQPNodeType::Limit) {
    return true;
  }

  if (auto projection_node = std::dynamic_pointer_cast<ProjectionNode>(node)) {
    for (const auto expression : projection_node->expressions) {
      if (expression->type != ExpressionType::LQPColumn) {
        if (!_expressions_are_jittable({expression})) return false;
      }
    }
    return true;
  }

<<<<<<< HEAD
  return node->type == LQPNodeType::Union;
=======
  return node->type == LQPNodeType::Projection || node->type == LQPNodeType::Union ||
         node->type == LQPNodeType::Validate;
>>>>>>> 30e8e5b2
}

void JitAwareLQPTranslator::_visit(const std::shared_ptr<AbstractLQPNode>& node,
                                   const std::function<bool(const std::shared_ptr<AbstractLQPNode>&)>& func) const {
  std::unordered_set<std::shared_ptr<const AbstractLQPNode>> visited;
  std::queue<std::shared_ptr<AbstractLQPNode>> queue({node});

  while (!queue.empty()) {
    auto current_node = queue.front();
    queue.pop();

    if (!current_node || visited.count(current_node)) {
      continue;
    }
    visited.insert(current_node);

    if (func(current_node)) {
      queue.push(current_node->left_input());
      queue.push(current_node->right_input());
    }
  }
}

JitExpressionType JitAwareLQPTranslator::_expression_to_jit_expression_type(const AbstractExpression& expression) {
  switch (expression.type) {
    case ExpressionType::Arithmetic: {
      const auto* arithmetic_expression = dynamic_cast<const ArithmeticExpression*>(&expression);
      return arithmetic_operator_to_jit_expression_type.at(arithmetic_expression->arithmetic_operator);
    }

    case ExpressionType::Predicate: {
      const auto* predicate_expression = dynamic_cast<const AbstractPredicateExpression*>(&expression);
      return predicate_condition_to_jit_expression_type.at(predicate_expression->predicate_condition);
    }

    case ExpressionType::Logical: {
      const auto* logical_expression = dynamic_cast<const LogicalExpression*>(&expression);
      return logical_operator_to_jit_expression.at(logical_expression->logical_operator);
    }

    default:
      Fail("Expression "s + expression.as_column_name() + " is jit incompatible");
  }
}

}  // namespace opossum

#endif<|MERGE_RESOLUTION|>--- conflicted
+++ resolved
@@ -28,10 +28,7 @@
 #include "operators/jit_operator/operators/jit_limit.hpp"
 #include "operators/jit_operator/operators/jit_read_tuples.hpp"
 #include "operators/jit_operator/operators/jit_validate.hpp"
-<<<<<<< HEAD
 #include "operators/jit_operator/operators/jit_write_offset.hpp"
-=======
->>>>>>> 30e8e5b2
 #include "operators/jit_operator/operators/jit_write_tuples.hpp"
 #include "operators/operator_scan_predicate.hpp"
 #include "resolve_type.hpp"
@@ -95,30 +92,18 @@
 
   auto input_nodes = std::unordered_set<std::shared_ptr<AbstractLQPNode>>{};
 
-<<<<<<< HEAD
-  bool use_validate = false;
+  bool has_validate = false;
   bool validate_after_filter = false;
   bool allow_aggregate = true;
-=======
-  bool has_validate = false;
-  bool validate_after_filter = false;
->>>>>>> 30e8e5b2
 
   // Traverse query tree until a non-jittable nodes is found in each branch
   _visit(node, [&](auto& current_node) {
     const auto is_root_node = current_node == node;
-<<<<<<< HEAD
     if (_node_is_jittable(current_node, use_value_id, allow_aggregate, is_root_node)) {
-      use_validate |= current_node->type == LQPNodeType::Validate;
-      validate_after_filter |= !use_validate && current_node->type == LQPNodeType::Predicate;
-      ++jittable_node_count;
-      allow_aggregate &= current_node->type == LQPNodeType::Limit;
-=======
-    if (_node_is_jittable(current_node, is_root_node)) {
       has_validate |= current_node->type == LQPNodeType::Validate;
       validate_after_filter |= !has_validate && current_node->type == LQPNodeType::Predicate;
+      allow_aggregate &= current_node->type == LQPNodeType::Limit;
       if (count_node(current_node)) ++jittable_node_count;
->>>>>>> 30e8e5b2
       return true;
     } else {
       input_nodes.insert(current_node);
@@ -131,7 +116,6 @@
   //   - Always JIT AggregateNodes, as the JitAggregate is significantly faster than the Aggregate operator
   //   - Otherwise, JIT if there are two or more jittable nodes
   if (input_nodes.size() != 1 || jittable_node_count < 1) return nullptr;
-<<<<<<< HEAD
   if (jittable_node_count == 1 && (node->type == LQPNodeType::Projection || node->type == LQPNodeType::Validate ||
                                    node->type == LQPNodeType::Limit || node->type == LQPNodeType::Predicate))
     return nullptr;
@@ -140,22 +124,14 @@
   // limit can only be the root node
   const bool use_limit = node->type == LQPNodeType::Limit;
   const auto& last_node = use_limit ? node->left_input() : node;
-=======
-  if (jittable_node_count == 1 && (node->type == LQPNodeType::Projection || node->type == LQPNodeType::Validate))
-    return nullptr;
->>>>>>> 30e8e5b2
 
   // The input_node is not being integrated into the operator chain, but instead serves as the input to the JitOperators
   const auto input_node = *input_nodes.begin();
 
   const auto jit_operator = std::make_shared<JitOperatorWrapper>(translate_node(input_node));
-<<<<<<< HEAD
   const auto row_count_expression =
       use_limit ? std::static_pointer_cast<LimitNode>(node)->num_rows_expression : nullptr;
-  const auto read_tuples = std::make_shared<JitReadTuples>(use_validate, row_count_expression);
-=======
-  const auto read_tuples = std::make_shared<JitReadTuples>(has_validate);
->>>>>>> 30e8e5b2
+  const auto read_tuples = std::make_shared<JitReadTuples>(has_validate, row_count_expression);
   jit_operator->add_jit_operator(read_tuples);
 
   // "filter_node". The root node of the subplan computed by a JitFilter.
@@ -165,11 +141,7 @@
     filter_node = filter_node->left_input();
   }
 
-<<<<<<< HEAD
-  if (use_validate && !validate_after_filter) jit_operator->add_jit_operator(std::make_shared<JitValidate>());
-=======
   if (has_validate && !validate_after_filter) jit_operator->add_jit_operator(std::make_shared<JitValidate>());
->>>>>>> 30e8e5b2
 
   // If we can reach the input node without encountering a UnionNode or PredicateNode,
   // there is no need to filter any tuples
@@ -196,15 +168,9 @@
     jit_operator->add_jit_operator(std::make_shared<JitFilter>(jit_boolean_expression->result()));
   }
 
-<<<<<<< HEAD
-  if (use_validate && validate_after_filter) jit_operator->add_jit_operator(std::make_shared<JitValidate>());
+  if (has_validate && validate_after_filter) jit_operator->add_jit_operator(std::make_shared<JitValidate>());
 
   if (last_node->type == LQPNodeType::Aggregate) {
-=======
-  if (has_validate && validate_after_filter) jit_operator->add_jit_operator(std::make_shared<JitValidate>());
-
-  if (node->type == LQPNodeType::Aggregate) {
->>>>>>> 30e8e5b2
     // Since aggregate nodes cause materialization, there is at most one JitAggregate operator in each operator chain
     // and it must be the last operator of the chain. The _node_is_jittable function takes care of this by rejecting
     // aggregate nodes that would be placed in the middle of an operator chain.
@@ -534,12 +500,7 @@
     return true;
   }
 
-<<<<<<< HEAD
   return node->type == LQPNodeType::Union;
-=======
-  return node->type == LQPNodeType::Projection || node->type == LQPNodeType::Union ||
-         node->type == LQPNodeType::Validate;
->>>>>>> 30e8e5b2
 }
 
 void JitAwareLQPTranslator::_visit(const std::shared_ptr<AbstractLQPNode>& node,
