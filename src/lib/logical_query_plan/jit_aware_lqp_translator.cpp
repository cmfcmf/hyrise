--- conflicted
+++ resolved
@@ -31,9 +31,7 @@
 #include "operators/operator_scan_predicate.hpp"
 #include "resolve_type.hpp"
 #include "storage/storage_manager.hpp"
-<<<<<<< HEAD
 #include "jit_evaluation_helper.hpp"
-=======
 #include "types.hpp"
 
 using namespace std::string_literals;  // NOLINT
@@ -67,7 +65,6 @@
     {LogicalOperator::And, JitExpressionType::And}, {LogicalOperator::Or, JitExpressionType::Or}};
 
 }  // namespace
->>>>>>> 6b448b36
 
 namespace opossum {
 
@@ -312,18 +309,14 @@
 }
 
 bool JitAwareLQPTranslator::_node_is_jittable(const std::shared_ptr<AbstractLQPNode>& node,
-<<<<<<< HEAD
-                                              const bool allow_aggregate_node) const {
+                                              const bool allow_aggregate_node, const bool allow_limit_node) const {
+                                                  bool jit_predicate = true;
   bool jit_predicate = true;
   if (JitEvaluationHelper::get().experiment().count("jit_predicate")) {
     jit_predicate = JitEvaluationHelper::get().experiment()["jit_predicate"];
   }
 
-  if (node->type() == LQPNodeType::Aggregate) {
-=======
-                                              const bool allow_aggregate_node, const bool allow_limit_node) const {
   if (node->type == LQPNodeType::Aggregate) {
->>>>>>> 6b448b36
     // We do not support the count distinct function yet and thus need to check all aggregate expressions.
     auto aggregate_node = std::static_pointer_cast<AggregateNode>(node);
     auto aggregate_expressions = aggregate_node->aggregate_expressions;
@@ -339,34 +332,23 @@
     return allow_aggregate_node && !has_unsupported_aggregate;
   }
 
-<<<<<<< HEAD
-  if (node->type() == LQPNodeType::Predicate) {
-    auto predicate_node = std::static_pointer_cast<PredicateNode>(node);
-    return jit_predicate && (predicate_node->scan_type() == ScanType::TableScan &&
-           std::dynamic_pointer_cast<PredicateNode>(node)->predicate_condition() != PredicateCondition::Between);
-=======
   if (auto predicate_node = std::dynamic_pointer_cast<PredicateNode>(node)) {
-    return predicate_node->scan_type == ScanType::TableScan;
+    return predicate_node && predicate_node->scan_type == ScanType::TableScan;
   }
 
   if (Global::get().jit_validate && node->type == LQPNodeType::Validate) {
     return true;
->>>>>>> 6b448b36
   }
 
   if (allow_limit_node && node->type == LQPNodeType::Limit) {
     return true;
   }
 
-<<<<<<< HEAD
-  if (node->type() == LQPNodeType::Projection) {
+  if (node->type == LQPNodeType::Projection) {
     return jit_predicate;
   }
 
-  return (node->type() == LQPNodeType::Union);
-=======
-  return node->type == LQPNodeType::Projection || node->type == LQPNodeType::Union;
->>>>>>> 6b448b36
+  return (node->type == LQPNodeType::Union);
 }
 
 void JitAwareLQPTranslator::_visit(const std::shared_ptr<AbstractLQPNode>& node,
