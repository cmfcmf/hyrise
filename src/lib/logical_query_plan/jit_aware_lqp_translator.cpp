#include "jit_aware_lqp_translator.hpp"

#if HYRISE_JIT_SUPPORT

#include <boost/range/adaptors.hpp>
#include <boost/range/combine.hpp>

#include <queue>
#include <unordered_set>

#include "constant_mappings.hpp"
#include "expression/abstract_predicate_expression.hpp"
#include "expression/arithmetic_expression.hpp"
#include "expression/logical_expression.hpp"
#include "expression/lqp_column_expression.hpp"
#include "expression/parameter_expression.hpp"
#include "expression/value_expression.hpp"
#include "global.hpp"
#include "logical_query_plan/aggregate_node.hpp"
#include "logical_query_plan/limit_node.hpp"
#include "logical_query_plan/lqp_utils.hpp"
#include "logical_query_plan/predicate_node.hpp"
#include "logical_query_plan/projection_node.hpp"
#include "logical_query_plan/stored_table_node.hpp"
#include "operators/jit_operator/operators/jit_aggregate.hpp"
#include "operators/jit_operator/operators/jit_compute.hpp"
#include "operators/jit_operator/operators/jit_filter.hpp"
#include "operators/jit_operator/operators/jit_limit.hpp"
#include "operators/jit_operator/operators/jit_read_tuples.hpp"
#include "operators/jit_operator/operators/jit_validate.hpp"
#include "operators/jit_operator/operators/jit_write_offset.hpp"
#include "operators/jit_operator/operators/jit_write_tuples.hpp"
#include "operators/operator_scan_predicate.hpp"
#include "resolve_type.hpp"
#include "storage/storage_manager.hpp"
#include "jit_evaluation_helper.hpp"
#include "types.hpp"

using namespace std::string_literals;  // NOLINT

namespace {

using namespace opossum;  // NOLINT

const std::unordered_map<PredicateCondition, JitExpressionType> predicate_condition_to_jit_expression_type = {
    {PredicateCondition::Equals, JitExpressionType::Equals},
    {PredicateCondition::NotEquals, JitExpressionType::NotEquals},
    {PredicateCondition::LessThan, JitExpressionType::LessThan},
    {PredicateCondition::LessThanEquals, JitExpressionType::LessThanEquals},
    {PredicateCondition::GreaterThan, JitExpressionType::GreaterThan},
    {PredicateCondition::GreaterThanEquals, JitExpressionType::GreaterThanEquals},
    {PredicateCondition::Between, JitExpressionType::Between},
    {PredicateCondition::Like, JitExpressionType::Like},
    {PredicateCondition::NotLike, JitExpressionType::NotLike},
    {PredicateCondition::IsNull, JitExpressionType::IsNull},
    {PredicateCondition::IsNotNull, JitExpressionType::IsNotNull},
    {PredicateCondition::In, JitExpressionType::In}};

const std::unordered_map<ArithmeticOperator, JitExpressionType> arithmetic_operator_to_jit_expression_type = {
    {ArithmeticOperator::Addition, JitExpressionType::Addition},
    {ArithmeticOperator::Subtraction, JitExpressionType::Subtraction},
    {ArithmeticOperator::Multiplication, JitExpressionType::Multiplication},
    {ArithmeticOperator::Division, JitExpressionType::Division},
    {ArithmeticOperator::Modulo, JitExpressionType::Modulo}};

const std::unordered_map<LogicalOperator, JitExpressionType> logical_operator_to_jit_expression = {
    {LogicalOperator::And, JitExpressionType::And}, {LogicalOperator::Or, JitExpressionType::Or}};

}  // namespace

namespace opossum {

namespace {

TableType input_table_type(const std::shared_ptr<AbstractLQPNode>& node) {
  switch (node->type) {
    case LQPNodeType::Validate:
    case LQPNodeType::Predicate:
    case LQPNodeType::Aggregate:
    case LQPNodeType::Join:
    case LQPNodeType::Limit:
    case LQPNodeType::Sort:
      return TableType::References;
    default:
      return TableType::Data;
  }
}

}  // namespace

std::shared_ptr<AbstractOperator> JitAwareLQPTranslator::translate_node(
    const std::shared_ptr<AbstractLQPNode>& node) const {
  const auto jit_operator = _try_translate_sub_plan_to_jit_operators(node);
  return jit_operator ? jit_operator : LQPTranslator::translate_node(node);
}

std::shared_ptr<JitOperatorWrapper> JitAwareLQPTranslator::_try_translate_sub_plan_to_jit_operators(
    const std::shared_ptr<AbstractLQPNode>& node) const {
  auto jittable_node_count = size_t{0};

  auto input_nodes = std::unordered_set<std::shared_ptr<AbstractLQPNode>>{};

  bool use_validate = false;
  bool allow_aggregate = true;

  // Traverse query tree until a non-jittable nodes is found in each branch
  _visit(node, [&](auto& current_node) {
    const auto is_root_node = current_node == node;
    if (_node_is_jittable(current_node, allow_aggregate, is_root_node)) {
      use_validate |= current_node->type == LQPNodeType::Validate;
      ++jittable_node_count;
      allow_aggregate &= current_node->type == LQPNodeType::Limit;
      return true;
    } else {
      input_nodes.insert(current_node);
      return false;
    }
  });

  // We use a really simple heuristic to decide when to introduce jittable operators:
  //   - If there is more than one input node, don't JIT
  //   - Always JIT AggregateNodes, as the JitAggregate is significantly faster than the Aggregate operator
  //   - Otherwise, JIT if there are two or more jittable nodes
  if (input_nodes.size() != 1 || jittable_node_count < 1) return nullptr;
  if (jittable_node_count == 1 && (node->type == LQPNodeType::Projection || node->type == LQPNodeType::Validate ||
                                   node->type == LQPNodeType::Limit || node->type == LQPNodeType::Predicate))
    return nullptr;
  if (jittable_node_count == 2 && node->type == LQPNodeType::Validate) return nullptr;

  // limit can only be the root node
  const bool use_limit = node->type == LQPNodeType::Limit;
  const auto& last_node = use_limit ? node->left_input() : node;

  // The input_node is not being integrated into the operator chain, but instead serves as the input to the JitOperators
  const auto input_node = *input_nodes.begin();

  const auto jit_operator = std::make_shared<JitOperatorWrapper>(translate_node(input_node));
  const auto row_count_expression =
      use_limit ? std::static_pointer_cast<LimitNode>(node)->num_rows_expression : nullptr;
  const auto read_tuples = std::make_shared<JitReadTuples>(use_validate, row_count_expression);
  jit_operator->add_jit_operator(read_tuples);

  // ToDo(Fabian) Validate should be placed according to lqp
  if (use_validate) {
    if (input_table_type(input_node) == TableType::Data) {
      jit_operator->add_jit_operator(std::make_shared<JitValidate<TableType::Data>>());
    } else {
      jit_operator->add_jit_operator(std::make_shared<JitValidate<TableType::References>>());
    }
  }

  // "filter_node". The root node of the subplan computed by a JitFilter.
  auto filter_node = node;
  while (filter_node != input_node && filter_node->type != LQPNodeType::Predicate &&
         filter_node->type != LQPNodeType::Union) {
    filter_node = filter_node->left_input();
  }

  // If we can reach the input node without encountering a UnionNode or PredicateNode,
  // there is no need to filter any tuples
  if (filter_node != input_node) {
    const auto boolean_expression = lqp_subplan_to_boolean_expression(
        filter_node, [&](const std::shared_ptr<AbstractLQPNode>& lqp) { return _node_is_jittable(lqp, false, false); });
    if (!boolean_expression) return nullptr;

    const auto jit_boolean_expression =
        _try_translate_expression_to_jit_expression(*boolean_expression, *read_tuples, input_node);
    if (!jit_boolean_expression) return nullptr;

    if (jit_boolean_expression->expression_type() != JitExpressionType::Column) {
      // make sure that the expression gets computed ...
      jit_operator->add_jit_operator(std::make_shared<JitCompute>(jit_boolean_expression));
    }
    // and then filter on the resulting boolean.
    jit_operator->add_jit_operator(std::make_shared<JitFilter>(jit_boolean_expression->result()));
  }

  if (last_node->type == LQPNodeType::Aggregate) {
    // Since aggregate nodes cause materialization, there is at most one JitAggregate operator in each operator chain
    // and it must be the last operator of the chain. The _node_is_jittable function takes care of this by rejecting
    // aggregate nodes that would be placed in the middle of an operator chain.
    const auto aggregate_node = std::static_pointer_cast<AggregateNode>(last_node);

    auto aggregate = std::make_shared<JitAggregate>();

    for (const auto& groupby_expression : aggregate_node->group_by_expressions) {
      const auto jit_expression =
          _try_translate_expression_to_jit_expression(*groupby_expression, *read_tuples, input_node);
      if (!jit_expression) return nullptr;
      // Create a JitCompute operator for each computed groupby column ...
      if (jit_expression->expression_type() != JitExpressionType::Column) {
        jit_operator->add_jit_operator(std::make_shared<JitCompute>(jit_expression));
      }
      // ... and add the column to the JitAggregate operator.
      aggregate->add_groupby_column(groupby_expression->as_column_name(), jit_expression->result());
    }

    for (const auto& expression : aggregate_node->aggregate_expressions) {
      const auto aggregate_expression = std::dynamic_pointer_cast<AggregateExpression>(expression);
      DebugAssert(aggregate_expression, "Expression is not a function.");

      if (aggregate_expression->arguments.empty()) {
        // count(*)
        aggregate->add_aggregate_column(aggregate_expression->as_column_name(), {DataType::Long, false, 0},
                                        aggregate_expression->aggregate_function);
      } else {
        const auto jit_expression =
            _try_translate_expression_to_jit_expression(*aggregate_expression->arguments[0], *read_tuples, input_node);
        if (!jit_expression) return nullptr;
        // Create a JitCompute operator for each aggregate expression on a computed value ...
        if (jit_expression->expression_type() != JitExpressionType::Column) {
          jit_operator->add_jit_operator(std::make_shared<JitCompute>(jit_expression));
        }

        // ... and add the aggregate expression to the JitAggregate operator.
        aggregate->add_aggregate_column(aggregate_expression->as_column_name(), jit_expression->result(),
                                        aggregate_expression->aggregate_function);
      }
    }

    jit_operator->add_jit_operator(aggregate);
  } else {
    if (use_limit) jit_operator->add_jit_operator(std::make_shared<JitLimit>());

    // check, if output has to be materialized
    const auto output_must_be_materialized = std::find_if(
        node->column_expressions().begin(), node->column_expressions().end(),
        [&input_node](const auto& column_expression) { return !input_node->find_column_id(*column_expression); });

    if (output_must_be_materialized != node->column_expressions().end()) {
      // Add a compute operator for each computed output column (i.e., a column that is not from a stored table).
      auto write_table = std::make_shared<JitWriteTuples>();
      for (const auto& column_expression : node->column_expressions()) {
        const auto jit_expression =
            _try_translate_expression_to_jit_expression(*column_expression, *read_tuples, input_node);
        if (!jit_expression) return nullptr;
        // If the JitExpression is of type JitExpressionType::Column, there is no need to add a compute node, since it
        // would not compute anything anyway
        if (jit_expression->expression_type() != JitExpressionType::Column) {
          jit_operator->add_jit_operator(std::make_shared<JitCompute>(jit_expression));
        }

        write_table->add_output_column(column_expression->as_column_name(), jit_expression->result());
      }
      jit_operator->add_jit_operator(write_table);
    } else {
      auto write_table = std::make_shared<JitWriteOffset>();

      for (const auto& column : node->column_expressions()) {
        const auto column_id = input_node->find_column_id(*column);
        DebugAssert(column_id, "Output column must reference an input column");
        write_table->add_output_column(
            {column->as_column_name(), column->data_type(), column->is_nullable(), *column_id});
      }

      jit_operator->add_jit_operator(write_table);
    }
  }

  return jit_operator;
}

std::shared_ptr<const JitExpression> JitAwareLQPTranslator::_try_translate_expression_to_jit_expression(
    const AbstractExpression& expression, JitReadTuples& jit_source, const std::shared_ptr<AbstractLQPNode>& input_node,
    const bool can_be_bool_column) const {
  const auto input_node_column_id = input_node->find_column_id(expression);
  if (input_node_column_id) {
    const auto tuple_value = jit_source.add_input_column(can_be_bool_column ? DataType::Bool : expression.data_type(),
                                                         expression.is_nullable(), *input_node_column_id);
    return std::make_shared<JitExpression>(tuple_value);
  }

  std::shared_ptr<const JitExpression> left, right;
  switch (expression.type) {
    case ExpressionType::Value: {
      const auto* value_expression = dynamic_cast<const ValueExpression*>(&expression);
      const auto tuple_value = jit_source.add_literal_value(value_expression->value);
      return std::make_shared<JitExpression>(tuple_value);
    }
    case ExpressionType::Parameter: {
      const auto* parameter_expression = dynamic_cast<const ParameterExpression*>(&expression);
      if (parameter_expression->parameter_expression_type == ParameterExpressionType::External) {
        const auto tuple_value = jit_source.add_parameter_value(
            parameter_expression->data_type(), parameter_expression->is_nullable(), parameter_expression->parameter_id);
        return std::make_shared<JitExpression>(tuple_value);
      } else {
        DebugAssert(parameter_expression->value(), "Value must be set");
        const auto tuple_value = jit_source.add_literal_value(*parameter_expression->value());
        return std::make_shared<JitExpression>(tuple_value);
      }
    }

    case ExpressionType::LQPColumn:
      // Column SHOULD have been resolved by `find_column_id()` call above the switch
      Fail("Column doesn't exist in input_node");

    case ExpressionType::Predicate:
    case ExpressionType::Arithmetic:
    case ExpressionType::Logical: {
      const auto jit_expression_type = _expression_to_jit_expression_type(expression);

      // Remove in jit unnecessary predicate [<bool expression> != false] added by sql translator
      if (jit_expression_type == JitExpressionType::NotEquals &&
          expression.arguments[1]->type == ExpressionType::Value) {
        const auto& value = std::static_pointer_cast<ValueExpression>(expression.arguments[1])->value;
        if (data_type_from_all_type_variant(value) == DataType::Int && boost::get<int32_t>(value) == 0 &&
            !variant_is_null(value)) {
          return _try_translate_expression_to_jit_expression(*expression.arguments[0], jit_source, input_node, true);
        }
      }

      std::vector<std::shared_ptr<const JitExpression>> jit_expression_arguments;
      for (const auto& argument : expression.arguments) {
        const auto jit_expression = _try_translate_expression_to_jit_expression(*argument, jit_source, input_node);
        if (!jit_expression) return nullptr;
        jit_expression_arguments.emplace_back(jit_expression);
      }

      if (jit_expression_arguments.size() == 1) {
        return std::make_shared<JitExpression>(jit_expression_arguments[0], jit_expression_type,
                                               jit_source.add_temporary_value());
      } else if (jit_expression_arguments.size() == 2) {
        // An expression can handle strings only exclusively
        if ((jit_expression_arguments[0]->result().data_type() == DataType::String) !=
            (jit_expression_arguments[1]->result().data_type() == DataType::String)) {
          return nullptr;
        }
        return std::make_shared<JitExpression>(jit_expression_arguments[0], jit_expression_type,
                                               jit_expression_arguments[1], jit_source.add_temporary_value());
      } else if (jit_expression_arguments.size() == 3) {
        DebugAssert(jit_expression_type == JitExpressionType::Between, "Only Between supported for 3 arguments");
        auto lower_bound_check =
            std::make_shared<JitExpression>(jit_expression_arguments[0], JitExpressionType::GreaterThanEquals,
                                            jit_expression_arguments[1], jit_source.add_temporary_value());
        auto upper_bound_check =
            std::make_shared<JitExpression>(jit_expression_arguments[0], JitExpressionType::LessThanEquals,
                                            jit_expression_arguments[2], jit_source.add_temporary_value());

        return std::make_shared<JitExpression>(lower_bound_check, JitExpressionType::And, upper_bound_check,
                                               jit_source.add_temporary_value());
      } else {
        Fail("Unexpected number of arguments, can't translate to JitExpression");
      }
    }

    default:
      return nullptr;
  }
}

namespace {
bool _expressions_are_jittable(const std::vector<std::shared_ptr<AbstractExpression>>& expressions) {
  for (const auto& expression : expressions) {
    switch (expression->type) {
      case ExpressionType::Cast:
      case ExpressionType::Case:
      case ExpressionType::Exists:
      case ExpressionType::Extract:
      case ExpressionType::Function:
      case ExpressionType::List:
      case ExpressionType::PQPSelect:
      case ExpressionType::LQPSelect:
      case ExpressionType::UnaryMinus:
        return false;
      case ExpressionType::Predicate: {
        const auto predicate_expression = std::static_pointer_cast<AbstractPredicateExpression>(expression);
        switch (predicate_expression->predicate_condition) {
          case PredicateCondition::In:
          case PredicateCondition::Like:
          case PredicateCondition::NotLike:
            return false;
          default:
            break;
        }
      }
      case ExpressionType::Arithmetic:
      case ExpressionType::Logical:
        return _expressions_are_jittable(expression->arguments);
      case ExpressionType::Value: {
        const auto value_expression = std::static_pointer_cast<const ValueExpression>(expression);
        return data_type_from_all_type_variant(value_expression->value) != DataType::String;
      }
      case ExpressionType::Parameter: {
        const auto parameter = std::dynamic_pointer_cast<const ParameterExpression>(expression);
        // ParameterExpressionType::ValuePlaceholder used in prepared statements not supported as it does not provide
        // type information
        return parameter->parameter_expression_type == ParameterExpressionType::External || parameter->value();
      }
      case ExpressionType::LQPColumn: {
        const auto column = std::dynamic_pointer_cast<const LQPColumnExpression>(expression);
        // Filter or computation on string columns is expensive
        return column->data_type() != DataType::String;
      }
      default:
        break;
    }
  }
  return true;
}
}  // namespace

bool JitAwareLQPTranslator::_node_is_jittable(const std::shared_ptr<AbstractLQPNode>& node,
                                              const bool allow_aggregate_node, const bool allow_limit_node) const {
  bool jit_predicate = true;
  if (JitEvaluationHelper::get().experiment().count("jit_predicate")) {
    jit_predicate = JitEvaluationHelper::get().experiment()["jit_predicate"];
  }

  if (node->type == LQPNodeType::Aggregate) {
    // We do not support the count distinct function yet and thus need to check all aggregate expressions.
    auto aggregate_node = std::static_pointer_cast<AggregateNode>(node);
    auto aggregate_expressions = aggregate_node->aggregate_expressions;
    auto has_unsupported_aggregate =
        std::any_of(aggregate_expressions.begin(), aggregate_expressions.end(), [](auto& expression) {
          const auto aggregate_expression = std::dynamic_pointer_cast<AggregateExpression>(expression);
          Assert(aggregate_expression, "Expected AggregateExpression");
          // Right now, the JIT does not support CountDistinct
          return aggregate_expression->aggregate_function == AggregateFunction::CountDistinct;
        });
    return allow_aggregate_node && !has_unsupported_aggregate;
  }

  if (auto predicate_node = std::dynamic_pointer_cast<PredicateNode>(node)) {
<<<<<<< HEAD
    // jit does not support place holders (arguments.size() > 0)
    for (const auto& argument : predicate_node->predicate->arguments) {
      if (const auto parameter = std::dynamic_pointer_cast<const ParameterExpression>(argument)) {
        // ParameterExpressionType::ValuePlaceholder used in prepared statements not supported as it does not provide
        // type information
        return parameter->parameter_expression_type == ParameterExpressionType::External || parameter->value();
      }
    }
    return predicate_node->scan_type == ScanType::TableScan && jit_predicate;
=======
    if (!_expressions_are_jittable({predicate_node->predicate})) return false;
    return predicate_node->scan_type == ScanType::TableScan;
>>>>>>> 0b1669c5
  }

  if (Global::get().jit_validate && node->type == LQPNodeType::Validate) {
    return true;
  }

  if (allow_limit_node && node->type == LQPNodeType::Limit) {
    return true;
  }

  if (auto projection_node = std::dynamic_pointer_cast<ProjectionNode>(node)) {
    return _expressions_are_jittable(projection_node->expressions);
  }

  return node->type == LQPNodeType::Union && jit_predicate;
}

void JitAwareLQPTranslator::_visit(const std::shared_ptr<AbstractLQPNode>& node,
                                   const std::function<bool(const std::shared_ptr<AbstractLQPNode>&)>& func) const {
  std::unordered_set<std::shared_ptr<const AbstractLQPNode>> visited;
  std::queue<std::shared_ptr<AbstractLQPNode>> queue({node});

  while (!queue.empty()) {
    auto current_node = queue.front();
    queue.pop();

    if (!current_node || visited.count(current_node)) {
      continue;
    }
    visited.insert(current_node);

    if (func(current_node)) {
      queue.push(current_node->left_input());
      queue.push(current_node->right_input());
    }
  }
}

JitExpressionType JitAwareLQPTranslator::_expression_to_jit_expression_type(const AbstractExpression& expression) {
  switch (expression.type) {
    case ExpressionType::Arithmetic: {
      const auto* arithmetic_expression = dynamic_cast<const ArithmeticExpression*>(&expression);
      return arithmetic_operator_to_jit_expression_type.at(arithmetic_expression->arithmetic_operator);
    }

    case ExpressionType::Predicate: {
      const auto* predicate_expression = dynamic_cast<const AbstractPredicateExpression*>(&expression);
      return predicate_condition_to_jit_expression_type.at(predicate_expression->predicate_condition);
    }

    case ExpressionType::Logical: {
      const auto* logical_expression = dynamic_cast<const LogicalExpression*>(&expression);
      return logical_operator_to_jit_expression.at(logical_expression->logical_operator);
    }

    default:
      Fail("Expression "s + expression.as_column_name() + " is jit incompatible");
  }
}

}  // namespace opossum

#endif<|MERGE_RESOLUTION|>--- conflicted
+++ resolved
@@ -421,20 +421,8 @@
   }
 
   if (auto predicate_node = std::dynamic_pointer_cast<PredicateNode>(node)) {
-<<<<<<< HEAD
-    // jit does not support place holders (arguments.size() > 0)
-    for (const auto& argument : predicate_node->predicate->arguments) {
-      if (const auto parameter = std::dynamic_pointer_cast<const ParameterExpression>(argument)) {
-        // ParameterExpressionType::ValuePlaceholder used in prepared statements not supported as it does not provide
-        // type information
-        return parameter->parameter_expression_type == ParameterExpressionType::External || parameter->value();
-      }
-    }
-    return predicate_node->scan_type == ScanType::TableScan && jit_predicate;
-=======
     if (!_expressions_are_jittable({predicate_node->predicate})) return false;
     return predicate_node->scan_type == ScanType::TableScan;
->>>>>>> 0b1669c5
   }
 
   if (Global::get().jit_validate && node->type == LQPNodeType::Validate) {
