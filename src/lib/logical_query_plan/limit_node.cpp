#include "limit_node.hpp"

#include <sstream>
#include <string>

#include "expression/abstract_expression.hpp"
#include "expression/expression_utils.hpp"
#include "utils/assert.hpp"

namespace opossum {

LimitNode::LimitNode(const std::shared_ptr<AbstractExpression>& num_rows_expression)
    : AbstractLQPNode(LQPNodeType::Limit), num_rows_expression(num_rows_expression) {}

std::string LimitNode::description() const {
  std::stringstream stream;
  stream << "[Limit] " << num_rows_expression->as_column_name();
  return stream.str();
}

std::shared_ptr<AbstractLQPNode> LimitNode::_on_shallow_copy(LQPNodeMapping& node_mapping) const {
  return LimitNode::make(expression_copy_and_adapt_to_different_lqp(*num_rows_expression, node_mapping));
}

<<<<<<< HEAD
void LimitNode::set_num_rows(const size_t num_rows) { _num_rows = num_rows; }

bool LimitNode::shallow_equals(const AbstractLQPNode& rhs) const {
  Assert(rhs.type() == type(), "Can only compare nodes of the same type()");
=======
bool LimitNode::_on_shallow_equals(const AbstractLQPNode& rhs, const LQPNodeMapping& node_mapping) const {
>>>>>>> f8e6e7e7
  const auto& limit_node = static_cast<const LimitNode&>(rhs);
  return expression_equal_to_expression_in_different_lqp(*num_rows_expression, *limit_node.num_rows_expression,
                                                         node_mapping);
}

}  // namespace opossum<|MERGE_RESOLUTION|>--- conflicted
+++ resolved
@@ -22,14 +22,7 @@
   return LimitNode::make(expression_copy_and_adapt_to_different_lqp(*num_rows_expression, node_mapping));
 }
 
-<<<<<<< HEAD
-void LimitNode::set_num_rows(const size_t num_rows) { _num_rows = num_rows; }
-
-bool LimitNode::shallow_equals(const AbstractLQPNode& rhs) const {
-  Assert(rhs.type() == type(), "Can only compare nodes of the same type()");
-=======
 bool LimitNode::_on_shallow_equals(const AbstractLQPNode& rhs, const LQPNodeMapping& node_mapping) const {
->>>>>>> f8e6e7e7
   const auto& limit_node = static_cast<const LimitNode&>(rhs);
   return expression_equal_to_expression_in_different_lqp(*num_rows_expression, *limit_node.num_rows_expression,
                                                          node_mapping);
