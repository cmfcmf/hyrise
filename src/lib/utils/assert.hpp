--- conflicted
+++ resolved
@@ -38,11 +38,6 @@
 #ifndef __FILENAME__
 #define __FILENAME__ (__FILE__ + SOURCE_PATH_SIZE)
 #endif
-<<<<<<< HEAD
-
-namespace opossum {
-=======
->>>>>>> 75d8d8d7
 
 namespace opossum {
 
