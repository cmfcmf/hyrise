--- conflicted
+++ resolved
@@ -42,8 +42,7 @@
 }
 
 std::shared_ptr<ChunkColumnStatistics> ChunkColumnStatistics::build_statistics(
-<<<<<<< HEAD
-    DataType data_type, std::shared_ptr<const BaseColumn> column) {
+    DataType data_type, const std::shared_ptr<const BaseColumn>& column) {
   // std::shared_ptr<ChunkColumnStatistics> statistics;
   // resolve_data_and_column_type(*column, [&statistics](auto type, auto& typed_column) {
   //   using ColumnType = typename std::decay<decltype(typed_column)>::type;
@@ -81,11 +80,6 @@
   table->append_chunk({std::const_pointer_cast<BaseColumn>(column)});
 
   resolve_data_and_column_type(*column, [&statistics, &table](auto type, auto& typed_column) {
-=======
-    DataType data_type, const std::shared_ptr<const BaseColumn>& column) {
-  std::shared_ptr<ChunkColumnStatistics> statistics;
-  resolve_data_and_column_type(*column, [&statistics](auto type, auto& typed_column) {
->>>>>>> a267d952
     using ColumnType = typename std::decay<decltype(typed_column)>::type;
     using DataTypeT = typename decltype(type)::type;
 
