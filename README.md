--- conflicted
+++ resolved
@@ -69,22 +69,15 @@
 *Supports only clang on MacOS and only gcc on linux*
 
 ### Address/UndefinedBehavior Sanitizers
-<<<<<<< HEAD
-`cmake -DENABLE_SANITIZATION=ON` will generate Makefiles with AddressSanitizer and Undefined Behavior options.
-=======
 `cmake -ENABLE_ADDR_UB_SANITIZATION=ON` will generate Makefiles with AddressSanitizer and Undefined Behavior options.
->>>>>>> c6327899
 Compile and run them as normal - if any issues are detected, they will be printed to the console.
 It will fail on the first detected error and will print a summary.
 To convert addresses to actual source code locations, make sure llvm-symbolizer is installed (included in the llvm package) and is available in `$PATH`.
 To specify a custom location for the symbolizer, set `$ASAN_SYMBOLIZER_PATH` to the path of the executable.
 This seems to work out of the box on macOS - If not, make sure to have llvm installed.
 The binary can be executed with `LSAN_OPTIONS=suppressions=asan-ignore.txt ./<YourBuildDirectory>/hyriseTest`.
-<<<<<<< HEAD
-=======
 
 `cmake -ENABLE_THREAD_SANITIZATION=ON` will work as above but with the ThreadSanitizer. Some sanitizers are mutually exclusive, which is why we use two configurations for this.
->>>>>>> c6327899
 
 ### Compile Times
 When trying to optimize the time spent building the project, it is often helpful to have an idea how much time is spent where.
